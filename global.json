--- conflicted
+++ resolved
@@ -11,12 +11,7 @@
     }
   },
   "msbuild-sdks": {
-<<<<<<< HEAD
-    "Microsoft.DotNet.Arcade.Sdk": "1.0.0-beta.19605.4",
-    "Microsoft.DotNet.Helix.Sdk": "2.0.0-beta.19605.4"
-=======
     "Microsoft.DotNet.Arcade.Sdk": "1.0.0-beta.19607.3",
     "Microsoft.DotNet.Helix.Sdk": "2.0.0-beta.19607.3"
->>>>>>> 82c5772d
   }
 }