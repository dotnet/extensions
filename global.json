--- conflicted
+++ resolved
@@ -1,16 +1,9 @@
 {
   "sdk": {
-<<<<<<< HEAD
     "version": "9.0.100-alpha.1.23618.1"
   },
   "tools": {
     "dotnet": "9.0.100-alpha.1.23618.1",
-=======
-    "version": "9.0.100-alpha.1.23615.4"
-  },
-  "tools": {
-    "dotnet": "9.0.100-alpha.1.23615.4",
->>>>>>> 369fccd8
     "runtimes": {
       "dotnet/x64": [
         "8.0.0",
