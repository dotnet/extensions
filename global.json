--- conflicted
+++ resolved
@@ -1,16 +1,9 @@
 {
   "sdk": {
-<<<<<<< HEAD
-    "version": "9.0.110"
-  },
-  "tools": {
-    "dotnet": "9.0.110",
-=======
     "version": "10.0.100-rc.1.25451.107"
   },
   "tools": {
     "dotnet": "10.0.100-rc.1.25451.107",
->>>>>>> de0f507c
     "runtimes": {
       "dotnet": [
         "8.0.0",
@@ -25,12 +18,7 @@
   "msbuild-sdks": {
     "Microsoft.Build.NoTargets": "3.7.0",
     "Microsoft.Build.Traversal": "3.2.0",
-<<<<<<< HEAD
-    "Microsoft.DotNet.Arcade.Sdk": "9.0.0-beta.25503.3",
-    "Microsoft.DotNet.Helix.Sdk": "9.0.0-beta.25503.3"
-=======
     "Microsoft.DotNet.Arcade.Sdk": "10.0.0-beta.25476.2",
     "Microsoft.DotNet.Helix.Sdk": "10.0.0-beta.25476.2"
->>>>>>> de0f507c
   }
 }