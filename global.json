{
  "sdk": {
    "version": "5.0.100-alpha1-015536"
  },
  "tools": {
    "dotnet": "5.0.100-alpha1-015536",
    "runtimes": {
      "dotnet": [
        "$(MicrosoftNETCoreAppRuntimeVersion)"
      ]
    }
  },
  "msbuild-sdks": {
<<<<<<< HEAD
    "Microsoft.DotNet.Arcade.Sdk": "1.0.0-beta.19577.5",
    "Microsoft.DotNet.Helix.Sdk": "2.0.0-beta.19577.5"
=======
    "Microsoft.DotNet.Arcade.Sdk": "5.0.0-beta.19601.1",
    "Microsoft.DotNet.Helix.Sdk": "5.0.0-beta.19601.1"
>>>>>>> 1b7b57de
  }
}<|MERGE_RESOLUTION|>--- conflicted
+++ resolved
@@ -11,12 +11,7 @@
     }
   },
   "msbuild-sdks": {
-<<<<<<< HEAD
-    "Microsoft.DotNet.Arcade.Sdk": "1.0.0-beta.19577.5",
-    "Microsoft.DotNet.Helix.Sdk": "2.0.0-beta.19577.5"
-=======
     "Microsoft.DotNet.Arcade.Sdk": "5.0.0-beta.19601.1",
     "Microsoft.DotNet.Helix.Sdk": "5.0.0-beta.19601.1"
->>>>>>> 1b7b57de
   }
 }