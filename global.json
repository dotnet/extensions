--- conflicted
+++ resolved
@@ -20,12 +20,7 @@
   "msbuild-sdks": {
     "Microsoft.Build.NoTargets": "3.7.0",
     "Microsoft.Build.Traversal": "3.2.0",
-<<<<<<< HEAD
-    "Microsoft.DotNet.Arcade.Sdk": "9.0.0-beta.25204.5",
-    "Microsoft.DotNet.Helix.Sdk": "9.0.0-beta.25204.5"
-=======
     "Microsoft.DotNet.Arcade.Sdk": "10.0.0-beta.25126.4",
     "Microsoft.DotNet.Helix.Sdk": "10.0.0-beta.25126.4"
->>>>>>> c6b411ec
   }
 }