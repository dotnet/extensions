{
  "tools": {
<<<<<<< HEAD
    "dotnet": "3.0.101",
=======
    "dotnet": "3.1.100-preview1-014024",
>>>>>>> a2f33c7d
    "runtimes": {
      "dotnet": [
        "2.0.9",
        "$(MicrosoftNETCoreAppRuntimeVersion)"
      ]
    }
  },
  "sdk": {
<<<<<<< HEAD
    "version": "3.0.101"
=======
    "version": "3.1.100-preview1-014024"
>>>>>>> a2f33c7d
  },
  "msbuild-sdks": {
    "Microsoft.DotNet.Arcade.Sdk": "1.0.0-beta.19572.3"
  }
}<|MERGE_RESOLUTION|>--- conflicted
+++ resolved
@@ -1,10 +1,6 @@
 {
   "tools": {
-<<<<<<< HEAD
-    "dotnet": "3.0.101",
-=======
     "dotnet": "3.1.100-preview1-014024",
->>>>>>> a2f33c7d
     "runtimes": {
       "dotnet": [
         "2.0.9",
@@ -13,11 +9,7 @@
     }
   },
   "sdk": {
-<<<<<<< HEAD
-    "version": "3.0.101"
-=======
     "version": "3.1.100-preview1-014024"
->>>>>>> a2f33c7d
   },
   "msbuild-sdks": {
     "Microsoft.DotNet.Arcade.Sdk": "1.0.0-beta.19572.3"
