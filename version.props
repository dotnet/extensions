--- conflicted
+++ resolved
@@ -1,16 +1,9 @@
 ﻿<Project>
   <PropertyGroup>
-<<<<<<< HEAD
-    <MajorVersion>2</MajorVersion>
-    <MinorVersion>2</MinorVersion>
-    <PatchVersion>2</PatchVersion>
-    <PreReleaseLabel>servicing</PreReleaseLabel>
-=======
     <MajorVersion>3</MajorVersion>
     <MinorVersion>0</MinorVersion>
     <PatchVersion>0</PatchVersion>
     <PreReleaseLabel>preview</PreReleaseLabel>
->>>>>>> 49cacc4e
     <OfficialBuildId Condition="'$(OfficialBuildId)' == ''">$(BUILD_BUILDNUMBER)</OfficialBuildId>
   </PropertyGroup>
 
