#
# See https://docs.microsoft.com/azure/devops/pipelines/yaml-schema for reference.
#

variables:
- name: Build.Repository.Clean
  value: true
- name: _TeamName
  value: AspNetCore
- name: DOTNET_SKIP_FIRST_TIME_EXPERIENCE
  value: true
- name: _PublishUsingPipelines
  value: true
- name: _DotNetArtifactsCategory
  value: ASPNETCORETOOLING

trigger:
  batch: true
  branches:
    include:
      - master
      - release/*

pr:
  autoCancel: true
  branches:
    include:
      - '*'

stages:
- stage: build
  displayName: Build
  jobs:
  # This job checks for code quality
  - template: /eng/common/templates/jobs/jobs.yml
    parameters:
      enablePublishBuildArtifacts: false
      enablePublishTestResults: false
      enablePublishUsingPipelines: false
      jobs:
      - job: Code_check
        displayName: Code check
        pool:
          ${{ if eq(variables['System.TeamProject'], 'public') }}:
            name: NetCorePublic-Pool
            queue: BuildPool.Windows.10.Amd64.VS2019.Open
          ${{ if ne(variables['System.TeamProject'], 'public') }}:
            name: NetCoreInternal-Pool
            queue: BuildPool.Windows.10.Amd64.VS2019
        steps:
        - task: NodeTool@0
          displayName: Install Node 10.x
          inputs:
            versionSpec: 10.x
        - task: NuGetCommand@2
          displayName: 'Clear NuGet caches'
          condition: succeeded()
          inputs:
            command: custom
            arguments: 'locals all -clear'
        - powershell: ./restore.cmd -ci; ./eng/scripts/CodeCheck.ps1 -ci
          displayName: Run eng/scripts/CodeCheck.ps1

      - job: Source_Build
        jobName: Source_Build
        displayName: 'Test: Linux Source Build'
        container:
          image: centos:7
          options: --init # This ensures all the stray defunct processes are reaped.
        pool:
          vmImage: ubuntu-16.04
        variables:
        - DotNetCoreSdkDir: $(Agent.ToolsDirectory)/dotnet
        - DOTNET_SYSTEM_GLOBALIZATION_INVARIANT: true
        - _BuildConfig: Release
        steps:
        - script: |
            source eng/common/native/common-library.sh
            mkdir -p $HOME/bin
            GetFile https://github.com/stedolan/jq/releases/download/jq-1.6/jq-linux64 $HOME/bin/jq
            chmod +x $HOME/bin/jq
            echo "##vso[task.prependpath]$HOME/bin"
          displayName: Install jq
<<<<<<< HEAD
        - script: ./eng/scripts/ci-source-build.sh --ci --configuration $(_BuildConfig)
=======
        - task: UseDotNet@2
          displayName: 'Use .NET Core sdk'
          inputs:
            packageType: sdk
            # The SDK version selected here is intentionally supposed to use the latest release
            # For the purpose of building Linux distros, we can't depend on features of the SDK
            # which may not exist in pre-built versions of the SDK
            # Pinning to preview 8 since preview 9 has breaking changes
            # version: 3.0.x
            version: 3.0.100-preview8-013656
            installationPath: $(DotNetCoreSdkDir)
            includePreviewVersions: true

        - script: ./eng/scripts/ci-source-build.sh --ci --configuration $(_BuildConfig) /p:BuildNodeJs=false
>>>>>>> 15b495df
          displayName: Run ci-source-build.sh

        - task: PublishBuildArtifacts@1
          displayName: Upload package artifacts
          # Only capture source build artifacts in PRs for the sake of inspecting
          # changes that impact source-build. The artifacts from this build pipeline are never actually used.
          condition: and(succeeded(), eq(variables['Build.Reason'], 'PullRequest'))
          inputs:
            pathtoPublish: artifacts/packages/
            artifactName: Source_Build_Packages
            artifactType: Container
            parallel: true

        - task: PublishBuildArtifacts@1
          displayName: Publish Logs
          inputs:
            PathtoPublish: '$(Build.SourcesDirectory)/artifacts/log/$(_BuildConfig)'
            PublishLocation: Container
            ArtifactName: Source_Build_Logs
          continueOnError: true
          condition: always()

  # Three jobs for each of the three OSes we want to run on
  - template: /eng/common/templates/jobs/jobs.yml
    parameters:
      enablePublishBuildArtifacts: true
      enablePublishTestResults: true
      enablePublishUsingPipelines: $(_PublishUsingPipelines)
      enableTelemetry: true
      helixRepo: aspnet/AspNetCore-Tooling
      helixType: build.product/
      # enableMicrobuild can't be read from a user-defined variable (Azure DevOps limitation)
      ${{ if and(ne(variables['System.TeamProject'], 'public'), notin(variables['Build.Reason'], 'PullRequest')) }}:
        enableMicrobuild: true
        enablePublishBuildAssets: true
      jobs:
      - job: Windows
        pool:
          ${{ if eq(variables['System.TeamProject'], 'public') }}:
            name: NetCorePublic-Pool
            queue: BuildPool.Windows.10.Amd64.VS2019.Open
          ${{ if ne(variables['System.TeamProject'], 'public') }}:
            name: NetCoreInternal-Pool
            queue: BuildPool.Windows.10.Amd64.VS2019
        strategy:
          matrix:
            debug:
              _BuildConfig: Debug
            release:
              _BuildConfig: Release
              ${{ if and(ne(variables['System.TeamProject'], 'public'), notin(variables['Build.Reason'], 'PullRequest')) }}:
                _DotNetPublishToBlobFeed: true
                _PublishArgs: /p:PublishToSymbolServer=true
                  /p:DotNetSymbolServerTokenMsdl=$(microsoft-symbol-server-pat)
                  /p:DotNetSymbolServerTokenSymWeb=$(symweb-symbol-server-pat)
                  /p:PublishToAzure=true
                  /p:DotNetPublishUsingPipelines=$(_PublishUsingPipelines)
                  /p:DotNetArtifactsCategory=$(_DotNetArtifactsCategory)
                  /p:DotNetPublishBlobFeedKey=$(dotnetfeed-storage-access-key-1)
                  /p:DotNetPublishBlobFeedUrl=$(_PublishBlobFeedUrl)
                  /p:DotNetPublishToBlobFeed=$(_DotNetPublishToBlobFeed)
        variables:
        - _DotNetPublishToBlobFeed : false
        - _PublishBlobFeedUrl: https://dotnetfeed.blob.core.windows.net/aspnet-aspnetcore-tooling/index.json
        - _PublishArgs: '/p:PublishToSymbolServer=false /p:PublishToAzure=false'
        - _BuildArgs: ''

        # Variables for internal Official builds
        - ${{ if and(ne(variables['System.TeamProject'], 'public'), notin(variables['Build.Reason'], 'PullRequest')) }}:
          - _SignType: real
          - _BuildArgs: /p:DotNetSignType=$(_SignType) /p:TeamName=$(_TeamName)
              /p:OfficialBuildId=$(Build.BuildNumber)
              /p:ManifestBuildBranch=$(Build.SourceBranchName)
              /p:ManifestBuildNumber=$(Build.BuildNumber)
              /p:VisualStudioDropName=Products/AspNet/AspNetCore-Tooling/$(Build.SourceBranchName)/$(Build.BuildNumber)

        - ${{ if and(ne(variables['System.TeamProject'], 'public'), notin(variables['Build.Reason'], 'PullRequest')) }}:
          - group: DotNet-Blob-Feed
          - group: DotNet-Symbol-Server-Pats
        steps:
        - task: NodeTool@0
          displayName: Install Node 10.x
          inputs:
            versionSpec: 10.x
        - task: NuGetCommand@2
          displayName: 'Clear NuGet caches'
          condition: succeeded()
          inputs:
            command: custom
            arguments: 'locals all -clear'

        - powershell: ./eng/scripts/InstallProcDump.ps1
          displayName: Install ProcDump
        - powershell: ./eng/scripts/StartDumpCollectionForHangingBuilds.ps1 $(ProcDumpPath)procdump.exe artifacts/log/$(_BuildConfig) (Get-Date).AddMinutes(25) dotnet, msbuild
          displayName: Start background dump collection
        - script: eng\common\cibuild.cmd
            -configuration $(_BuildConfig)
            -prepareMachine
            $(_BuildArgs)
            $(_PublishArgs)
          name: Build
          displayName: Build
          condition: succeeded()
        - powershell: ./eng/scripts/FinishDumpCollectionForHangingBuilds.ps1 artifacts/log/$(_BuildConfig)
          displayName: Finish background dump collection
          continueOnError: true
          condition: always()

        - task: PublishBuildArtifacts@1
          displayName: Upload TestResults
          condition: always()
          continueOnError: true
          inputs:
            pathtoPublish: artifacts/TestResults/$(_BuildConfig)/
            artifactName: $(Agent.Os)_$(Agent.JobName) TestResults
            artifactType: Container
            parallel: true
        - task: PublishBuildArtifacts@1
          displayName: Publish VSIX Artifacts
          inputs:
            PathtoPublish: '$(Build.SourcesDirectory)/artifacts/VSSetup/$(_BuildConfig)'
            PublishLocation: Container
            ArtifactName: VSIX_$(Agent.Os)_$(_BuildConfig)
          continueOnError: true
          condition: and(succeeded(), eq(variables['system.pullrequest.isfork'], false), eq(variables['_BuildConfig'], 'Release'))
        - task: PublishBuildArtifacts@1
          displayName: Publish VS for Mac Artifacts
          inputs:
            PathtoPublish: '$(Build.SourcesDirectory)/artifacts/MPack/$(_BuildConfig)'
            PublishLocation: Container
            ArtifactName: MPack_$(Agent.Os)_$(_BuildConfig)
          continueOnError: true
          condition: and(succeeded(), eq(variables['system.pullrequest.isfork'], false), eq(variables['_BuildConfig'], 'Release'))
        - task: PublishBuildArtifacts@1
          displayName: Publish package artifacts
          inputs:
            PathtoPublish: $(Build.SourcesDirectory)/artifacts/packages/$(_BuildConfig)
            PublishLocation: Container
            ArtifactName: Packages_$(Agent.Os)_$(_BuildConfig)
          continueOnError: true
          condition: and(succeeded(), eq(variables['system.pullrequest.isfork'], false), eq(variables['_BuildConfig'], 'Release'))

      - job: macOS
        pool:
          vmImage: macOS-10.13
        strategy:
          matrix:
            debug:
              _BuildConfig: Debug
            release:
              _BuildConfig: Release
        steps:
        - task: NodeTool@0
          displayName: Install Node 10.x
          inputs:
            versionSpec: 10.x
        - script: eng/common/cibuild.sh
            --configuration $(_BuildConfig)
            --prepareMachine
          name: Build
          displayName: Build
          condition: succeeded()
        - task: PublishBuildArtifacts@1
          displayName: Upload TestResults
          condition: always()
          continueOnError: true
          inputs:
            pathtoPublish: artifacts/TestResults/$(_BuildConfig)/
            artifactName: $(Agent.Os)_$(Agent.JobName) TestResults
            artifactType: Container
            parallel: true

      - job: Linux
        container:
          image: mcr.microsoft.com/dotnet-buildtools/prereqs:ubuntu-14.04-cross-0cd4667-20170319080304
          options: --init # This ensures all the stray defunct processes are reaped.
        pool:
          vmImage: ubuntu-16.04
        strategy:
          matrix:
            debug:
              _BuildConfig: Debug
            release:
              _BuildConfig: Release
        steps:
        - task: NodeTool@0
          displayName: Install Node 10.x
          inputs:
            versionSpec: 10.x
        - script: eng/common/cibuild.sh
            --configuration $(_BuildConfig)
            --prepareMachine
          name: Build
          displayName: Build
          condition: succeeded()
        - task: PublishBuildArtifacts@1
          displayName: Upload TestResults
          condition: always()
          continueOnError: true
          inputs:
            pathtoPublish: artifacts/TestResults/$(_BuildConfig)/
            artifactName: $(Agent.Os)_$(Agent.JobName) TestResults
            artifactType: Container
            parallel: true

- ${{ if and(ne(variables['System.TeamProject'], 'public'), notin(variables['Build.Reason'], 'PullRequest')) }}:
  - template: eng\common\templates\post-build\post-build.yml
    parameters:
      # See https://github.com/dotnet/arcade/issues/2871
      enableSymbolValidation: false<|MERGE_RESOLUTION|>--- conflicted
+++ resolved
@@ -81,24 +81,7 @@
             chmod +x $HOME/bin/jq
             echo "##vso[task.prependpath]$HOME/bin"
           displayName: Install jq
-<<<<<<< HEAD
-        - script: ./eng/scripts/ci-source-build.sh --ci --configuration $(_BuildConfig)
-=======
-        - task: UseDotNet@2
-          displayName: 'Use .NET Core sdk'
-          inputs:
-            packageType: sdk
-            # The SDK version selected here is intentionally supposed to use the latest release
-            # For the purpose of building Linux distros, we can't depend on features of the SDK
-            # which may not exist in pre-built versions of the SDK
-            # Pinning to preview 8 since preview 9 has breaking changes
-            # version: 3.0.x
-            version: 3.0.100-preview8-013656
-            installationPath: $(DotNetCoreSdkDir)
-            includePreviewVersions: true
-
         - script: ./eng/scripts/ci-source-build.sh --ci --configuration $(_BuildConfig) /p:BuildNodeJs=false
->>>>>>> 15b495df
           displayName: Run ci-source-build.sh
 
         - task: PublishBuildArtifacts@1
