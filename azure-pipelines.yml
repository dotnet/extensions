--- conflicted
+++ resolved
@@ -168,50 +168,6 @@
               _BuildConfig: Release
               _SignType: none
               _DotNetPublishToBlobFeed : false
-<<<<<<< HEAD
-          Release:
-            _BuildConfig: Release
-            _SignType: none
-            _DotNetPublishToBlobFeed : false
-      steps:
-      - checkout: self
-        clean: true
-      - task: NodeTool@0
-        displayName: Install Node 10.x
-        inputs:
-          versionSpec: 10.x
-      - script: check-systemd.sh
-        displayName: Check systemd configuration
-        continueOnError: false
-      - script: eng/common/cibuild.sh
-          --configuration $(_BuildConfig)
-          --prepareMachine
-          -p:BuildNodeJS=true
-          $(_OfficialBuildArgs)
-        displayName: Build
-      - script: eng/scripts/ci-flaky-tests.sh --configuration $(_BuildConfig)
-        displayName: Run Flaky Tests
-        continueOnError: true
-      - script: eng/scripts/KillProcesses.sh
-        displayName: Kill processes
-        condition: always()
-      - task: PublishTestResults@2
-        displayName: Publish Flaky Test Results
-        inputs:
-          testResultsFormat: 'xUnit'
-          testResultsFiles: '*.xml'
-          searchFolder: '$(Build.SourcesDirectory)/artifacts/TestResults/$(_BuildConfig)/Flaky'
-        continueOnError: true
-        condition: always()
-      - task: PublishBuildArtifacts@1
-        displayName: Upload NPM artifacts
-        condition: and(succeeded(), eq(variables['_BuildConfig'], 'Release'))
-        inputs:
-          pathtoPublish: artifacts/npm/
-          artifactName: NpmArtifacts
-          artifactType: Container
-          parallel: true
-=======
         steps:
         - checkout: self
           clean: true
@@ -219,6 +175,9 @@
           displayName: Install Node 10.x
           inputs:
             versionSpec: 10.x
+        - script: check-systemd.sh
+          displayName: Check systemd configuration
+          continueOnError: false
         - script: eng/common/cibuild.sh
             --configuration $(_BuildConfig)
             --prepareMachine
@@ -256,7 +215,6 @@
             artifactName: NpmArtifacts
             artifactType: Container
             parallel: true
->>>>>>> 5ba0926c
 
       - job: OSX_10_13
         displayName: 'OSX'
