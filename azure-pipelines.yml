--- conflicted
+++ resolved
@@ -1,4 +1,7 @@
-<<<<<<< HEAD
+#
+# See https://docs.microsoft.com/azure/devops/pipelines/yaml-schema for details
+#
+
 variables:
   - name: _TeamName
     value: AspNetCore
@@ -8,11 +11,6 @@
     value: true
   - name: _DotNetArtifactsCategory
     value: ASPNETEXTENSIONS
-=======
-#
-# See https://docs.microsoft.com/azure/devops/pipelines/yaml-schema for details
-#
->>>>>>> 03dcd62e
 
 # CI and PR triggers
 trigger:
@@ -115,7 +113,7 @@
         displayName: Publish Flaky Test Results
         inputs:
           testResultsFormat: 'xUnit'
-          testResultsFiles: '*.xml' 
+          testResultsFiles: '*.xml'
           searchFolder: '$(Build.SourcesDirectory)/artifacts/TestResults/$(_BuildConfig)/Flaky'
         continueOnError: true
         condition: always()
@@ -160,7 +158,7 @@
         displayName: Publish Flaky Test Results
         inputs:
           testResultsFormat: 'xUnit'
-          testResultsFiles: '*.xml' 
+          testResultsFiles: '*.xml'
           searchFolder: '$(Build.SourcesDirectory)/artifacts/TestResults/$(_BuildConfig)/Flaky'
         continueOnError: true
         condition: always()
@@ -197,7 +195,7 @@
         displayName: Publish Flaky Test Results
         inputs:
           testResultsFormat: 'xUnit'
-          testResultsFiles: '*.xml' 
+          testResultsFiles: '*.xml'
           searchFolder: '$(Build.SourcesDirectory)/artifacts/TestResults/$(_BuildConfig)/Flaky'
         continueOnError: true
         condition: always()