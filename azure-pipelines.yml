#
# See https://docs.microsoft.com/azure/devops/pipelines/yaml-schema for details
#

variables:
  - name: _TeamName
    value: AspNetCore
  - name: DOTNET_SKIP_FIRST_TIME_EXPERIENCE
    value: true
  - name: _PublishUsingPipelines
    value: true
  - name: _DotNetArtifactsCategory
    value: ASPNETEXTENSIONS
<<<<<<< HEAD

=======
  - ${{ if ne(variables['System.TeamProject'], 'public') }}:
    - group: DotNet-MSRC-Storage
    - name: _InternalRuntimeDownloadArgs
      value: /p:DotNetRuntimeSourceFeed=https://dotnetclimsrc.blob.core.windows.net/dotnet
             /p:DotNetRuntimeSourceFeedKey=$(dotnetclimsrc-read-sas-token-base64)
  - ${{ if eq(variables['System.TeamProject'], 'public') }}:
    - name: _InternalRuntimeDownloadArgs
      value: ''
    
>>>>>>> 3b4cc75f
  # used for post-build phases, internal builds only
  - ${{ if and(ne(variables['System.TeamProject'], 'public'), notin(variables['Build.Reason'], 'PullRequest')) }}:
    - group: DotNet-AspNet-SDLValidation-Params

# CI and PR triggers
trigger:
  batch: true
  branches:
    include:
    - master
    - release/*
    - internal/release/3.*

pr:
  autoCancel: false
  branches:
    include:
    - '*'

stages:
- stage: build
  displayName: Build
  jobs:
  - job: Code_check
    displayName: Code check
    workspace:
      clean: all
    pool:
      vmImage: vs2017-win2016
    steps:
    - ${{ if ne(variables['System.TeamProject'], 'public') }}:
      - task: PowerShell@2
        displayName: Setup Private Feeds Credentials
        inputs:
          filePath: $(Build.SourcesDirectory)/eng/common/SetupNugetSources.ps1
          arguments: -ConfigFile $(Build.SourcesDirectory)/NuGet.config -Password $Env:Token
        env:
          Token: $(dn-bot-dnceng-artifact-feeds-rw)
    - powershell: . ./activate.ps1; ./restore.cmd -ci $(_InternalRuntimeDownloadArgs); ./eng/scripts/CodeCheck.ps1 -ci
      displayName: Run eng/scripts/CodeCheck.ps1

  - template: /eng/common/templates/jobs/jobs.yml
    parameters:
      enableMicrobuild: true
      enablePublishBuildArtifacts: true
      enablePublishTestResults: true
      enablePublishBuildAssets: true
      enablePublishUsingPipelines: ${{ variables._PublishUsingPipelines }}
      enableTelemetry: true
      helixRepo: dotnet/extensions
      jobs:
      - job: Windows
        pool:
          ${{ if eq(variables['System.TeamProject'], 'public') }}:
            name: NetCorePublic-Pool
            queue: BuildPool.Windows.10.Amd64.VS2017.Open
          ${{ if ne(variables['System.TeamProject'], 'public') }}:
            name: NetCoreInternal-Pool
            queue: BuildPool.Windows.10.Amd64.VS2017
        variables:
        # Only enable publishing in official builds.
        - ${{ if and(ne(variables['System.TeamProject'], 'public'), notin(variables['Build.Reason'], 'PullRequest')) }}:
          # DotNet-Blob-Feed provides: dotnetfeed-storage-access-key-1
          # Publish-Build-Assets provides: MaestroAccessToken, BotAccount-dotnet-maestro-bot-PAT
          - group: DotNet-Blob-Feed
          - group: Publish-Build-Assets
          - name: _OfficialBuildArgs
            value: /p:DotNetSignType=$(_SignType)
                   /p:TeamName=$(_TeamName)
                   /p:DotNetPublishBlobFeedKey=$(dotnetfeed-storage-access-key-1)
                   /p:DotNetPublishBlobFeedUrl=https://dotnetfeed.blob.core.windows.net/aspnet-extensions/index.json
                   /p:DotNetPublishToBlobFeed=$(_DotNetPublishToBlobFeed)
                   /p:DotNetPublishUsingPipelines=$(_PublishUsingPipelines)
                   /p:DotNetArtifactsCategory=$(_DotNetArtifactsCategory)
                   /p:OfficialBuildId=$(BUILD.BUILDNUMBER)
        # else
        - ${{ if or(eq(variables['System.TeamProject'], 'public'), in(variables['Build.Reason'], 'PullRequest')) }}:
          - name: _OfficialBuildArgs
            value: ''
        strategy:
          matrix:
            ${{ if in(variables['Build.Reason'], 'PullRequest') }}:
              Debug:
                _BuildConfig: Debug
                _SignType: test
                _DotNetPublishToBlobFeed: false
                _BuildArgs:

            Release:
              _BuildConfig: Release
              # PRs or external builds are not signed.
              ${{ if or(eq(variables['System.TeamProject'], 'public'), in(variables['Build.Reason'], 'PullRequest')) }}:
                _SignType: test
                _DotNetPublishToBlobFeed: false
              ${{ if and(ne(variables['System.TeamProject'], 'public'), notin(variables['Build.Reason'], 'PullRequest')) }}:
                _SignType: real
                _DotNetPublishToBlobFeed: true
                _BuildArgs: $(_OfficialBuildArgs)
        steps:
        - checkout: self
          clean: true
        - task: NuGetCommand@2
          displayName: 'Clear NuGet caches'
          condition: succeeded()
          inputs:
            command: custom
            arguments: 'locals all -clear'
<<<<<<< HEAD
        - script: eng\common\cibuild.cmd
            -configuration $(_BuildConfig)
            -prepareMachine
            $(_BuildArgs)
            /bl:artifacts/log/build.windows.binlog
=======
        - ${{ if ne(variables['System.TeamProject'], 'public') }}:
          - task: PowerShell@2
            displayName: Setup Private Feeds Credentials
            inputs:
              filePath: $(Build.SourcesDirectory)/eng/common/SetupNugetSources.ps1
              arguments: -ConfigFile $(Build.SourcesDirectory)/NuGet.config -Password $Env:Token
            env:
              Token: $(dn-bot-dnceng-artifact-feeds-rw)
        - script: eng\common\cibuild.cmd -configuration $(_BuildConfig) -prepareMachine $(_BuildArgs) $(_InternalRuntimeDownloadArgs)
>>>>>>> 3b4cc75f
          displayName: Build and Publish
        - script: eng\scripts\ci-flaky-tests.cmd -configuration $(_BuildConfig)
          displayName: Run Flaky Tests
          continueOnError: true
        - script: dotnet msbuild eng/repo.targets /t:EnsureFunctionalTestLogsPreserved
          displayName: Ensure functional test logs preserved
        - powershell: eng\scripts\KillProcesses.ps1
          displayName: Kill processes
          condition: always()
        - task: PublishTestResults@2
          displayName: Publish Flaky Test Results
          inputs:
            testResultsFormat: 'xUnit'
            testResultsFiles: '*.xml'
            searchFolder: '$(Build.SourcesDirectory)/artifacts/TestResults/$(_BuildConfig)/Flaky'
          continueOnError: true
          condition: always()
        - task: PublishBuildArtifacts@1
          displayName: Upload TestResults
          condition: always()
          continueOnError: true
          inputs:
            pathtoPublish: artifacts/TestResults/$(_BuildConfig)/
            artifactName: $(Agent.Os)_$(Agent.JobName) TestResults
            artifactType: Container
            parallel: true
        - task: PublishBuildArtifacts@1
          displayName: Upload Test Logs
          condition: always()
          continueOnError: true
          inputs:
            pathtoPublish: artifacts/log
            artifactName: $(Agent.Os)_$(Agent.JobName) Test Logs
            artifactType: Container
            parallel: true
        - task: PublishBuildArtifacts@1
          displayName: Upload package artifacts
          condition: and(succeeded(), eq(variables['system.pullrequest.isfork'], false), eq(variables['_BuildConfig'], 'Release'))
          inputs:
            pathtoPublish: artifacts/packages/
            artifactName: artifacts
            artifactType: Container
            parallel: true

      - job: Ubuntu_16_04
        displayName: 'Ubuntu 16.04'
        pool:
          vmImage: ubuntu-16.04
        variables:
        # Only enable publishing in official builds.
        - ${{ if and(eq(variables['System.TeamProject'], 'internal'), notin(variables['Build.Reason'], 'PullRequest')) }}:
          - name: _OfficialBuildArgs
            value: -p:OfficialBuildId=$(Build.BuildNumber)
        # else
        - ${{ if or(eq(variables['System.TeamProject'], 'public'), in(variables['Build.Reason'], 'PullRequest')) }}:
          - name: _OfficialBuildArgs
            value: ''
        strategy:
          matrix:
            ${{ if in(variables['Build.Reason'], 'PullRequest') }}:
              Debug:
                _BuildConfig: Debug
                _SignType: none
                _DotNetPublishToBlobFeed : false
            Release:
              _BuildConfig: Release
              _SignType: none
              _DotNetPublishToBlobFeed : false
        steps:
        - checkout: self
          clean: true
        - task: NodeTool@0
          displayName: Install Node 10.x
          inputs:
            versionSpec: 10.x
        - ${{ if ne(variables['System.TeamProject'], 'public') }}:
          - task: Bash@3
            displayName: Setup Private Feeds Credentials
            inputs:
              filePath: $(Build.SourcesDirectory)/eng/common/SetupNugetSources.sh
              arguments: $(Build.SourcesDirectory)/NuGet.config $Token
            env:
              Token: $(dn-bot-dnceng-artifact-feeds-rw)
        - script: eng/common/cibuild.sh
            --configuration $(_BuildConfig)
            --prepareMachine
            -p:BuildNodeJS=true
            $(_OfficialBuildArgs)
<<<<<<< HEAD
            /bl:artifacts/log/build.linux.binlog
=======
            $(_InternalRuntimeDownloadArgs)
>>>>>>> 3b4cc75f
          displayName: Build
        - script: eng/scripts/ci-flaky-tests.sh --configuration $(_BuildConfig)
          displayName: Run Flaky Tests
          continueOnError: true
        - script: eng/scripts/KillProcesses.sh
          displayName: Kill processes
          condition: always()
        - task: PublishTestResults@2
          displayName: Publish Flaky Test Results
          inputs:
            testResultsFormat: 'xUnit'
            testResultsFiles: '*.xml'
            searchFolder: '$(Build.SourcesDirectory)/artifacts/TestResults/$(_BuildConfig)/Flaky'
          continueOnError: true
          condition: always()
        - task: PublishBuildArtifacts@1
          displayName: Upload TestResults
          condition: always()
          continueOnError: true
          inputs:
            pathtoPublish: artifacts/TestResults/$(_BuildConfig)/
            artifactName: $(Agent.Os)_$(Agent.JobName) TestResults
            artifactType: Container
            parallel: true
        - task: PublishBuildArtifacts@1
          displayName: Upload Test Logs
          condition: always()
          continueOnError: true
          inputs:
            pathtoPublish: artifacts/log
            artifactName: $(Agent.Os)_$(Agent.JobName) Test Logs
            artifactType: Container
            parallel: true
        - task: PublishBuildArtifacts@1
          displayName: Upload NPM artifacts
          condition: and(succeeded(), eq(variables['_BuildConfig'], 'Release'))
          inputs:
            pathtoPublish: artifacts/npm/
            artifactName: NpmArtifacts
            artifactType: Container
            parallel: true

      - job: OSX_10_13
        displayName: 'OSX'
        pool:
          vmImage: macOS-10.13
        strategy:
          matrix:
            ${{ if in(variables['Build.Reason'], 'PullRequest') }}:
              Debug:
                _BuildConfig: Debug
                _SignType: none
                _DotNetPublishToBlobFeed : false
            Release:
              _BuildConfig: Release
              _SignType: none
              _DotNetPublishToBlobFeed : false
        steps:
        - checkout: self
          clean: true
        - ${{ if ne(variables['System.TeamProject'], 'public') }}:
          - task: Bash@3
            displayName: Setup Private Feeds Credentials
            inputs:
              filePath: $(Build.SourcesDirectory)/eng/common/SetupNugetSources.sh
              arguments: $(Build.SourcesDirectory)/NuGet.config $Token
            env:
              Token: $(dn-bot-dnceng-artifact-feeds-rw)
        - script: eng/common/cibuild.sh
            --configuration $(_BuildConfig)
            --prepareMachine
<<<<<<< HEAD
            /bl:artifacts/log/build.linux.binlog
=======
            $(_InternalRuntimeDownloadArgs)
>>>>>>> 3b4cc75f
          displayName: Build
        - script: eng/scripts/ci-flaky-tests.sh --configuration $(_BuildConfig)
          displayName: Run Flaky Tests
          continueOnError: true
        - script: eng/scripts/KillProcesses.sh
          displayName: Kill processes
          condition: always()
        - task: PublishTestResults@2
          displayName: Publish Flaky Test Results
          inputs:
            testResultsFormat: 'xUnit'
            testResultsFiles: '*.xml'
            searchFolder: '$(Build.SourcesDirectory)/artifacts/TestResults/$(_BuildConfig)/Flaky'
          continueOnError: true
          condition: always()
        - task: PublishBuildArtifacts@1
          displayName: Upload TestResults
          condition: always()
          continueOnError: true
          inputs:
            pathtoPublish: artifacts/TestResults/$(_BuildConfig)/
            artifactName: $(Agent.Os)_$(Agent.JobName) TestResults
            artifactType: Container
            parallel: true
        - task: PublishBuildArtifacts@1
          displayName: Upload Test Logs
          condition: always()
          continueOnError: true
          inputs:
            pathtoPublish: artifacts/log
            artifactName: $(Agent.Os)_$(Agent.JobName) Test Logs
            artifactType: Container
            parallel: true
  - job: Source_Build
    displayName: 'Test: Linux Source Build'
    container: centos:7
    pool:
      vmImage: 'ubuntu-16.04'
    variables:
      DotNetCoreSdkDir: $(Agent.ToolsDirectory)/dotnet
      DOTNET_SYSTEM_GLOBALIZATION_INVARIANT: true
    steps:
    - ${{ if ne(variables['System.TeamProject'], 'public') }}:
      - task: Bash@3
        displayName: Setup Private Feeds Credentials
        inputs:
          filePath: $(Build.SourcesDirectory)/eng/common/SetupNugetSources.sh
          arguments: $(Build.SourcesDirectory)/NuGet.config $Token
        env:
          Token: $(dn-bot-dnceng-artifact-feeds-rw)
    - script: |
        source eng/common/native/common-library.sh
        mkdir -p $HOME/bin
        GetFile https://github.com/stedolan/jq/releases/download/jq-1.6/jq-linux64 $HOME/bin/jq
        chmod +x $HOME/bin/jq
        echo "##vso[task.prependpath]$HOME/bin"
      displayName: Install jq
    - script: ./eng/scripts/ci-source-build.sh --ci --configuration Release
      displayName: Run ci-source-build.sh
    - task: PublishBuildArtifacts@1
      displayName: Upload logs
      continueOnError: true
      inputs:
        pathtoPublish: artifacts/log/
        artifactName: Source_Build_Logs
        artifactType: Container
        parallel: true
    - task: PublishBuildArtifacts@1
      displayName: Upload package artifacts
      # Only capture source build artifacts in PRs for the sake of inspecting
      # changes that impact source-build. The artifacts from this build pipeline are never actually used.
      condition: and(succeeded(), eq(variables['Build.Reason'], 'PullRequest'))
      inputs:
        pathtoPublish: artifacts/packages/
        artifactName: Source_Build_Packages
        artifactType: Container
        parallel: true

- ${{ if and(ne(variables['System.TeamProject'], 'public'), notin(variables['Build.Reason'], 'PullRequest')) }}:
  - template: eng\common\templates\post-build\post-build.yml
    parameters:
      # Symbol validation isn't being very reliable lately. This should be enabled back
      # once this issue is resolved: https://github.com/dotnet/arcade/issues/2871
      enableSymbolValidation: false
      # This is to enable SDL runs part of Post-Build Validation Stage
      SDLValidationParameters:
        enable: true
        continueOnError: false
        params: ' -SourceToolsList @("policheck","credscan")
        -TsaInstanceURL $(_TsaInstanceURL)
        -TsaProjectName $(_TsaProjectName)
        -TsaNotificationEmail $(_TsaNotificationEmail)
        -TsaCodebaseAdmin $(_TsaCodebaseAdmin)
        -TsaBugAreaPath $(_TsaBugAreaPath)
        -TsaIterationPath $(_TsaIterationPath)
        -TsaRepositoryName "Extensions"
        -TsaCodebaseName "Extensions"
        -TsaPublish $True'<|MERGE_RESOLUTION|>--- conflicted
+++ resolved
@@ -11,9 +11,6 @@
     value: true
   - name: _DotNetArtifactsCategory
     value: ASPNETEXTENSIONS
-<<<<<<< HEAD
-
-=======
   - ${{ if ne(variables['System.TeamProject'], 'public') }}:
     - group: DotNet-MSRC-Storage
     - name: _InternalRuntimeDownloadArgs
@@ -23,7 +20,6 @@
     - name: _InternalRuntimeDownloadArgs
       value: ''
     
->>>>>>> 3b4cc75f
   # used for post-build phases, internal builds only
   - ${{ if and(ne(variables['System.TeamProject'], 'public'), notin(variables['Build.Reason'], 'PullRequest')) }}:
     - group: DotNet-AspNet-SDLValidation-Params
@@ -131,13 +127,6 @@
           inputs:
             command: custom
             arguments: 'locals all -clear'
-<<<<<<< HEAD
-        - script: eng\common\cibuild.cmd
-            -configuration $(_BuildConfig)
-            -prepareMachine
-            $(_BuildArgs)
-            /bl:artifacts/log/build.windows.binlog
-=======
         - ${{ if ne(variables['System.TeamProject'], 'public') }}:
           - task: PowerShell@2
             displayName: Setup Private Feeds Credentials
@@ -147,7 +136,6 @@
             env:
               Token: $(dn-bot-dnceng-artifact-feeds-rw)
         - script: eng\common\cibuild.cmd -configuration $(_BuildConfig) -prepareMachine $(_BuildArgs) $(_InternalRuntimeDownloadArgs)
->>>>>>> 3b4cc75f
           displayName: Build and Publish
         - script: eng\scripts\ci-flaky-tests.cmd -configuration $(_BuildConfig)
           displayName: Run Flaky Tests
@@ -236,11 +224,7 @@
             --prepareMachine
             -p:BuildNodeJS=true
             $(_OfficialBuildArgs)
-<<<<<<< HEAD
-            /bl:artifacts/log/build.linux.binlog
-=======
             $(_InternalRuntimeDownloadArgs)
->>>>>>> 3b4cc75f
           displayName: Build
         - script: eng/scripts/ci-flaky-tests.sh --configuration $(_BuildConfig)
           displayName: Run Flaky Tests
@@ -312,11 +296,7 @@
         - script: eng/common/cibuild.sh
             --configuration $(_BuildConfig)
             --prepareMachine
-<<<<<<< HEAD
-            /bl:artifacts/log/build.linux.binlog
-=======
             $(_InternalRuntimeDownloadArgs)
->>>>>>> 3b4cc75f
           displayName: Build
         - script: eng/scripts/ci-flaky-tests.sh --configuration $(_BuildConfig)
           displayName: Run Flaky Tests
