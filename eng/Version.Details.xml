<?xml version="1.0" encoding="utf-8"?>
<!--

  This file is used by automation to update Versions.props and may be used for other purposes, such as
  static analysis to determine the repo dependency graph.  It should only be modified manually when adding
  or removing dependencies. Updating versions should be done using the `darc` command line tool.

  See https://github.com/dotnet/arcade/blob/master/Documentation/Darc.md for instructions on using darc.

-->
<Dependencies>
  <ProductDependencies>
    <Dependency Name="Microsoft.Win32.Registry" Version="4.6.0" CoherentParentDependency="Microsoft.NETCore.App.Runtime.win-x64">
      <Uri>https://github.com/dotnet/corefx</Uri>
      <Sha>4ac4c0367003fe3973a3648eb0715ddb0e3bbcea</Sha>
    </Dependency>
    <Dependency Name="System.ComponentModel.Annotations" Version="4.6.0" CoherentParentDependency="Microsoft.NETCore.App.Runtime.win-x64">
      <Uri>https://github.com/dotnet/corefx</Uri>
      <Sha>4ac4c0367003fe3973a3648eb0715ddb0e3bbcea</Sha>
    </Dependency>
    <Dependency Name="System.Diagnostics.DiagnosticSource" Version="4.6.0" CoherentParentDependency="Microsoft.NETCore.App.Runtime.win-x64">
      <Uri>https://github.com/dotnet/corefx</Uri>
      <Sha>4ac4c0367003fe3973a3648eb0715ddb0e3bbcea</Sha>
    </Dependency>
    <Dependency Name="System.Diagnostics.EventLog" Version="4.6.0" CoherentParentDependency="Microsoft.NETCore.App.Runtime.win-x64">
      <Uri>https://github.com/dotnet/corefx</Uri>
      <Sha>4ac4c0367003fe3973a3648eb0715ddb0e3bbcea</Sha>
    </Dependency>
    <Dependency Name="System.IO.Pipelines" Version="4.6.0" CoherentParentDependency="Microsoft.NETCore.App.Runtime.win-x64">
      <Uri>https://github.com/dotnet/corefx</Uri>
      <Sha>4ac4c0367003fe3973a3648eb0715ddb0e3bbcea</Sha>
    </Dependency>
    <Dependency Name="System.Reflection.Metadata" Version="1.7.0" CoherentParentDependency="Microsoft.NETCore.App.Runtime.win-x64">
      <Uri>https://github.com/dotnet/corefx</Uri>
      <Sha>4ac4c0367003fe3973a3648eb0715ddb0e3bbcea</Sha>
    </Dependency>
    <Dependency Name="System.Runtime.CompilerServices.Unsafe" Version="4.6.0" CoherentParentDependency="Microsoft.NETCore.App.Runtime.win-x64">
      <Uri>https://github.com/dotnet/corefx</Uri>
      <Sha>4ac4c0367003fe3973a3648eb0715ddb0e3bbcea</Sha>
    </Dependency>
    <Dependency Name="System.Security.Cryptography.Cng" Version="4.6.0" CoherentParentDependency="Microsoft.NETCore.App.Runtime.win-x64">
      <Uri>https://github.com/dotnet/corefx</Uri>
      <Sha>4ac4c0367003fe3973a3648eb0715ddb0e3bbcea</Sha>
    </Dependency>
    <Dependency Name="System.Security.Cryptography.Xml" Version="4.6.0" CoherentParentDependency="Microsoft.NETCore.App.Runtime.win-x64">
      <Uri>https://github.com/dotnet/corefx</Uri>
      <Sha>4ac4c0367003fe3973a3648eb0715ddb0e3bbcea</Sha>
    </Dependency>
    <Dependency Name="System.ServiceProcess.ServiceController" Version="4.6.0" CoherentParentDependency="Microsoft.NETCore.App.Runtime.win-x64">
      <Uri>https://github.com/dotnet/corefx</Uri>
      <Sha>4ac4c0367003fe3973a3648eb0715ddb0e3bbcea</Sha>
    </Dependency>
    <Dependency Name="System.Text.Encodings.Web" Version="4.6.0" CoherentParentDependency="Microsoft.NETCore.App.Runtime.win-x64">
      <Uri>https://github.com/dotnet/corefx</Uri>
      <Sha>4ac4c0367003fe3973a3648eb0715ddb0e3bbcea</Sha>
    </Dependency>
    <Dependency Name="System.Text.Json" Version="4.6.0" CoherentParentDependency="Microsoft.NETCore.App.Runtime.win-x64">
      <Uri>https://github.com/dotnet/corefx</Uri>
      <Sha>4ac4c0367003fe3973a3648eb0715ddb0e3bbcea</Sha>
    </Dependency>
    <!--
         Win-x64 is used here because we have picked an arbitrary runtime identifier to flow the version of the latest NETCore.App runtime.
         All Runtime.$rid packages should have the same version.
    -->
<<<<<<< HEAD
    <Dependency Name="Microsoft.NETCore.App.Runtime.win-x64" Version="3.0.2">
      <Uri>https://github.com/dotnet/core-setup</Uri>
      <Sha>b7dd5aff44d496b8cc46c613fa686540200e226a</Sha>
=======
    <Dependency Name="Microsoft.NETCore.App.Runtime.win-x64" Version="3.0.2-servicing-19576-08">
      <Uri>https://github.com/dotnet/core-setup</Uri>
      <Sha>547ae1f5f072d130b32ec3089876711070b2dc4f</Sha>
>>>>>>> 6a342804
    </Dependency>
    <Dependency Name="NETStandard.Library.Ref" Version="2.1.0" Pinned="true">
      <Uri>https://github.com/dotnet/core-setup</Uri>
      <Sha>7d57652f33493fa022125b7f63aad0d70c52d810</Sha>
    </Dependency>
    <Dependency Name="Microsoft.NETCore.App.Internal" Version="3.0.2-servicing-19604-01">
      <Uri>https://github.com/dotnet/core-setup</Uri>
      <Sha>b7dd5aff44d496b8cc46c613fa686540200e226a</Sha>
    </Dependency>
    <!-- Keep this dependency at the bottom of ProductDependencies, else it will be picked as the parent for CoherentParentDependencies -->
    <Dependency Name="Microsoft.NETCore.App.Ref" Version="3.0.0" Pinned="true">
      <Uri>https://github.com/dotnet/core-setup</Uri>
      <Sha>7d57652f33493fa022125b7f63aad0d70c52d810</Sha>
    </Dependency>
  </ProductDependencies>
  <ToolsetDependencies>
    <Dependency Name="Microsoft.DotNet.Arcade.Sdk" Version="1.0.0-beta.19577.5">
      <Uri>https://github.com/dotnet/arcade</Uri>
      <Sha>99c6b59a8afff97fe891341b39abe985f1d3c565</Sha>
    </Dependency>
    <Dependency Name="Microsoft.DotNet.GenAPI" Version="1.0.0-beta.19577.5">
      <Uri>https://github.com/dotnet/arcade</Uri>
      <Sha>99c6b59a8afff97fe891341b39abe985f1d3c565</Sha>
    </Dependency>
    <Dependency Name="Microsoft.DotNet.Helix.Sdk" Version="2.0.0-beta.19577.5">
      <Uri>https://github.com/dotnet/arcade</Uri>
      <Sha>99c6b59a8afff97fe891341b39abe985f1d3c565</Sha>
    </Dependency>
<<<<<<< HEAD
    <Dependency Name="Microsoft.NETCore.Platforms" Version="3.0.1" CoherentParentDependency="Microsoft.NETCore.App.Runtime.win-x64">
      <Uri>https://github.com/dotnet/corefx</Uri>
      <Sha>e14c43ea3f727d1ed8844014aae8b168cc608b22</Sha>
=======
    <Dependency Name="Microsoft.NETCore.Platforms" Version="3.0.1-servicing.19576.7" CoherentParentDependency="Microsoft.NETCore.App.Runtime.win-x64">
      <Uri>https://github.com/dotnet/corefx</Uri>
      <Sha>552078bd73ff238b312f8b92ad49f535c3445f25</Sha>
>>>>>>> 6a342804
    </Dependency>
    <Dependency Name="Microsoft.Net.Compilers.Toolset" Version="3.3.1-beta4-19462-11">
      <Uri>https://github.com/dotnet/roslyn</Uri>
      <Sha>66a912c9463eebe832cf742d2fe8bb2e1a4600ec</Sha>
    </Dependency>
  </ToolsetDependencies>
</Dependencies><|MERGE_RESOLUTION|>--- conflicted
+++ resolved
@@ -62,15 +62,9 @@
          Win-x64 is used here because we have picked an arbitrary runtime identifier to flow the version of the latest NETCore.App runtime.
          All Runtime.$rid packages should have the same version.
     -->
-<<<<<<< HEAD
     <Dependency Name="Microsoft.NETCore.App.Runtime.win-x64" Version="3.0.2">
       <Uri>https://github.com/dotnet/core-setup</Uri>
       <Sha>b7dd5aff44d496b8cc46c613fa686540200e226a</Sha>
-=======
-    <Dependency Name="Microsoft.NETCore.App.Runtime.win-x64" Version="3.0.2-servicing-19576-08">
-      <Uri>https://github.com/dotnet/core-setup</Uri>
-      <Sha>547ae1f5f072d130b32ec3089876711070b2dc4f</Sha>
->>>>>>> 6a342804
     </Dependency>
     <Dependency Name="NETStandard.Library.Ref" Version="2.1.0" Pinned="true">
       <Uri>https://github.com/dotnet/core-setup</Uri>
@@ -99,15 +93,9 @@
       <Uri>https://github.com/dotnet/arcade</Uri>
       <Sha>99c6b59a8afff97fe891341b39abe985f1d3c565</Sha>
     </Dependency>
-<<<<<<< HEAD
     <Dependency Name="Microsoft.NETCore.Platforms" Version="3.0.1" CoherentParentDependency="Microsoft.NETCore.App.Runtime.win-x64">
       <Uri>https://github.com/dotnet/corefx</Uri>
       <Sha>e14c43ea3f727d1ed8844014aae8b168cc608b22</Sha>
-=======
-    <Dependency Name="Microsoft.NETCore.Platforms" Version="3.0.1-servicing.19576.7" CoherentParentDependency="Microsoft.NETCore.App.Runtime.win-x64">
-      <Uri>https://github.com/dotnet/corefx</Uri>
-      <Sha>552078bd73ff238b312f8b92ad49f535c3445f25</Sha>
->>>>>>> 6a342804
     </Dependency>
     <Dependency Name="Microsoft.Net.Compilers.Toolset" Version="3.3.1-beta4-19462-11">
       <Uri>https://github.com/dotnet/roslyn</Uri>
