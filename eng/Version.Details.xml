--- conflicted
+++ resolved
@@ -5,55 +5,6 @@
       <Uri>https://github.com/dotnet/corefx</Uri>
       <Sha>be3d4bad4576eecda116d3e9a368cd6959ecf5ce</Sha>
     </Dependency>
-<<<<<<< HEAD
-    <Dependency Name="Microsoft.DotNet.PlatformAbstractions" Version="3.1.0-preview1.19470.5" CoherentParentDependency="Microsoft.Extensions.Logging">
-      <Uri>https://github.com/dotnet/core-setup</Uri>
-      <Sha>b0ea03ec3af2a9c388f718fbb4978984ab339953</Sha>
-    </Dependency>
-    <Dependency Name="Microsoft.Extensions.Caching.Memory" Version="3.1.0-preview1.19470.1">
-      <Uri>https://github.com/aspnet/Extensions</Uri>
-      <Sha>8b0d85434b8da04ab6395496803525db6003fa22</Sha>
-    </Dependency>
-    <Dependency Name="Microsoft.Extensions.Configuration.EnvironmentVariables" Version="3.1.0-preview1.19470.1">
-      <Uri>https://github.com/aspnet/Extensions</Uri>
-      <Sha>8b0d85434b8da04ab6395496803525db6003fa22</Sha>
-    </Dependency>
-    <Dependency Name="Microsoft.Extensions.Configuration.Json" Version="3.1.0-preview1.19470.1">
-      <Uri>https://github.com/aspnet/Extensions</Uri>
-      <Sha>8b0d85434b8da04ab6395496803525db6003fa22</Sha>
-    </Dependency>
-    <Dependency Name="Microsoft.Extensions.Configuration" Version="3.1.0-preview1.19470.1">
-      <Uri>https://github.com/aspnet/Extensions</Uri>
-      <Sha>8b0d85434b8da04ab6395496803525db6003fa22</Sha>
-    </Dependency>
-    <Dependency Name="Microsoft.Extensions.DependencyInjection" Version="3.1.0-preview1.19470.1">
-      <Uri>https://github.com/aspnet/Extensions</Uri>
-      <Sha>8b0d85434b8da04ab6395496803525db6003fa22</Sha>
-    </Dependency>
-    <Dependency Name="Microsoft.Extensions.DependencyModel" Version="3.1.0-preview1.19470.5" CoherentParentDependency="Microsoft.Extensions.Logging">
-      <Uri>https://github.com/dotnet/core-setup</Uri>
-      <Sha>b0ea03ec3af2a9c388f718fbb4978984ab339953</Sha>
-    </Dependency>
-    <Dependency Name="Microsoft.Extensions.HostFactoryResolver.Sources" Version="3.1.0-preview1.19470.1">
-      <Uri>https://github.com/aspnet/Extensions</Uri>
-      <Sha>8b0d85434b8da04ab6395496803525db6003fa22</Sha>
-    </Dependency>
-    <Dependency Name="Microsoft.Extensions.Logging" Version="3.1.0-preview1.19470.1">
-      <Uri>https://github.com/aspnet/Extensions</Uri>
-      <Sha>8b0d85434b8da04ab6395496803525db6003fa22</Sha>
-    </Dependency>
-    <Dependency Name="Microsoft.NETCore.App.Ref" Version="3.1.0-preview1.19470.5" CoherentParentDependency="Microsoft.Extensions.Logging">
-      <Uri>https://github.com/dotnet/core-setup</Uri>
-      <Sha>b0ea03ec3af2a9c388f718fbb4978984ab339953</Sha>
-    </Dependency>
-    <Dependency Name="Microsoft.NETCore.App.Runtime.win-x64" Version="3.1.0-preview1.19470.5" CoherentParentDependency="Microsoft.Extensions.Logging">
-      <Uri>https://github.com/dotnet/core-setup</Uri>
-      <Sha>b0ea03ec3af2a9c388f718fbb4978984ab339953</Sha>
-    </Dependency>
-    <Dependency Name="NETStandard.Library.Ref" Version="2.1.0-preview1.19470.5" CoherentParentDependency="Microsoft.Extensions.Logging">
-      <Uri>https://github.com/dotnet/core-setup</Uri>
-      <Sha>b0ea03ec3af2a9c388f718fbb4978984ab339953</Sha>
-=======
     <Dependency Name="Microsoft.DotNet.PlatformAbstractions" Version="5.0.0-alpha1.19465.2" CoherentParentDependency="Microsoft.Extensions.Logging">
       <Uri>https://github.com/dotnet/core-setup</Uri>
       <Sha>9042fe6c81aa3b47f58ccd94ff02e42f9f7a4e46</Sha>
@@ -101,7 +52,6 @@
     <Dependency Name="NETStandard.Library.Ref" Version="2.1.0-alpha1.19465.2" CoherentParentDependency="Microsoft.Extensions.Logging">
       <Uri>https://github.com/dotnet/core-setup</Uri>
       <Sha>9042fe6c81aa3b47f58ccd94ff02e42f9f7a4e46</Sha>
->>>>>>> 63886a4e
     </Dependency>
     <Dependency Name="System.Collections.Immutable" Version="1.8.0-alpha1.19462.7" CoherentParentDependency="Microsoft.NETCore.App.Runtime.win-x64">
       <Uri>https://github.com/dotnet/corefx</Uri>
