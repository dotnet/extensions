<?xml version="1.0" encoding="utf-8"?>
<Dependencies>
  <ProductDependencies>
    <Dependency Name="Microsoft.Extensions.CommandLineUtils.Sources" Version="5.0.0-alpha1.19455.5">
      <Uri>https://github.com/aspnet/Extensions</Uri>
      <Sha>e4ff9650f6c55390dce222b28b7a98d6ebc7350e</Sha>
    </Dependency>
    <Dependency Name="Microsoft.Extensions.HashCodeCombiner.Sources" Version="5.0.0-alpha1.19455.5">
      <Uri>https://github.com/aspnet/Extensions</Uri>
      <Sha>e4ff9650f6c55390dce222b28b7a98d6ebc7350e</Sha>
    </Dependency>
    <Dependency Name="Microsoft.Extensions.NonCapturingTimer.Sources" Version="5.0.0-alpha1.19455.5">
      <Uri>https://github.com/aspnet/Extensions</Uri>
      <Sha>e4ff9650f6c55390dce222b28b7a98d6ebc7350e</Sha>
    </Dependency>
    <Dependency Name="Microsoft.Extensions.Logging" Version="5.0.0-alpha1.19455.5">
      <Uri>https://github.com/aspnet/Extensions</Uri>
      <Sha>e4ff9650f6c55390dce222b28b7a98d6ebc7350e</Sha>
    </Dependency>
    <Dependency Name="System.Diagnostics.DiagnosticSource" Version="5.0.0-alpha1.19451.2" CoherentParentDependency="Microsoft.NETCore.App.Runtime.win-x64">
      <Uri>https://github.com/dotnet/corefx</Uri>
<<<<<<< HEAD
      <Sha>5f2c2771e077f98c097ecc1b9202bee22ef50aed</Sha>
=======
      <Sha>130d8582e4973bbdb55ae737b942d214ad3c6570</Sha>
>>>>>>> 51a24cb6
    </Dependency>
    <Dependency Name="System.Reflection.Metadata" Version="1.9.0-alpha1.19451.2" CoherentParentDependency="Microsoft.NETCore.App.Runtime.win-x64">
      <Uri>https://github.com/dotnet/corefx</Uri>
<<<<<<< HEAD
      <Sha>5f2c2771e077f98c097ecc1b9202bee22ef50aed</Sha>
=======
      <Sha>130d8582e4973bbdb55ae737b942d214ad3c6570</Sha>
>>>>>>> 51a24cb6
    </Dependency>
    <Dependency Name="System.Text.Encodings.Web" Version="5.0.0-alpha1.19451.2" CoherentParentDependency="Microsoft.NETCore.App.Runtime.win-x64">
      <Uri>https://github.com/dotnet/corefx</Uri>
<<<<<<< HEAD
      <Sha>5f2c2771e077f98c097ecc1b9202bee22ef50aed</Sha>
=======
      <Sha>130d8582e4973bbdb55ae737b942d214ad3c6570</Sha>
>>>>>>> 51a24cb6
    </Dependency>
    <Dependency Name="Microsoft.Extensions.DependencyModel" Version="5.0.0-alpha1.19452.1" CoherentParentDependency="Microsoft.Extensions.Logging">
      <Uri>https://github.com/dotnet/core-setup</Uri>
<<<<<<< HEAD
      <Sha>caa8d3b1edd7eec947f6283f8342a9249b5d7171</Sha>
=======
      <Sha>fb49d11c77525a6af8e5bc7067a17d9eee6948dd</Sha>
>>>>>>> 51a24cb6
    </Dependency>
    <Dependency Name="Microsoft.NETCore.App.Ref" Version="5.0.0-alpha1.19452.1" CoherentParentDependency="Microsoft.Extensions.Logging">
      <Uri>https://github.com/dotnet/core-setup</Uri>
<<<<<<< HEAD
      <Sha>caa8d3b1edd7eec947f6283f8342a9249b5d7171</Sha>
=======
      <Sha>fb49d11c77525a6af8e5bc7067a17d9eee6948dd</Sha>
>>>>>>> 51a24cb6
    </Dependency>
    <!--
      Win-x64 is used here because we have picked an arbitrary runtime identifier to flow the version of the latest NETCore.App runtime.
      All Runtime.$rid packages should have the same version.
    -->
    <Dependency Name="Microsoft.NETCore.App.Runtime.win-x64" Version="5.0.0-alpha1.19452.1" CoherentParentDependency="Microsoft.Extensions.Logging">
      <Uri>https://github.com/dotnet/core-setup</Uri>
<<<<<<< HEAD
      <Sha>caa8d3b1edd7eec947f6283f8342a9249b5d7171</Sha>
=======
      <Sha>fb49d11c77525a6af8e5bc7067a17d9eee6948dd</Sha>
>>>>>>> 51a24cb6
    </Dependency>
  </ProductDependencies>
  <ToolsetDependencies>
    <!-- Listed as a dependency to workaround https://github.com/dotnet/cli/issues/10528 -->
    <Dependency Name="Microsoft.NETCore.Platforms" Version="5.0.0-alpha1.19451.2" CoherentParentDependency="Microsoft.NETCore.App.Runtime.win-x64">
      <Uri>https://github.com/dotnet/corefx</Uri>
<<<<<<< HEAD
      <Sha>5f2c2771e077f98c097ecc1b9202bee22ef50aed</Sha>
=======
      <Sha>130d8582e4973bbdb55ae737b942d214ad3c6570</Sha>
>>>>>>> 51a24cb6
    </Dependency>
    <Dependency Name="Microsoft.AspNetCore.BenchmarkRunner.Sources" Version="5.0.0-alpha1.19455.5">
      <Uri>https://github.com/aspnet/Extensions</Uri>
      <Sha>e4ff9650f6c55390dce222b28b7a98d6ebc7350e</Sha>
    </Dependency>
    <Dependency Name="Microsoft.AspNetCore.Testing" Version="5.0.0-alpha1.19455.5">
      <Uri>https://github.com/aspnet/Extensions</Uri>
      <Sha>e4ff9650f6c55390dce222b28b7a98d6ebc7350e</Sha>
    </Dependency>
    <Dependency Name="Microsoft.DotNet.Arcade.Sdk" Version="1.0.0-beta.19454.31">
      <Uri>https://github.com/dotnet/arcade</Uri>
      <Sha>00d8aa82b488f321204a0e69a81399af9df276a1</Sha>
    </Dependency>
<<<<<<< HEAD
    <Dependency Name="Microsoft.Net.Compilers.Toolset" Version="3.3.1-beta3-19454-05" CoherentParentDependency="Microsoft.Extensions.Logging">
      <Uri>https://github.com/dotnet/roslyn</Uri>
      <Sha>3b423bd305daf81076d4d7b105101361c2490531</Sha>
=======
    <Dependency Name="Microsoft.Net.Compilers.Toolset" Version="3.4.0-beta1-19424-01" CoherentParentDependency="Microsoft.Extensions.Logging">
      <Uri>https://github.com/dotnet/roslyn</Uri>
      <Sha>a36dcccf259ceec904a36b381085d2d940d80ea0</Sha>
>>>>>>> 51a24cb6
    </Dependency>
  </ToolsetDependencies>
</Dependencies><|MERGE_RESOLUTION|>--- conflicted
+++ resolved
@@ -19,43 +19,24 @@
     </Dependency>
     <Dependency Name="System.Diagnostics.DiagnosticSource" Version="5.0.0-alpha1.19451.2" CoherentParentDependency="Microsoft.NETCore.App.Runtime.win-x64">
       <Uri>https://github.com/dotnet/corefx</Uri>
-<<<<<<< HEAD
-      <Sha>5f2c2771e077f98c097ecc1b9202bee22ef50aed</Sha>
-=======
       <Sha>130d8582e4973bbdb55ae737b942d214ad3c6570</Sha>
->>>>>>> 51a24cb6
     </Dependency>
     <Dependency Name="System.Reflection.Metadata" Version="1.9.0-alpha1.19451.2" CoherentParentDependency="Microsoft.NETCore.App.Runtime.win-x64">
       <Uri>https://github.com/dotnet/corefx</Uri>
-<<<<<<< HEAD
-      <Sha>5f2c2771e077f98c097ecc1b9202bee22ef50aed</Sha>
-=======
       <Sha>130d8582e4973bbdb55ae737b942d214ad3c6570</Sha>
->>>>>>> 51a24cb6
     </Dependency>
     <Dependency Name="System.Text.Encodings.Web" Version="5.0.0-alpha1.19451.2" CoherentParentDependency="Microsoft.NETCore.App.Runtime.win-x64">
       <Uri>https://github.com/dotnet/corefx</Uri>
-<<<<<<< HEAD
-      <Sha>5f2c2771e077f98c097ecc1b9202bee22ef50aed</Sha>
-=======
       <Sha>130d8582e4973bbdb55ae737b942d214ad3c6570</Sha>
->>>>>>> 51a24cb6
     </Dependency>
     <Dependency Name="Microsoft.Extensions.DependencyModel" Version="5.0.0-alpha1.19452.1" CoherentParentDependency="Microsoft.Extensions.Logging">
       <Uri>https://github.com/dotnet/core-setup</Uri>
-<<<<<<< HEAD
-      <Sha>caa8d3b1edd7eec947f6283f8342a9249b5d7171</Sha>
-=======
       <Sha>fb49d11c77525a6af8e5bc7067a17d9eee6948dd</Sha>
->>>>>>> 51a24cb6
     </Dependency>
     <Dependency Name="Microsoft.NETCore.App.Ref" Version="5.0.0-alpha1.19452.1" CoherentParentDependency="Microsoft.Extensions.Logging">
       <Uri>https://github.com/dotnet/core-setup</Uri>
-<<<<<<< HEAD
-      <Sha>caa8d3b1edd7eec947f6283f8342a9249b5d7171</Sha>
-=======
+
       <Sha>fb49d11c77525a6af8e5bc7067a17d9eee6948dd</Sha>
->>>>>>> 51a24cb6
     </Dependency>
     <!--
       Win-x64 is used here because we have picked an arbitrary runtime identifier to flow the version of the latest NETCore.App runtime.
@@ -63,22 +44,14 @@
     -->
     <Dependency Name="Microsoft.NETCore.App.Runtime.win-x64" Version="5.0.0-alpha1.19452.1" CoherentParentDependency="Microsoft.Extensions.Logging">
       <Uri>https://github.com/dotnet/core-setup</Uri>
-<<<<<<< HEAD
-      <Sha>caa8d3b1edd7eec947f6283f8342a9249b5d7171</Sha>
-=======
       <Sha>fb49d11c77525a6af8e5bc7067a17d9eee6948dd</Sha>
->>>>>>> 51a24cb6
     </Dependency>
   </ProductDependencies>
   <ToolsetDependencies>
     <!-- Listed as a dependency to workaround https://github.com/dotnet/cli/issues/10528 -->
     <Dependency Name="Microsoft.NETCore.Platforms" Version="5.0.0-alpha1.19451.2" CoherentParentDependency="Microsoft.NETCore.App.Runtime.win-x64">
       <Uri>https://github.com/dotnet/corefx</Uri>
-<<<<<<< HEAD
-      <Sha>5f2c2771e077f98c097ecc1b9202bee22ef50aed</Sha>
-=======
       <Sha>130d8582e4973bbdb55ae737b942d214ad3c6570</Sha>
->>>>>>> 51a24cb6
     </Dependency>
     <Dependency Name="Microsoft.AspNetCore.BenchmarkRunner.Sources" Version="5.0.0-alpha1.19455.5">
       <Uri>https://github.com/aspnet/Extensions</Uri>
@@ -92,15 +65,9 @@
       <Uri>https://github.com/dotnet/arcade</Uri>
       <Sha>00d8aa82b488f321204a0e69a81399af9df276a1</Sha>
     </Dependency>
-<<<<<<< HEAD
-    <Dependency Name="Microsoft.Net.Compilers.Toolset" Version="3.3.1-beta3-19454-05" CoherentParentDependency="Microsoft.Extensions.Logging">
-      <Uri>https://github.com/dotnet/roslyn</Uri>
-      <Sha>3b423bd305daf81076d4d7b105101361c2490531</Sha>
-=======
     <Dependency Name="Microsoft.Net.Compilers.Toolset" Version="3.4.0-beta1-19424-01" CoherentParentDependency="Microsoft.Extensions.Logging">
       <Uri>https://github.com/dotnet/roslyn</Uri>
       <Sha>a36dcccf259ceec904a36b381085d2d940d80ea0</Sha>
->>>>>>> 51a24cb6
     </Dependency>
   </ToolsetDependencies>
 </Dependencies>