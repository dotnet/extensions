--- conflicted
+++ resolved
@@ -10,7 +10,6 @@
 -->
 <Dependencies>
   <ProductDependencies>
-<<<<<<< HEAD
     <Dependency Name="Microsoft.Win32.Registry" Version="4.7.0-rc1.19454.8" CoherentParentDependency="Microsoft.NETCore.App.Runtime.win-x64">
       <Uri>https://github.com/dotnet/corefx</Uri>
       <Sha>6019e0ce528d0743cce92a28b6ee31c445ab8884</Sha>
@@ -62,69 +61,11 @@
     <Dependency Name="Microsoft.NETCore.App.Ref" Version="3.1.0-preview1.19454.16">
       <Uri>https://github.com/dotnet/core-setup</Uri>
       <Sha>93e1324ce55c1bbd01206eff6bd659bdf34f8fe1</Sha>
-=======
-    <Dependency Name="Microsoft.Bcl.AsyncInterfaces" Version="1.0.0-rc1.19454.13" CoherentParentDependency="Microsoft.NETCore.App.Runtime.win-x64">
-      <Uri>https://github.com/dotnet/corefx</Uri>
-      <Sha>80f411d58df8338ccd9430900b541a037a9cb383</Sha>
-    </Dependency>
-    <Dependency Name="Microsoft.Win32.Registry" Version="4.6.0-rc1.19454.13" CoherentParentDependency="Microsoft.NETCore.App.Runtime.win-x64">
-      <Uri>https://github.com/dotnet/corefx</Uri>
-      <Sha>5f2c2771e077f98c097ecc1b9202bee22ef50aed</Sha>
-    </Dependency>
-    <Dependency Name="System.ComponentModel.Annotations" Version="4.6.0-rc1.19454.13" CoherentParentDependency="Microsoft.NETCore.App.Runtime.win-x64">
-      <Uri>https://github.com/dotnet/corefx</Uri>
-      <Sha>5f2c2771e077f98c097ecc1b9202bee22ef50aed</Sha>
-    </Dependency>
-    <Dependency Name="System.Diagnostics.DiagnosticSource" Version="4.6.0-rc1.19454.13" CoherentParentDependency="Microsoft.NETCore.App.Runtime.win-x64">
-      <Uri>https://github.com/dotnet/corefx</Uri>
-      <Sha>5f2c2771e077f98c097ecc1b9202bee22ef50aed</Sha>
-    </Dependency>
-    <Dependency Name="System.Diagnostics.EventLog" Version="4.6.0-rc1.19454.13" CoherentParentDependency="Microsoft.NETCore.App.Runtime.win-x64">
-      <Uri>https://github.com/dotnet/corefx</Uri>
-      <Sha>5f2c2771e077f98c097ecc1b9202bee22ef50aed</Sha>
-    </Dependency>
-    <Dependency Name="System.IO.Pipelines" Version="4.6.0-rc1.19454.13" CoherentParentDependency="Microsoft.NETCore.App.Runtime.win-x64">
-      <Uri>https://github.com/dotnet/corefx</Uri>
-      <Sha>5f2c2771e077f98c097ecc1b9202bee22ef50aed</Sha>
-    </Dependency>
-    <Dependency Name="System.Reflection.Metadata" Version="1.7.0-rc1.19454.13" CoherentParentDependency="Microsoft.NETCore.App.Runtime.win-x64">
-      <Uri>https://github.com/dotnet/corefx</Uri>
-      <Sha>5f2c2771e077f98c097ecc1b9202bee22ef50aed</Sha>
-    </Dependency>
-    <Dependency Name="System.Runtime.CompilerServices.Unsafe" Version="4.6.0-rc1.19454.13" CoherentParentDependency="Microsoft.NETCore.App.Runtime.win-x64">
-      <Uri>https://github.com/dotnet/corefx</Uri>
-      <Sha>5f2c2771e077f98c097ecc1b9202bee22ef50aed</Sha>
-    </Dependency>
-    <Dependency Name="System.Security.Cryptography.Cng" Version="4.6.0-rc1.19454.13" CoherentParentDependency="Microsoft.NETCore.App.Runtime.win-x64">
-      <Uri>https://github.com/dotnet/corefx</Uri>
-      <Sha>5f2c2771e077f98c097ecc1b9202bee22ef50aed</Sha>
-    </Dependency>
-    <Dependency Name="System.Security.Cryptography.Xml" Version="4.6.0-rc1.19454.13" CoherentParentDependency="Microsoft.NETCore.App.Runtime.win-x64">
-      <Uri>https://github.com/dotnet/corefx</Uri>
-      <Sha>5f2c2771e077f98c097ecc1b9202bee22ef50aed</Sha>
-    </Dependency>
-    <Dependency Name="System.ServiceProcess.ServiceController" Version="4.6.0-rc1.19454.13" CoherentParentDependency="Microsoft.NETCore.App.Runtime.win-x64">
-      <Uri>https://github.com/dotnet/corefx</Uri>
-      <Sha>5f2c2771e077f98c097ecc1b9202bee22ef50aed</Sha>
-    </Dependency>
-    <Dependency Name="System.Text.Encodings.Web" Version="4.6.0-rc1.19454.13" CoherentParentDependency="Microsoft.NETCore.App.Runtime.win-x64">
-      <Uri>https://github.com/dotnet/corefx</Uri>
-      <Sha>5f2c2771e077f98c097ecc1b9202bee22ef50aed</Sha>
-    </Dependency>
-    <Dependency Name="System.Text.Json" Version="4.6.0-rc1.19454.13" CoherentParentDependency="Microsoft.NETCore.App.Runtime.win-x64">
-      <Uri>https://github.com/dotnet/corefx</Uri>
-      <Sha>5f2c2771e077f98c097ecc1b9202bee22ef50aed</Sha>
-    </Dependency>
-    <Dependency Name="Microsoft.NETCore.App.Ref" Version="3.0.0-rc1-19455-02">
-      <Uri>https://github.com/dotnet/core-setup</Uri>
-      <Sha>caa8d3b1edd7eec947f6283f8342a9249b5d7171</Sha>
->>>>>>> 1264b9e2
     </Dependency>
     <!--
          Win-x64 is used here because we have picked an arbitrary runtime identifier to flow the version of the latest NETCore.App runtime.
          All Runtime.$rid packages should have the same version.
     -->
-<<<<<<< HEAD
     <Dependency Name="Microsoft.NETCore.App.Runtime.win-x64" Version="3.1.0-preview1.19454.16">
       <Uri>https://github.com/dotnet/core-setup</Uri>
       <Sha>93e1324ce55c1bbd01206eff6bd659bdf34f8fe1</Sha>
@@ -132,15 +73,6 @@
     <Dependency Name="NETStandard.Library.Ref" Version="2.1.0-preview1.19454.16">
       <Uri>https://github.com/dotnet/core-setup</Uri>
       <Sha>93e1324ce55c1bbd01206eff6bd659bdf34f8fe1</Sha>
-=======
-    <Dependency Name="Microsoft.NETCore.App.Runtime.win-x64" Version="3.0.0-rc1-19455-02">
-      <Uri>https://github.com/dotnet/core-setup</Uri>
-      <Sha>caa8d3b1edd7eec947f6283f8342a9249b5d7171</Sha>
-    </Dependency>
-    <Dependency Name="NETStandard.Library.Ref" Version="2.1.0-rc1-19455-02">
-      <Uri>https://github.com/dotnet/core-setup</Uri>
-      <Sha>caa8d3b1edd7eec947f6283f8342a9249b5d7171</Sha>
->>>>>>> 1264b9e2
     </Dependency>
   </ProductDependencies>
   <ToolsetDependencies>
@@ -156,15 +88,9 @@
       <Uri>https://github.com/dotnet/arcade</Uri>
       <Sha>00d8aa82b488f321204a0e69a81399af9df276a1</Sha>
     </Dependency>
-<<<<<<< HEAD
     <Dependency Name="Microsoft.NETCore.Platforms" Version="3.0.0-rc1.19454.8" CoherentParentDependency="Microsoft.NETCore.App.Runtime.win-x64">
       <Uri>https://github.com/dotnet/corefx</Uri>
       <Sha>6019e0ce528d0743cce92a28b6ee31c445ab8884</Sha>
-=======
-    <Dependency Name="Microsoft.NETCore.Platforms" Version="3.0.0-rc1.19454.13" CoherentParentDependency="Microsoft.NETCore.App.Runtime.win-x64">
-      <Uri>https://github.com/dotnet/corefx</Uri>
-      <Sha>5f2c2771e077f98c097ecc1b9202bee22ef50aed</Sha>
->>>>>>> 1264b9e2
     </Dependency>
     <Dependency Name="Microsoft.Net.Compilers.Toolset" Version="3.3.1-beta3-19454-05">
       <Uri>https://github.com/dotnet/roslyn</Uri>
