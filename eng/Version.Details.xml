--- conflicted
+++ resolved
@@ -1,7 +1,6 @@
 <?xml version="1.0" encoding="utf-8"?>
 <Dependencies>
   <ToolsetDependencies>
-<<<<<<< HEAD
     <Dependency Name="Microsoft.Extensions.Caching.Memory" Version="6.0.0-alpha.1.20423.9">
       <Uri>https://github.com/dotnet/runtime</Uri>
       <Sha>da90d08d81aa730a26ffa31d2396654c1b86b03d</Sha>
@@ -49,55 +48,6 @@
     <Dependency Name="System.Diagnostics.DiagnosticSource" Version="6.0.0-alpha.1.20423.9">
       <Uri>https://github.com/dotnet/runtime</Uri>
       <Sha>da90d08d81aa730a26ffa31d2396654c1b86b03d</Sha>
-=======
-    <Dependency Name="Microsoft.Extensions.Caching.Memory" Version="5.0.0-rc.1.20428.9">
-      <Uri>https://github.com/dotnet/runtime</Uri>
-      <Sha>10068f4363ab3681de9ca3bb8a88428c74ff37fa</Sha>
-    </Dependency>
-    <Dependency Name="Microsoft.Extensions.Configuration.EnvironmentVariables" Version="5.0.0-rc.1.20428.9">
-      <Uri>https://github.com/dotnet/runtime</Uri>
-      <Sha>10068f4363ab3681de9ca3bb8a88428c74ff37fa</Sha>
-    </Dependency>
-    <Dependency Name="Microsoft.Extensions.Configuration.Abstractions" Version="5.0.0-rc.1.20428.9">
-      <Uri>https://github.com/dotnet/runtime</Uri>
-      <Sha>10068f4363ab3681de9ca3bb8a88428c74ff37fa</Sha>
-    </Dependency>
-    <Dependency Name="Microsoft.Extensions.Configuration.Json" Version="5.0.0-rc.1.20428.9">
-      <Uri>https://github.com/dotnet/runtime</Uri>
-      <Sha>10068f4363ab3681de9ca3bb8a88428c74ff37fa</Sha>
-    </Dependency>
-    <Dependency Name="Microsoft.Extensions.Configuration" Version="5.0.0-rc.1.20428.9">
-      <Uri>https://github.com/dotnet/runtime</Uri>
-      <Sha>10068f4363ab3681de9ca3bb8a88428c74ff37fa</Sha>
-    </Dependency>
-    <Dependency Name="Microsoft.Extensions.DependencyInjection" Version="5.0.0-rc.1.20428.9">
-      <Uri>https://github.com/dotnet/runtime</Uri>
-      <Sha>10068f4363ab3681de9ca3bb8a88428c74ff37fa</Sha>
-    </Dependency>
-    <Dependency Name="Microsoft.Extensions.DependencyModel" Version="5.0.0-rc.1.20428.9">
-      <Uri>https://github.com/dotnet/runtime</Uri>
-      <Sha>10068f4363ab3681de9ca3bb8a88428c74ff37fa</Sha>
-    </Dependency>
-    <Dependency Name="Microsoft.Extensions.HostFactoryResolver.Sources" Version="5.0.0-rc.1.20428.9">
-      <Uri>https://github.com/dotnet/runtime</Uri>
-      <Sha>10068f4363ab3681de9ca3bb8a88428c74ff37fa</Sha>
-    </Dependency>
-    <Dependency Name="Microsoft.Extensions.Logging" Version="5.0.0-rc.1.20428.9">
-      <Uri>https://github.com/dotnet/runtime</Uri>
-      <Sha>10068f4363ab3681de9ca3bb8a88428c74ff37fa</Sha>
-    </Dependency>
-    <Dependency Name="System.Collections.Immutable" Version="5.0.0-rc.1.20428.9">
-      <Uri>https://github.com/dotnet/runtime</Uri>
-      <Sha>10068f4363ab3681de9ca3bb8a88428c74ff37fa</Sha>
-    </Dependency>
-    <Dependency Name="System.ComponentModel.Annotations" Version="5.0.0-rc.1.20428.9">
-      <Uri>https://github.com/dotnet/runtime</Uri>
-      <Sha>10068f4363ab3681de9ca3bb8a88428c74ff37fa</Sha>
-    </Dependency>
-    <Dependency Name="System.Diagnostics.DiagnosticSource" Version="5.0.0-rc.1.20428.9">
-      <Uri>https://github.com/dotnet/runtime</Uri>
-      <Sha>10068f4363ab3681de9ca3bb8a88428c74ff37fa</Sha>
->>>>>>> 32a0b58d
     </Dependency>
     <Dependency Name="Microsoft.DotNet.Arcade.Sdk" Version="5.0.0-beta.20427.5">
       <Uri>https://github.com/dotnet/arcade</Uri>
