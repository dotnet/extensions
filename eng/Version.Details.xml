--- conflicted
+++ resolved
@@ -1,23 +1,6 @@
 <?xml version="1.0" encoding="utf-8"?>
 <Dependencies>
   <ProductDependencies>
-<<<<<<< HEAD
-    <Dependency Name="Microsoft.Extensions.CommandLineUtils.Sources" Version="3.0.0-rc1.19431.1">
-      <Uri>https://github.com/aspnet/Extensions</Uri>
-      <Sha>77525442b7d79d608935676b6ddbe653c7dc6d61</Sha>
-    </Dependency>
-    <Dependency Name="Microsoft.Extensions.HashCodeCombiner.Sources" Version="3.0.0-rc1.19431.1">
-      <Uri>https://github.com/aspnet/Extensions</Uri>
-      <Sha>77525442b7d79d608935676b6ddbe653c7dc6d61</Sha>
-    </Dependency>
-    <Dependency Name="Microsoft.Extensions.NonCapturingTimer.Sources" Version="3.0.0-rc1.19431.1">
-      <Uri>https://github.com/aspnet/Extensions</Uri>
-      <Sha>77525442b7d79d608935676b6ddbe653c7dc6d61</Sha>
-    </Dependency>
-    <Dependency Name="Microsoft.Extensions.Logging" Version="3.0.0-rc1.19431.1">
-      <Uri>https://github.com/aspnet/Extensions</Uri>
-      <Sha>77525442b7d79d608935676b6ddbe653c7dc6d61</Sha>
-=======
     <Dependency Name="Microsoft.Extensions.CommandLineUtils.Sources" Version="5.0.0-alpha1.19429.4">
       <Uri>https://github.com/aspnet/Extensions</Uri>
       <Sha>6df967b79a6dec5c14b308b8b3de1996fd6b8018</Sha>
@@ -33,7 +16,6 @@
     <Dependency Name="Microsoft.Extensions.Logging" Version="5.0.0-alpha1.19429.4">
       <Uri>https://github.com/aspnet/Extensions</Uri>
       <Sha>6df967b79a6dec5c14b308b8b3de1996fd6b8018</Sha>
->>>>>>> e1d51f93
     </Dependency>
     <Dependency Name="System.Diagnostics.DiagnosticSource" Version="5.0.0-alpha1.19425.4" CoherentParentDependency="Microsoft.NETCore.App.Runtime.win-x64">
       <Uri>https://github.com/dotnet/corefx</Uri>
@@ -47,15 +29,6 @@
       <Uri>https://github.com/dotnet/corefx</Uri>
       <Sha>ba50ba15d0747d5be1e8bd38ea03a5ba892314bd</Sha>
     </Dependency>
-<<<<<<< HEAD
-    <Dependency Name="Microsoft.Extensions.DependencyModel" Version="3.0.0-rc1-19430-09" CoherentParentDependency="Microsoft.Extensions.Logging">
-      <Uri>https://github.com/dotnet/core-setup</Uri>
-      <Sha>44e933b12f176895fae723d1f03c8424070880fc</Sha>
-    </Dependency>
-    <Dependency Name="Microsoft.NETCore.App.Ref" Version="3.0.0-rc1-19430-09" CoherentParentDependency="Microsoft.Extensions.Logging">
-      <Uri>https://github.com/dotnet/core-setup</Uri>
-      <Sha>44e933b12f176895fae723d1f03c8424070880fc</Sha>
-=======
     <Dependency Name="Microsoft.Extensions.DependencyModel" Version="5.0.0-alpha1.19425.8" CoherentParentDependency="Microsoft.Extensions.Logging">
       <Uri>https://github.com/dotnet/core-setup</Uri>
       <Sha>70a3592bd46540bd596f95db4469c040018aa249</Sha>
@@ -63,21 +36,14 @@
     <Dependency Name="Microsoft.NETCore.App.Ref" Version="5.0.0-alpha1.19425.8" CoherentParentDependency="Microsoft.Extensions.Logging">
       <Uri>https://github.com/dotnet/core-setup</Uri>
       <Sha>70a3592bd46540bd596f95db4469c040018aa249</Sha>
->>>>>>> e1d51f93
     </Dependency>
     <!--
       Win-x64 is used here because we have picked an arbitrary runtime identifier to flow the version of the latest NETCore.App runtime.
       All Runtime.$rid packages should have the same version.
     -->
-<<<<<<< HEAD
-    <Dependency Name="Microsoft.NETCore.App.Runtime.win-x64" Version="3.0.0-rc1-19430-09" CoherentParentDependency="Microsoft.Extensions.Logging">
-      <Uri>https://github.com/dotnet/core-setup</Uri>
-      <Sha>44e933b12f176895fae723d1f03c8424070880fc</Sha>
-=======
     <Dependency Name="Microsoft.NETCore.App.Runtime.win-x64" Version="5.0.0-alpha1.19425.8" CoherentParentDependency="Microsoft.Extensions.Logging">
       <Uri>https://github.com/dotnet/core-setup</Uri>
       <Sha>70a3592bd46540bd596f95db4469c040018aa249</Sha>
->>>>>>> e1d51f93
     </Dependency>
   </ProductDependencies>
   <ToolsetDependencies>
@@ -86,15 +52,6 @@
       <Uri>https://github.com/dotnet/corefx</Uri>
       <Sha>ba50ba15d0747d5be1e8bd38ea03a5ba892314bd</Sha>
     </Dependency>
-<<<<<<< HEAD
-    <Dependency Name="Microsoft.AspNetCore.BenchmarkRunner.Sources" Version="3.0.0-rc1.19431.1">
-      <Uri>https://github.com/aspnet/Extensions</Uri>
-      <Sha>77525442b7d79d608935676b6ddbe653c7dc6d61</Sha>
-    </Dependency>
-    <Dependency Name="Microsoft.AspNetCore.Testing" Version="3.0.0-rc1.19431.1">
-      <Uri>https://github.com/aspnet/Extensions</Uri>
-      <Sha>77525442b7d79d608935676b6ddbe653c7dc6d61</Sha>
-=======
     <Dependency Name="Microsoft.AspNetCore.BenchmarkRunner.Sources" Version="5.0.0-alpha1.19429.4">
       <Uri>https://github.com/aspnet/Extensions</Uri>
       <Sha>6df967b79a6dec5c14b308b8b3de1996fd6b8018</Sha>
@@ -102,7 +59,6 @@
     <Dependency Name="Microsoft.AspNetCore.Testing" Version="5.0.0-alpha1.19429.4">
       <Uri>https://github.com/aspnet/Extensions</Uri>
       <Sha>6df967b79a6dec5c14b308b8b3de1996fd6b8018</Sha>
->>>>>>> e1d51f93
     </Dependency>
     <Dependency Name="Microsoft.DotNet.Arcade.Sdk" Version="1.0.0-beta.19425.1">
       <Uri>https://github.com/dotnet/arcade</Uri>
