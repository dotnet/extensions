--- conflicted
+++ resolved
@@ -10,63 +10,6 @@
 -->
 <Dependencies>
   <ProductDependencies>
-<<<<<<< HEAD
-    <Dependency Name="Microsoft.Bcl.AsyncInterfaces" Version="1.1.0" CoherentParentDependency="Microsoft.NETCore.App.Runtime.win-x64">
-      <Uri>https://github.com/dotnet/corefx</Uri>
-      <Sha>4703e4aefb6650500d00a2a529c7ad474ca89859</Sha>
-    </Dependency>
-    <Dependency Name="Microsoft.Win32.Registry" Version="4.7.0" CoherentParentDependency="Microsoft.NETCore.App.Runtime.win-x64">
-      <Uri>https://github.com/dotnet/corefx</Uri>
-      <Sha>4703e4aefb6650500d00a2a529c7ad474ca89859</Sha>
-    </Dependency>
-    <Dependency Name="System.ComponentModel.Annotations" Version="4.7.0" CoherentParentDependency="Microsoft.NETCore.App.Runtime.win-x64">
-      <Uri>https://github.com/dotnet/corefx</Uri>
-      <Sha>4703e4aefb6650500d00a2a529c7ad474ca89859</Sha>
-    </Dependency>
-    <Dependency Name="System.Diagnostics.DiagnosticSource" Version="4.7.0" CoherentParentDependency="Microsoft.NETCore.App.Runtime.win-x64">
-      <Uri>https://github.com/dotnet/corefx</Uri>
-      <Sha>4703e4aefb6650500d00a2a529c7ad474ca89859</Sha>
-    </Dependency>
-    <Dependency Name="System.Diagnostics.EventLog" Version="4.7.0" CoherentParentDependency="Microsoft.NETCore.App.Runtime.win-x64">
-      <Uri>https://github.com/dotnet/corefx</Uri>
-      <Sha>4703e4aefb6650500d00a2a529c7ad474ca89859</Sha>
-    </Dependency>
-    <Dependency Name="System.IO.Pipelines" Version="4.7.0" CoherentParentDependency="Microsoft.NETCore.App.Runtime.win-x64">
-      <Uri>https://github.com/dotnet/corefx</Uri>
-      <Sha>4703e4aefb6650500d00a2a529c7ad474ca89859</Sha>
-    </Dependency>
-    <Dependency Name="System.Reflection.Metadata" Version="1.8.0" CoherentParentDependency="Microsoft.NETCore.App.Runtime.win-x64">
-      <Uri>https://github.com/dotnet/corefx</Uri>
-      <Sha>4703e4aefb6650500d00a2a529c7ad474ca89859</Sha>
-    </Dependency>
-    <Dependency Name="System.Runtime.CompilerServices.Unsafe" Version="4.7.0" CoherentParentDependency="Microsoft.NETCore.App.Runtime.win-x64">
-      <Uri>https://github.com/dotnet/corefx</Uri>
-      <Sha>4703e4aefb6650500d00a2a529c7ad474ca89859</Sha>
-    </Dependency>
-    <Dependency Name="System.Security.Cryptography.Cng" Version="4.7.0" CoherentParentDependency="Microsoft.NETCore.App.Runtime.win-x64">
-      <Uri>https://github.com/dotnet/corefx</Uri>
-      <Sha>4703e4aefb6650500d00a2a529c7ad474ca89859</Sha>
-    </Dependency>
-    <Dependency Name="System.Security.Cryptography.Xml" Version="4.7.0" CoherentParentDependency="Microsoft.NETCore.App.Runtime.win-x64">
-      <Uri>https://github.com/dotnet/corefx</Uri>
-      <Sha>4703e4aefb6650500d00a2a529c7ad474ca89859</Sha>
-    </Dependency>
-    <Dependency Name="System.ServiceProcess.ServiceController" Version="4.7.0" CoherentParentDependency="Microsoft.NETCore.App.Runtime.win-x64">
-      <Uri>https://github.com/dotnet/corefx</Uri>
-      <Sha>4703e4aefb6650500d00a2a529c7ad474ca89859</Sha>
-    </Dependency>
-    <Dependency Name="System.Text.Encodings.Web" Version="4.7.0" CoherentParentDependency="Microsoft.NETCore.App.Runtime.win-x64">
-      <Uri>https://github.com/dotnet/corefx</Uri>
-      <Sha>4703e4aefb6650500d00a2a529c7ad474ca89859</Sha>
-    </Dependency>
-    <Dependency Name="System.Text.Json" Version="4.7.0" CoherentParentDependency="Microsoft.NETCore.App.Runtime.win-x64">
-      <Uri>https://github.com/dotnet/corefx</Uri>
-      <Sha>4703e4aefb6650500d00a2a529c7ad474ca89859</Sha>
-    </Dependency>
-    <Dependency Name="Microsoft.NETCore.App.Ref" Version="3.1.0">
-      <Uri>https://github.com/dotnet/core-setup</Uri>
-      <Sha>b7dc9ed2f7ec52c7c3df94a89c7c3b22431c9d33</Sha>
-=======
     <Dependency Name="Microsoft.Win32.Registry" Version="5.0.0-alpha.1.19556.7" CoherentParentDependency="Microsoft.NETCore.App.Runtime.win-x64">
       <Uri>https://github.com/dotnet/corefx</Uri>
       <Sha>475778fa982064e26a8b3a5d7545112f6586ac61</Sha>
@@ -118,21 +61,14 @@
     <Dependency Name="Microsoft.NETCore.App.Ref" Version="5.0.0-alpha.1.19562.8">
       <Uri>https://github.com/dotnet/core-setup</Uri>
       <Sha>6fab00563d09dca0d2b777a4f0dbda59d19c8546</Sha>
->>>>>>> 23e862e9
     </Dependency>
     <!--
          Win-x64 is used here because we have picked an arbitrary runtime identifier to flow the version of the latest NETCore.App runtime.
          All Runtime.$rid packages should have the same version.
     -->
-<<<<<<< HEAD
-    <Dependency Name="Microsoft.NETCore.App.Runtime.win-x64" Version="3.1.0">
-      <Uri>https://github.com/dotnet/core-setup</Uri>
-      <Sha>b7dc9ed2f7ec52c7c3df94a89c7c3b22431c9d33</Sha>
-=======
     <Dependency Name="Microsoft.NETCore.App.Runtime.win-x64" Version="5.0.0-alpha.1.19562.8">
       <Uri>https://github.com/dotnet/core-setup</Uri>
       <Sha>6fab00563d09dca0d2b777a4f0dbda59d19c8546</Sha>
->>>>>>> 23e862e9
     </Dependency>
     <Dependency Name="NETStandard.Library.Ref" Version="2.1.0-alpha.1.19562.8">
       <Uri>https://github.com/dotnet/core-setup</Uri>
@@ -156,15 +92,6 @@
       <Uri>https://github.com/dotnet/arcade</Uri>
       <Sha>9dc364b271b736f8b87d73f721963dc7049b395c</Sha>
     </Dependency>
-<<<<<<< HEAD
-    <Dependency Name="Microsoft.NETCore.Platforms" Version="3.1.0" CoherentParentDependency="Microsoft.NETCore.App.Runtime.win-x64">
-      <Uri>https://github.com/dotnet/corefx</Uri>
-      <Sha>4703e4aefb6650500d00a2a529c7ad474ca89859</Sha>
-    </Dependency>
-    <Dependency Name="Microsoft.Net.Compilers.Toolset" Version="3.4.0-beta4-19562-01">
-      <Uri>https://github.com/dotnet/roslyn</Uri>
-      <Sha>1cb14195ed43eefdf7f9de59140ff6db70eea76e</Sha>
-=======
     <Dependency Name="Microsoft.NETCore.Platforms" Version="5.0.0-alpha.1.19556.7" CoherentParentDependency="Microsoft.NETCore.App.Runtime.win-x64">
       <Uri>https://github.com/dotnet/corefx</Uri>
       <Sha>475778fa982064e26a8b3a5d7545112f6586ac61</Sha>
@@ -172,7 +99,6 @@
     <Dependency Name="Microsoft.Net.Compilers.Toolset" Version="3.4.0-beta1-19456-03">
       <Uri>https://github.com/dotnet/roslyn</Uri>
       <Sha>3c865821f2864393a0ff7fe22c92ded6d51a546c</Sha>
->>>>>>> 23e862e9
     </Dependency>
   </ToolsetDependencies>
 </Dependencies>