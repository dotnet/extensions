<Dependencies>
  <ProductDependencies>
    <Dependency Name="Microsoft.Bcl.AsyncInterfaces" Version="10.0.0-preview.3.25128.5" CoherentParentDependency="Microsoft.AspNetCore.App.Runtime.win-x64">
      <Uri>https://github.com/dotnet/runtime</Uri>
      <Sha>77115c33ec4fb8688e4803cd8f76cd0fa4bff7d7</Sha>
    </Dependency>
    <Dependency Name="Microsoft.Bcl.TimeProvider" Version="10.0.0-preview.3.25128.5" CoherentParentDependency="Microsoft.AspNetCore.App.Runtime.win-x64">
      <Uri>https://github.com/dotnet/runtime</Uri>
      <Sha>77115c33ec4fb8688e4803cd8f76cd0fa4bff7d7</Sha>
    </Dependency>
    <Dependency Name="Microsoft.Extensions.Caching.Abstractions" Version="10.0.0-preview.3.25128.5" CoherentParentDependency="Microsoft.AspNetCore.App.Runtime.win-x64">
      <Uri>https://github.com/dotnet/runtime</Uri>
      <Sha>77115c33ec4fb8688e4803cd8f76cd0fa4bff7d7</Sha>
    </Dependency>
    <Dependency Name="Microsoft.Extensions.Caching.Memory" Version="10.0.0-preview.3.25128.5" CoherentParentDependency="Microsoft.AspNetCore.App.Runtime.win-x64">
      <Uri>https://github.com/dotnet/runtime</Uri>
      <Sha>77115c33ec4fb8688e4803cd8f76cd0fa4bff7d7</Sha>
    </Dependency>
    <Dependency Name="Microsoft.Extensions.Configuration.Abstractions" Version="10.0.0-preview.3.25128.5" CoherentParentDependency="Microsoft.AspNetCore.App.Runtime.win-x64">
      <Uri>https://github.com/dotnet/runtime</Uri>
      <Sha>77115c33ec4fb8688e4803cd8f76cd0fa4bff7d7</Sha>
    </Dependency>
    <Dependency Name="Microsoft.Extensions.Configuration.Binder" Version="10.0.0-preview.3.25128.5" CoherentParentDependency="Microsoft.AspNetCore.App.Runtime.win-x64">
      <Uri>https://github.com/dotnet/runtime</Uri>
      <Sha>77115c33ec4fb8688e4803cd8f76cd0fa4bff7d7</Sha>
    </Dependency>
    <Dependency Name="Microsoft.Extensions.Configuration.Json" Version="10.0.0-preview.3.25128.5" CoherentParentDependency="Microsoft.AspNetCore.App.Runtime.win-x64">
      <Uri>https://github.com/dotnet/runtime</Uri>
      <Sha>77115c33ec4fb8688e4803cd8f76cd0fa4bff7d7</Sha>
    </Dependency>
    <Dependency Name="Microsoft.Extensions.Configuration" Version="10.0.0-preview.3.25128.5" CoherentParentDependency="Microsoft.AspNetCore.App.Runtime.win-x64">
      <Uri>https://github.com/dotnet/runtime</Uri>
      <Sha>77115c33ec4fb8688e4803cd8f76cd0fa4bff7d7</Sha>
    </Dependency>
    <Dependency Name="Microsoft.Extensions.DependencyInjection.Abstractions" Version="10.0.0-preview.3.25128.5" CoherentParentDependency="Microsoft.AspNetCore.App.Runtime.win-x64">
      <Uri>https://github.com/dotnet/runtime</Uri>
      <Sha>77115c33ec4fb8688e4803cd8f76cd0fa4bff7d7</Sha>
    </Dependency>
    <Dependency Name="Microsoft.Extensions.DependencyInjection" Version="10.0.0-preview.3.25128.5" CoherentParentDependency="Microsoft.AspNetCore.App.Runtime.win-x64">
      <Uri>https://github.com/dotnet/runtime</Uri>
      <Sha>77115c33ec4fb8688e4803cd8f76cd0fa4bff7d7</Sha>
    </Dependency>
    <Dependency Name="Microsoft.Extensions.Hosting.Abstractions" Version="10.0.0-preview.3.25128.5" CoherentParentDependency="Microsoft.AspNetCore.App.Runtime.win-x64">
      <Uri>https://github.com/dotnet/runtime</Uri>
      <Sha>77115c33ec4fb8688e4803cd8f76cd0fa4bff7d7</Sha>
    </Dependency>
    <Dependency Name="Microsoft.Extensions.Diagnostics" Version="10.0.0-preview.3.25128.5" CoherentParentDependency="Microsoft.AspNetCore.App.Runtime.win-x64">
      <Uri>https://github.com/dotnet/runtime</Uri>
      <Sha>77115c33ec4fb8688e4803cd8f76cd0fa4bff7d7</Sha>
    </Dependency>
    <Dependency Name="Microsoft.Extensions.Hosting" Version="10.0.0-preview.3.25128.5" CoherentParentDependency="Microsoft.AspNetCore.App.Runtime.win-x64">
      <Uri>https://github.com/dotnet/runtime</Uri>
      <Sha>77115c33ec4fb8688e4803cd8f76cd0fa4bff7d7</Sha>
    </Dependency>
    <Dependency Name="Microsoft.Extensions.Http" Version="10.0.0-preview.3.25128.5" CoherentParentDependency="Microsoft.AspNetCore.App.Runtime.win-x64">
      <Uri>https://github.com/dotnet/runtime</Uri>
      <Sha>77115c33ec4fb8688e4803cd8f76cd0fa4bff7d7</Sha>
    </Dependency>
    <Dependency Name="Microsoft.Extensions.Logging.Abstractions" Version="10.0.0-preview.3.25128.5" CoherentParentDependency="Microsoft.AspNetCore.App.Runtime.win-x64">
      <Uri>https://github.com/dotnet/runtime</Uri>
      <Sha>77115c33ec4fb8688e4803cd8f76cd0fa4bff7d7</Sha>
    </Dependency>
    <Dependency Name="Microsoft.Extensions.Logging.Configuration" Version="10.0.0-preview.3.25128.5" CoherentParentDependency="Microsoft.AspNetCore.App.Runtime.win-x64">
      <Uri>https://github.com/dotnet/runtime</Uri>
      <Sha>77115c33ec4fb8688e4803cd8f76cd0fa4bff7d7</Sha>
    </Dependency>
    <Dependency Name="Microsoft.Extensions.Logging.Console" Version="10.0.0-preview.3.25128.5" CoherentParentDependency="Microsoft.AspNetCore.App.Runtime.win-x64">
      <Uri>https://github.com/dotnet/runtime</Uri>
      <Sha>77115c33ec4fb8688e4803cd8f76cd0fa4bff7d7</Sha>
    </Dependency>
    <Dependency Name="Microsoft.Extensions.Logging" Version="10.0.0-preview.3.25128.5" CoherentParentDependency="Microsoft.AspNetCore.App.Runtime.win-x64">
      <Uri>https://github.com/dotnet/runtime</Uri>
      <Sha>77115c33ec4fb8688e4803cd8f76cd0fa4bff7d7</Sha>
    </Dependency>
    <Dependency Name="Microsoft.Extensions.Options.ConfigurationExtensions" Version="10.0.0-preview.3.25128.5" CoherentParentDependency="Microsoft.AspNetCore.App.Runtime.win-x64">
      <Uri>https://github.com/dotnet/runtime</Uri>
      <Sha>77115c33ec4fb8688e4803cd8f76cd0fa4bff7d7</Sha>
    </Dependency>
    <Dependency Name="Microsoft.Extensions.Options" Version="10.0.0-preview.3.25128.5" CoherentParentDependency="Microsoft.AspNetCore.App.Runtime.win-x64">
      <Uri>https://github.com/dotnet/runtime</Uri>
      <Sha>77115c33ec4fb8688e4803cd8f76cd0fa4bff7d7</Sha>
    </Dependency>
    <Dependency Name="Microsoft.NETCore.App.Ref" Version="10.0.0-preview.3.25128.5" CoherentParentDependency="Microsoft.AspNetCore.App.Runtime.win-x64">
      <Uri>https://github.com/dotnet/runtime</Uri>
      <Sha>77115c33ec4fb8688e4803cd8f76cd0fa4bff7d7</Sha>
    </Dependency>
    <!--
         Win-x64 is used here because we have picked an arbitrary runtime identifier to flow the version of the latest NETCore.App runtime.
         All Runtime.$rid packages should have the same version.
    -->
    <Dependency Name="Microsoft.NETCore.App.Runtime.win-x64" Version="10.0.0-preview.3.25128.5" CoherentParentDependency="Microsoft.AspNetCore.App.Runtime.win-x64">
      <Uri>https://github.com/dotnet/runtime</Uri>
      <Sha>77115c33ec4fb8688e4803cd8f76cd0fa4bff7d7</Sha>
    </Dependency>
    <Dependency Name="System.Collections.Immutable" Version="10.0.0-preview.3.25128.5" CoherentParentDependency="Microsoft.AspNetCore.App.Runtime.win-x64">
      <Uri>https://github.com/dotnet/runtime</Uri>
      <Sha>77115c33ec4fb8688e4803cd8f76cd0fa4bff7d7</Sha>
    </Dependency>
    <Dependency Name="System.Configuration.ConfigurationManager" Version="10.0.0-preview.3.25128.5" CoherentParentDependency="Microsoft.AspNetCore.App.Runtime.win-x64">
      <Uri>https://github.com/dotnet/runtime</Uri>
      <Sha>77115c33ec4fb8688e4803cd8f76cd0fa4bff7d7</Sha>
    </Dependency>
    <Dependency Name="System.Diagnostics.DiagnosticSource" Version="10.0.0-preview.3.25128.5" CoherentParentDependency="Microsoft.AspNetCore.App.Runtime.win-x64">
      <Uri>https://github.com/dotnet/runtime</Uri>
      <Sha>77115c33ec4fb8688e4803cd8f76cd0fa4bff7d7</Sha>
    </Dependency>
    <Dependency Name="System.Diagnostics.PerformanceCounter" Version="10.0.0-preview.3.25128.5" CoherentParentDependency="Microsoft.AspNetCore.App.Runtime.win-x64">
      <Uri>https://github.com/dotnet/runtime</Uri>
      <Sha>77115c33ec4fb8688e4803cd8f76cd0fa4bff7d7</Sha>
    </Dependency>
    <Dependency Name="System.IO.Hashing" Version="10.0.0-preview.3.25128.5" CoherentParentDependency="Microsoft.AspNetCore.App.Runtime.win-x64">
      <Uri>https://github.com/dotnet/runtime</Uri>
      <Sha>77115c33ec4fb8688e4803cd8f76cd0fa4bff7d7</Sha>
    </Dependency>
    <Dependency Name="System.IO.Pipelines" Version="10.0.0-preview.3.25128.5" CoherentParentDependency="Microsoft.AspNetCore.App.Runtime.win-x64">
      <Uri>https://github.com/dotnet/runtime</Uri>
      <Sha>77115c33ec4fb8688e4803cd8f76cd0fa4bff7d7</Sha>
    </Dependency>
    <Dependency Name="System.Memory.Data" Version="10.0.0-preview.3.25128.5" CoherentParentDependency="Microsoft.AspNetCore.App.Runtime.win-x64">
      <Uri>https://github.com/dotnet/runtime</Uri>
      <Sha>77115c33ec4fb8688e4803cd8f76cd0fa4bff7d7</Sha>
    </Dependency>
    <Dependency Name="System.Net.Http.Json" Version="10.0.0-preview.3.25128.5" CoherentParentDependency="Microsoft.AspNetCore.App.Runtime.win-x64">
      <Uri>https://github.com/dotnet/runtime</Uri>
      <Sha>77115c33ec4fb8688e4803cd8f76cd0fa4bff7d7</Sha>
    </Dependency>
    <Dependency Name="System.Numerics.Tensors" Version="10.0.0-preview.3.25128.5" CoherentParentDependency="Microsoft.AspNetCore.App.Runtime.win-x64">
      <Uri>https://github.com/dotnet/runtime</Uri>
      <Sha>77115c33ec4fb8688e4803cd8f76cd0fa4bff7d7</Sha>
    </Dependency>
    <Dependency Name="System.Runtime.Caching" Version="10.0.0-preview.3.25128.5" CoherentParentDependency="Microsoft.AspNetCore.App.Runtime.win-x64">
      <Uri>https://github.com/dotnet/runtime</Uri>
      <Sha>77115c33ec4fb8688e4803cd8f76cd0fa4bff7d7</Sha>
    </Dependency>
    <Dependency Name="System.Security.Cryptography.Pkcs" Version="10.0.0-preview.3.25128.5" CoherentParentDependency="Microsoft.AspNetCore.App.Runtime.win-x64">
      <Uri>https://github.com/dotnet/runtime</Uri>
      <Sha>77115c33ec4fb8688e4803cd8f76cd0fa4bff7d7</Sha>
    </Dependency>
    <Dependency Name="System.Security.Cryptography.Xml" Version="10.0.0-preview.3.25128.5" CoherentParentDependency="Microsoft.AspNetCore.App.Runtime.win-x64">
      <Uri>https://github.com/dotnet/runtime</Uri>
      <Sha>77115c33ec4fb8688e4803cd8f76cd0fa4bff7d7</Sha>
    </Dependency>
    <Dependency Name="System.Text.Encodings.Web" Version="10.0.0-preview.3.25128.5" CoherentParentDependency="Microsoft.AspNetCore.App.Runtime.win-x64">
      <Uri>https://github.com/dotnet/runtime</Uri>
      <Sha>77115c33ec4fb8688e4803cd8f76cd0fa4bff7d7</Sha>
    </Dependency>
    <Dependency Name="System.Text.Json" Version="10.0.0-preview.3.25128.5" CoherentParentDependency="Microsoft.AspNetCore.App.Runtime.win-x64">
      <Uri>https://github.com/dotnet/runtime</Uri>
      <Sha>77115c33ec4fb8688e4803cd8f76cd0fa4bff7d7</Sha>
    </Dependency>
    <Dependency Name="System.Threading.Channels" Version="10.0.0-preview.3.25128.5" CoherentParentDependency="Microsoft.AspNetCore.App.Runtime.win-x64">
      <Uri>https://github.com/dotnet/runtime</Uri>
      <Sha>77115c33ec4fb8688e4803cd8f76cd0fa4bff7d7</Sha>
    </Dependency>
    <Dependency Name="Microsoft.AspNetCore.App.Ref" Version="10.0.0-preview.3.25151.1">
      <Uri>https://github.com/dotnet/aspnetcore</Uri>
      <Sha>7f26caa86f90cb81efa98839c57417ef3d4d8154</Sha>
    </Dependency>
    <Dependency Name="Microsoft.AspNetCore.App.Runtime.win-x64" Version="10.0.0-preview.3.25151.1">
      <Uri>https://github.com/dotnet/aspnetcore</Uri>
      <Sha>7f26caa86f90cb81efa98839c57417ef3d4d8154</Sha>
    </Dependency>
    <Dependency Name="Microsoft.AspNetCore.Mvc.Testing" Version="10.0.0-preview.3.25151.1">
      <Uri>https://github.com/dotnet/aspnetcore</Uri>
      <Sha>7f26caa86f90cb81efa98839c57417ef3d4d8154</Sha>
    </Dependency>
    <Dependency Name="Microsoft.AspNetCore.TestHost" Version="10.0.0-preview.3.25151.1">
      <Uri>https://github.com/dotnet/aspnetcore</Uri>
      <Sha>7f26caa86f90cb81efa98839c57417ef3d4d8154</Sha>
    </Dependency>
    <Dependency Name="Microsoft.Extensions.Caching.SqlServer" Version="10.0.0-preview.3.25151.1">
      <Uri>https://github.com/dotnet/aspnetcore</Uri>
      <Sha>7f26caa86f90cb81efa98839c57417ef3d4d8154</Sha>
    </Dependency>
    <Dependency Name="Microsoft.Extensions.Caching.StackExchangeRedis" Version="10.0.0-preview.3.25151.1">
      <Uri>https://github.com/dotnet/aspnetcore</Uri>
      <Sha>7f26caa86f90cb81efa98839c57417ef3d4d8154</Sha>
    </Dependency>
    <Dependency Name="Microsoft.Extensions.Diagnostics.HealthChecks" Version="10.0.0-preview.3.25151.1">
      <Uri>https://github.com/dotnet/aspnetcore</Uri>
      <Sha>7f26caa86f90cb81efa98839c57417ef3d4d8154</Sha>
    </Dependency>
    <Dependency Name="Microsoft.Extensions.Http.Polly" Version="10.0.0-preview.3.25151.1">
      <Uri>https://github.com/dotnet/aspnetcore</Uri>
      <Sha>7f26caa86f90cb81efa98839c57417ef3d4d8154</Sha>
    </Dependency>
    <Dependency Name="Microsoft.Extensions.ObjectPool" Version="10.0.0-preview.3.25151.1">
      <Uri>https://github.com/dotnet/aspnetcore</Uri>
      <Sha>7f26caa86f90cb81efa98839c57417ef3d4d8154</Sha>
    </Dependency>
    <Dependency Name="Microsoft.EntityFrameworkCore.Sqlite" Version="10.0.0-preview.3.25126.101" CoherentParentDependency="Microsoft.AspNetCore.App.Runtime.win-x64">
      <Uri>https://github.com/dotnet/efcore</Uri>
      <Sha />
    </Dependency>
  </ProductDependencies>
  <ToolsetDependencies>
<<<<<<< HEAD
    <Dependency Name="Microsoft.DotNet.Arcade.Sdk" Version="9.0.0-beta.25164.2">
      <Uri>https://github.com/dotnet/arcade</Uri>
      <Sha>5ba9ca776c1d0bb72b2791591e54cf51fc52dfee</Sha>
    </Dependency>
    <Dependency Name="Microsoft.DotNet.Helix.Sdk" Version="9.0.0-beta.25164.2">
      <Uri>https://github.com/dotnet/arcade</Uri>
      <Sha>5ba9ca776c1d0bb72b2791591e54cf51fc52dfee</Sha>
=======
    <Dependency Name="Microsoft.DotNet.Arcade.Sdk" Version="10.0.0-beta.25126.4">
      <Uri>https://github.com/dotnet/arcade</Uri>
      <Sha>6d4b01bce3a29c172faff5abc0bfe2ae3d1fef3d</Sha>
    </Dependency>
    <Dependency Name="Microsoft.DotNet.Helix.Sdk" Version="10.0.0-beta.25126.4">
      <Uri>https://github.com/dotnet/arcade</Uri>
      <Sha>6d4b01bce3a29c172faff5abc0bfe2ae3d1fef3d</Sha>
    </Dependency>
    <Dependency Name="Microsoft.DotNet.Build.Tasks.Templating" Version="10.0.0-beta.25126.4">
      <Uri>https://github.com/dotnet/arcade</Uri>
      <Sha />
>>>>>>> f187cf04
    </Dependency>
    <Dependency Name="Microsoft.DotNet.Build.Tasks.Templating" Version="9.0.0-beta.25164.2">
      <Uri>https://github.com/dotnet/arcade</Uri>
      <Sha>5ba9ca776c1d0bb72b2791591e54cf51fc52dfee</Sha>
    </Dependency>
  </ToolsetDependencies>
</Dependencies><|MERGE_RESOLUTION|>--- conflicted
+++ resolved
@@ -194,15 +194,6 @@
     </Dependency>
   </ProductDependencies>
   <ToolsetDependencies>
-<<<<<<< HEAD
-    <Dependency Name="Microsoft.DotNet.Arcade.Sdk" Version="9.0.0-beta.25164.2">
-      <Uri>https://github.com/dotnet/arcade</Uri>
-      <Sha>5ba9ca776c1d0bb72b2791591e54cf51fc52dfee</Sha>
-    </Dependency>
-    <Dependency Name="Microsoft.DotNet.Helix.Sdk" Version="9.0.0-beta.25164.2">
-      <Uri>https://github.com/dotnet/arcade</Uri>
-      <Sha>5ba9ca776c1d0bb72b2791591e54cf51fc52dfee</Sha>
-=======
     <Dependency Name="Microsoft.DotNet.Arcade.Sdk" Version="10.0.0-beta.25126.4">
       <Uri>https://github.com/dotnet/arcade</Uri>
       <Sha>6d4b01bce3a29c172faff5abc0bfe2ae3d1fef3d</Sha>
@@ -214,11 +205,6 @@
     <Dependency Name="Microsoft.DotNet.Build.Tasks.Templating" Version="10.0.0-beta.25126.4">
       <Uri>https://github.com/dotnet/arcade</Uri>
       <Sha />
->>>>>>> f187cf04
-    </Dependency>
-    <Dependency Name="Microsoft.DotNet.Build.Tasks.Templating" Version="9.0.0-beta.25164.2">
-      <Uri>https://github.com/dotnet/arcade</Uri>
-      <Sha>5ba9ca776c1d0bb72b2791591e54cf51fc52dfee</Sha>
     </Dependency>
   </ToolsetDependencies>
 </Dependencies>