<?xml version="1.0" encoding="utf-8"?>
<!--

  This file is used by automation to update Versions.props and may be used for other purposes, such as
  static analysis to determine the repo dependency graph.  It should only be modified manually when adding
  or removing dependencies. Updating versions should be done using the `darc` command line tool.

  See https://github.com/dotnet/arcade/blob/master/Documentation/Darc.md for instructions on using darc.

-->
<Dependencies>
  <ProductDependencies>
<<<<<<< HEAD
    <Dependency Name="Microsoft.Bcl.AsyncInterfaces" Version="1.0.0-rc1.19455.6" CoherentParentDependency="Microsoft.NETCore.App.Runtime.win-x64">
      <Uri>https://github.com/dotnet/corefx</Uri>
      <Sha>333c603bdbdbb29e21b6f253e60458f9ea7cda60</Sha>
    </Dependency>
    <Dependency Name="Microsoft.Win32.Registry" Version="4.6.0-rc1.19455.6" CoherentParentDependency="Microsoft.NETCore.App.Runtime.win-x64">
      <Uri>https://github.com/dotnet/corefx</Uri>
      <Sha>333c603bdbdbb29e21b6f253e60458f9ea7cda60</Sha>
    </Dependency>
    <Dependency Name="System.ComponentModel.Annotations" Version="4.6.0-rc1.19455.6" CoherentParentDependency="Microsoft.NETCore.App.Runtime.win-x64">
      <Uri>https://github.com/dotnet/corefx</Uri>
      <Sha>333c603bdbdbb29e21b6f253e60458f9ea7cda60</Sha>
    </Dependency>
    <Dependency Name="System.Diagnostics.DiagnosticSource" Version="4.6.0-rc1.19455.6" CoherentParentDependency="Microsoft.NETCore.App.Runtime.win-x64">
      <Uri>https://github.com/dotnet/corefx</Uri>
      <Sha>333c603bdbdbb29e21b6f253e60458f9ea7cda60</Sha>
    </Dependency>
    <Dependency Name="System.Diagnostics.EventLog" Version="4.6.0-rc1.19455.6" CoherentParentDependency="Microsoft.NETCore.App.Runtime.win-x64">
      <Uri>https://github.com/dotnet/corefx</Uri>
      <Sha>333c603bdbdbb29e21b6f253e60458f9ea7cda60</Sha>
    </Dependency>
    <Dependency Name="System.IO.Pipelines" Version="4.6.0-rc1.19455.6" CoherentParentDependency="Microsoft.NETCore.App.Runtime.win-x64">
      <Uri>https://github.com/dotnet/corefx</Uri>
      <Sha>333c603bdbdbb29e21b6f253e60458f9ea7cda60</Sha>
    </Dependency>
    <Dependency Name="System.Reflection.Metadata" Version="1.7.0-rc1.19455.6" CoherentParentDependency="Microsoft.NETCore.App.Runtime.win-x64">
      <Uri>https://github.com/dotnet/corefx</Uri>
      <Sha>333c603bdbdbb29e21b6f253e60458f9ea7cda60</Sha>
    </Dependency>
    <Dependency Name="System.Runtime.CompilerServices.Unsafe" Version="4.6.0-rc1.19455.6" CoherentParentDependency="Microsoft.NETCore.App.Runtime.win-x64">
      <Uri>https://github.com/dotnet/corefx</Uri>
      <Sha>333c603bdbdbb29e21b6f253e60458f9ea7cda60</Sha>
    </Dependency>
    <Dependency Name="System.Security.Cryptography.Cng" Version="4.6.0-rc1.19455.6" CoherentParentDependency="Microsoft.NETCore.App.Runtime.win-x64">
      <Uri>https://github.com/dotnet/corefx</Uri>
      <Sha>333c603bdbdbb29e21b6f253e60458f9ea7cda60</Sha>
    </Dependency>
    <Dependency Name="System.Security.Cryptography.Xml" Version="4.6.0-rc1.19455.6" CoherentParentDependency="Microsoft.NETCore.App.Runtime.win-x64">
      <Uri>https://github.com/dotnet/corefx</Uri>
      <Sha>333c603bdbdbb29e21b6f253e60458f9ea7cda60</Sha>
    </Dependency>
    <Dependency Name="System.ServiceProcess.ServiceController" Version="4.6.0-rc1.19455.6" CoherentParentDependency="Microsoft.NETCore.App.Runtime.win-x64">
      <Uri>https://github.com/dotnet/corefx</Uri>
      <Sha>333c603bdbdbb29e21b6f253e60458f9ea7cda60</Sha>
    </Dependency>
    <Dependency Name="System.Text.Encodings.Web" Version="4.6.0-rc1.19455.6" CoherentParentDependency="Microsoft.NETCore.App.Runtime.win-x64">
      <Uri>https://github.com/dotnet/corefx</Uri>
      <Sha>333c603bdbdbb29e21b6f253e60458f9ea7cda60</Sha>
    </Dependency>
    <Dependency Name="System.Text.Json" Version="4.6.0-rc1.19455.6" CoherentParentDependency="Microsoft.NETCore.App.Runtime.win-x64">
      <Uri>https://github.com/dotnet/corefx</Uri>
      <Sha>333c603bdbdbb29e21b6f253e60458f9ea7cda60</Sha>
    </Dependency>
    <Dependency Name="Microsoft.NETCore.App.Ref" Version="3.1.0-preview1.19455.31">
      <Uri>https://github.com/dotnet/core-setup</Uri>
      <Sha>7194756bb3b052f1550dd50d3e229b350d348da2</Sha>
=======
    <Dependency Name="Microsoft.Bcl.AsyncInterfaces" Version="1.2.0-alpha1.19451.2" CoherentParentDependency="Microsoft.NETCore.App.Runtime.win-x64">
      <Uri>https://github.com/dotnet/corefx</Uri>
      <Sha>130d8582e4973bbdb55ae737b942d214ad3c6570</Sha>
    </Dependency>
    <Dependency Name="Microsoft.Win32.Registry" Version="5.0.0-alpha1.19451.2" CoherentParentDependency="Microsoft.NETCore.App.Runtime.win-x64">
      <Uri>https://github.com/dotnet/corefx</Uri>
      <Sha>130d8582e4973bbdb55ae737b942d214ad3c6570</Sha>
    </Dependency>
    <Dependency Name="System.ComponentModel.Annotations" Version="5.0.0-alpha1.19451.2" CoherentParentDependency="Microsoft.NETCore.App.Runtime.win-x64">
      <Uri>https://github.com/dotnet/corefx</Uri>
      <Sha>130d8582e4973bbdb55ae737b942d214ad3c6570</Sha>
    </Dependency>
    <Dependency Name="System.Diagnostics.DiagnosticSource" Version="5.0.0-alpha1.19451.2" CoherentParentDependency="Microsoft.NETCore.App.Runtime.win-x64">
      <Uri>https://github.com/dotnet/corefx</Uri>
      <Sha>130d8582e4973bbdb55ae737b942d214ad3c6570</Sha>
    </Dependency>
    <Dependency Name="System.Diagnostics.EventLog" Version="5.0.0-alpha1.19451.2" CoherentParentDependency="Microsoft.NETCore.App.Runtime.win-x64">
      <Uri>https://github.com/dotnet/corefx</Uri>
      <Sha>130d8582e4973bbdb55ae737b942d214ad3c6570</Sha>
    </Dependency>
    <Dependency Name="System.IO.Pipelines" Version="5.0.0-alpha1.19451.2" CoherentParentDependency="Microsoft.NETCore.App.Runtime.win-x64">
      <Uri>https://github.com/dotnet/corefx</Uri>
      <Sha>130d8582e4973bbdb55ae737b942d214ad3c6570</Sha>
    </Dependency>
    <Dependency Name="System.Reflection.Metadata" Version="1.9.0-alpha1.19451.2" CoherentParentDependency="Microsoft.NETCore.App.Runtime.win-x64">
      <Uri>https://github.com/dotnet/corefx</Uri>
      <Sha>130d8582e4973bbdb55ae737b942d214ad3c6570</Sha>
    </Dependency>
    <Dependency Name="System.Runtime.CompilerServices.Unsafe" Version="5.0.0-alpha1.19451.2" CoherentParentDependency="Microsoft.NETCore.App.Runtime.win-x64">
      <Uri>https://github.com/dotnet/corefx</Uri>
      <Sha>130d8582e4973bbdb55ae737b942d214ad3c6570</Sha>
    </Dependency>
    <Dependency Name="System.Security.Cryptography.Cng" Version="5.0.0-alpha1.19451.2" CoherentParentDependency="Microsoft.NETCore.App.Runtime.win-x64">
      <Uri>https://github.com/dotnet/corefx</Uri>
      <Sha>130d8582e4973bbdb55ae737b942d214ad3c6570</Sha>
    </Dependency>
    <Dependency Name="System.Security.Cryptography.Xml" Version="5.0.0-alpha1.19451.2" CoherentParentDependency="Microsoft.NETCore.App.Runtime.win-x64">
      <Uri>https://github.com/dotnet/corefx</Uri>
      <Sha>130d8582e4973bbdb55ae737b942d214ad3c6570</Sha>
    </Dependency>
    <Dependency Name="System.ServiceProcess.ServiceController" Version="5.0.0-alpha1.19451.2" CoherentParentDependency="Microsoft.NETCore.App.Runtime.win-x64">
      <Uri>https://github.com/dotnet/corefx</Uri>
      <Sha>130d8582e4973bbdb55ae737b942d214ad3c6570</Sha>
    </Dependency>
    <Dependency Name="System.Text.Encodings.Web" Version="5.0.0-alpha1.19451.2" CoherentParentDependency="Microsoft.NETCore.App.Runtime.win-x64">
      <Uri>https://github.com/dotnet/corefx</Uri>
      <Sha>130d8582e4973bbdb55ae737b942d214ad3c6570</Sha>
    </Dependency>
    <Dependency Name="System.Text.Json" Version="5.0.0-alpha1.19451.2" CoherentParentDependency="Microsoft.NETCore.App.Runtime.win-x64">
      <Uri>https://github.com/dotnet/corefx</Uri>
      <Sha>130d8582e4973bbdb55ae737b942d214ad3c6570</Sha>
    </Dependency>
    <Dependency Name="Microsoft.NETCore.App.Ref" Version="5.0.0-alpha1.19452.1">
      <Uri>https://github.com/dotnet/core-setup</Uri>
      <Sha>fb49d11c77525a6af8e5bc7067a17d9eee6948dd</Sha>
>>>>>>> ecc4d9fe
    </Dependency>
    <!--
         Win-x64 is used here because we have picked an arbitrary runtime identifier to flow the version of the latest NETCore.App runtime.
         All Runtime.$rid packages should have the same version.
    -->
<<<<<<< HEAD
    <Dependency Name="Microsoft.NETCore.App.Runtime.win-x64" Version="3.1.0-preview1.19455.31">
      <Uri>https://github.com/dotnet/core-setup</Uri>
      <Sha>7194756bb3b052f1550dd50d3e229b350d348da2</Sha>
    </Dependency>
    <Dependency Name="NETStandard.Library.Ref" Version="2.1.0-preview1.19455.31">
      <Uri>https://github.com/dotnet/core-setup</Uri>
      <Sha>7194756bb3b052f1550dd50d3e229b350d348da2</Sha>
=======
    <Dependency Name="Microsoft.NETCore.App.Runtime.win-x64" Version="5.0.0-alpha1.19452.1">
      <Uri>https://github.com/dotnet/core-setup</Uri>
      <Sha>fb49d11c77525a6af8e5bc7067a17d9eee6948dd</Sha>
    </Dependency>
    <Dependency Name="NETStandard.Library.Ref" Version="2.1.0-alpha1.19452.1">
      <Uri>https://github.com/dotnet/core-setup</Uri>
      <Sha>fb49d11c77525a6af8e5bc7067a17d9eee6948dd</Sha>
>>>>>>> ecc4d9fe
    </Dependency>
  </ProductDependencies>
  <ToolsetDependencies>
    <Dependency Name="Microsoft.DotNet.Arcade.Sdk" Version="1.0.0-beta.19454.31">
      <Uri>https://github.com/dotnet/arcade</Uri>
      <Sha>00d8aa82b488f321204a0e69a81399af9df276a1</Sha>
    </Dependency>
    <Dependency Name="Microsoft.DotNet.GenAPI" Version="1.0.0-beta.19454.31">
      <Uri>https://github.com/dotnet/arcade</Uri>
      <Sha>00d8aa82b488f321204a0e69a81399af9df276a1</Sha>
    </Dependency>
    <Dependency Name="Microsoft.DotNet.Helix.Sdk" Version="2.0.0-beta.19454.31">
      <Uri>https://github.com/dotnet/arcade</Uri>
      <Sha>00d8aa82b488f321204a0e69a81399af9df276a1</Sha>
    </Dependency>
<<<<<<< HEAD
    <Dependency Name="Microsoft.NETCore.Platforms" Version="3.0.0-rc1.19455.6" CoherentParentDependency="Microsoft.NETCore.App.Runtime.win-x64">
      <Uri>https://github.com/dotnet/corefx</Uri>
      <Sha>333c603bdbdbb29e21b6f253e60458f9ea7cda60</Sha>
    </Dependency>
    <Dependency Name="Microsoft.Net.Compilers.Toolset" Version="3.4.0-beta1-19455-05">
      <Uri>https://github.com/dotnet/roslyn</Uri>
      <Sha>097dd7b734c66138462a3b2eed84c6f4af725c21</Sha>
=======
    <Dependency Name="Microsoft.NETCore.Platforms" Version="5.0.0-alpha1.19451.2" CoherentParentDependency="Microsoft.NETCore.App.Runtime.win-x64">
      <Uri>https://github.com/dotnet/corefx</Uri>
      <Sha>130d8582e4973bbdb55ae737b942d214ad3c6570</Sha>
    </Dependency>
    <Dependency Name="Microsoft.Net.Compilers.Toolset" Version="3.4.0-beta1-19424-01">
      <Uri>https://github.com/dotnet/roslyn</Uri>
      <Sha>a36dcccf259ceec904a36b381085d2d940d80ea0</Sha>
>>>>>>> ecc4d9fe
    </Dependency>
  </ToolsetDependencies>
</Dependencies><|MERGE_RESOLUTION|>--- conflicted
+++ resolved
@@ -10,63 +10,6 @@
 -->
 <Dependencies>
   <ProductDependencies>
-<<<<<<< HEAD
-    <Dependency Name="Microsoft.Bcl.AsyncInterfaces" Version="1.0.0-rc1.19455.6" CoherentParentDependency="Microsoft.NETCore.App.Runtime.win-x64">
-      <Uri>https://github.com/dotnet/corefx</Uri>
-      <Sha>333c603bdbdbb29e21b6f253e60458f9ea7cda60</Sha>
-    </Dependency>
-    <Dependency Name="Microsoft.Win32.Registry" Version="4.6.0-rc1.19455.6" CoherentParentDependency="Microsoft.NETCore.App.Runtime.win-x64">
-      <Uri>https://github.com/dotnet/corefx</Uri>
-      <Sha>333c603bdbdbb29e21b6f253e60458f9ea7cda60</Sha>
-    </Dependency>
-    <Dependency Name="System.ComponentModel.Annotations" Version="4.6.0-rc1.19455.6" CoherentParentDependency="Microsoft.NETCore.App.Runtime.win-x64">
-      <Uri>https://github.com/dotnet/corefx</Uri>
-      <Sha>333c603bdbdbb29e21b6f253e60458f9ea7cda60</Sha>
-    </Dependency>
-    <Dependency Name="System.Diagnostics.DiagnosticSource" Version="4.6.0-rc1.19455.6" CoherentParentDependency="Microsoft.NETCore.App.Runtime.win-x64">
-      <Uri>https://github.com/dotnet/corefx</Uri>
-      <Sha>333c603bdbdbb29e21b6f253e60458f9ea7cda60</Sha>
-    </Dependency>
-    <Dependency Name="System.Diagnostics.EventLog" Version="4.6.0-rc1.19455.6" CoherentParentDependency="Microsoft.NETCore.App.Runtime.win-x64">
-      <Uri>https://github.com/dotnet/corefx</Uri>
-      <Sha>333c603bdbdbb29e21b6f253e60458f9ea7cda60</Sha>
-    </Dependency>
-    <Dependency Name="System.IO.Pipelines" Version="4.6.0-rc1.19455.6" CoherentParentDependency="Microsoft.NETCore.App.Runtime.win-x64">
-      <Uri>https://github.com/dotnet/corefx</Uri>
-      <Sha>333c603bdbdbb29e21b6f253e60458f9ea7cda60</Sha>
-    </Dependency>
-    <Dependency Name="System.Reflection.Metadata" Version="1.7.0-rc1.19455.6" CoherentParentDependency="Microsoft.NETCore.App.Runtime.win-x64">
-      <Uri>https://github.com/dotnet/corefx</Uri>
-      <Sha>333c603bdbdbb29e21b6f253e60458f9ea7cda60</Sha>
-    </Dependency>
-    <Dependency Name="System.Runtime.CompilerServices.Unsafe" Version="4.6.0-rc1.19455.6" CoherentParentDependency="Microsoft.NETCore.App.Runtime.win-x64">
-      <Uri>https://github.com/dotnet/corefx</Uri>
-      <Sha>333c603bdbdbb29e21b6f253e60458f9ea7cda60</Sha>
-    </Dependency>
-    <Dependency Name="System.Security.Cryptography.Cng" Version="4.6.0-rc1.19455.6" CoherentParentDependency="Microsoft.NETCore.App.Runtime.win-x64">
-      <Uri>https://github.com/dotnet/corefx</Uri>
-      <Sha>333c603bdbdbb29e21b6f253e60458f9ea7cda60</Sha>
-    </Dependency>
-    <Dependency Name="System.Security.Cryptography.Xml" Version="4.6.0-rc1.19455.6" CoherentParentDependency="Microsoft.NETCore.App.Runtime.win-x64">
-      <Uri>https://github.com/dotnet/corefx</Uri>
-      <Sha>333c603bdbdbb29e21b6f253e60458f9ea7cda60</Sha>
-    </Dependency>
-    <Dependency Name="System.ServiceProcess.ServiceController" Version="4.6.0-rc1.19455.6" CoherentParentDependency="Microsoft.NETCore.App.Runtime.win-x64">
-      <Uri>https://github.com/dotnet/corefx</Uri>
-      <Sha>333c603bdbdbb29e21b6f253e60458f9ea7cda60</Sha>
-    </Dependency>
-    <Dependency Name="System.Text.Encodings.Web" Version="4.6.0-rc1.19455.6" CoherentParentDependency="Microsoft.NETCore.App.Runtime.win-x64">
-      <Uri>https://github.com/dotnet/corefx</Uri>
-      <Sha>333c603bdbdbb29e21b6f253e60458f9ea7cda60</Sha>
-    </Dependency>
-    <Dependency Name="System.Text.Json" Version="4.6.0-rc1.19455.6" CoherentParentDependency="Microsoft.NETCore.App.Runtime.win-x64">
-      <Uri>https://github.com/dotnet/corefx</Uri>
-      <Sha>333c603bdbdbb29e21b6f253e60458f9ea7cda60</Sha>
-    </Dependency>
-    <Dependency Name="Microsoft.NETCore.App.Ref" Version="3.1.0-preview1.19455.31">
-      <Uri>https://github.com/dotnet/core-setup</Uri>
-      <Sha>7194756bb3b052f1550dd50d3e229b350d348da2</Sha>
-=======
     <Dependency Name="Microsoft.Bcl.AsyncInterfaces" Version="1.2.0-alpha1.19451.2" CoherentParentDependency="Microsoft.NETCore.App.Runtime.win-x64">
       <Uri>https://github.com/dotnet/corefx</Uri>
       <Sha>130d8582e4973bbdb55ae737b942d214ad3c6570</Sha>
@@ -122,21 +65,11 @@
     <Dependency Name="Microsoft.NETCore.App.Ref" Version="5.0.0-alpha1.19452.1">
       <Uri>https://github.com/dotnet/core-setup</Uri>
       <Sha>fb49d11c77525a6af8e5bc7067a17d9eee6948dd</Sha>
->>>>>>> ecc4d9fe
     </Dependency>
     <!--
          Win-x64 is used here because we have picked an arbitrary runtime identifier to flow the version of the latest NETCore.App runtime.
          All Runtime.$rid packages should have the same version.
     -->
-<<<<<<< HEAD
-    <Dependency Name="Microsoft.NETCore.App.Runtime.win-x64" Version="3.1.0-preview1.19455.31">
-      <Uri>https://github.com/dotnet/core-setup</Uri>
-      <Sha>7194756bb3b052f1550dd50d3e229b350d348da2</Sha>
-    </Dependency>
-    <Dependency Name="NETStandard.Library.Ref" Version="2.1.0-preview1.19455.31">
-      <Uri>https://github.com/dotnet/core-setup</Uri>
-      <Sha>7194756bb3b052f1550dd50d3e229b350d348da2</Sha>
-=======
     <Dependency Name="Microsoft.NETCore.App.Runtime.win-x64" Version="5.0.0-alpha1.19452.1">
       <Uri>https://github.com/dotnet/core-setup</Uri>
       <Sha>fb49d11c77525a6af8e5bc7067a17d9eee6948dd</Sha>
@@ -144,7 +77,6 @@
     <Dependency Name="NETStandard.Library.Ref" Version="2.1.0-alpha1.19452.1">
       <Uri>https://github.com/dotnet/core-setup</Uri>
       <Sha>fb49d11c77525a6af8e5bc7067a17d9eee6948dd</Sha>
->>>>>>> ecc4d9fe
     </Dependency>
   </ProductDependencies>
   <ToolsetDependencies>
@@ -160,15 +92,6 @@
       <Uri>https://github.com/dotnet/arcade</Uri>
       <Sha>00d8aa82b488f321204a0e69a81399af9df276a1</Sha>
     </Dependency>
-<<<<<<< HEAD
-    <Dependency Name="Microsoft.NETCore.Platforms" Version="3.0.0-rc1.19455.6" CoherentParentDependency="Microsoft.NETCore.App.Runtime.win-x64">
-      <Uri>https://github.com/dotnet/corefx</Uri>
-      <Sha>333c603bdbdbb29e21b6f253e60458f9ea7cda60</Sha>
-    </Dependency>
-    <Dependency Name="Microsoft.Net.Compilers.Toolset" Version="3.4.0-beta1-19455-05">
-      <Uri>https://github.com/dotnet/roslyn</Uri>
-      <Sha>097dd7b734c66138462a3b2eed84c6f4af725c21</Sha>
-=======
     <Dependency Name="Microsoft.NETCore.Platforms" Version="5.0.0-alpha1.19451.2" CoherentParentDependency="Microsoft.NETCore.App.Runtime.win-x64">
       <Uri>https://github.com/dotnet/corefx</Uri>
       <Sha>130d8582e4973bbdb55ae737b942d214ad3c6570</Sha>
@@ -176,7 +99,6 @@
     <Dependency Name="Microsoft.Net.Compilers.Toolset" Version="3.4.0-beta1-19424-01">
       <Uri>https://github.com/dotnet/roslyn</Uri>
       <Sha>a36dcccf259ceec904a36b381085d2d940d80ea0</Sha>
->>>>>>> ecc4d9fe
     </Dependency>
   </ToolsetDependencies>
 </Dependencies>