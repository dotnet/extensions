--- conflicted
+++ resolved
@@ -82,29 +82,17 @@
          Win-x64 is used here because we have picked an arbitrary runtime identifier to flow the version of the latest NETCore.App runtime.
          All Runtime.$rid packages should have the same version.
     -->
-<<<<<<< HEAD
     <Dependency Name="Microsoft.NETCore.App.Runtime.win-x64" Version="3.1.22">
       <Uri>https://dev.azure.com/dnceng/internal/_git/dotnet-core-setup</Uri>
       <Sha>47ea5c0213df001613352d0e7d207a19df6e487d</Sha>
-=======
-    <Dependency Name="Microsoft.NETCore.App.Runtime.win-x64" Version="3.1.21">
-      <Uri>https://dev.azure.com/dnceng/internal/_git/dotnet-core-setup</Uri>
-      <Sha>df8abc0f7ea6a8add9cdb23adc8b18673a329df8</Sha>
->>>>>>> adbdb1ff
     </Dependency>
     <Dependency Name="Microsoft.Extensions.DependencyModel" Version="3.1.6">
       <Uri>https://dev.azure.com/dnceng/internal/_git/dotnet-core-setup</Uri>
       <Sha>3acd9b0cd16596bad450c82be08780875a73c05c</Sha>
     </Dependency>
-<<<<<<< HEAD
     <Dependency Name="Microsoft.NETCore.App.Internal" Version="3.1.22-servicing.21554.4">
       <Uri>https://dev.azure.com/dnceng/internal/_git/dotnet-core-setup</Uri>
       <Sha>47ea5c0213df001613352d0e7d207a19df6e487d</Sha>
-=======
-    <Dependency Name="Microsoft.NETCore.App.Internal" Version="3.1.21-servicing.21522.1">
-      <Uri>https://dev.azure.com/dnceng/internal/_git/dotnet-core-setup</Uri>
-      <Sha>df8abc0f7ea6a8add9cdb23adc8b18673a329df8</Sha>
->>>>>>> adbdb1ff
     </Dependency>
     <Dependency Name="Microsoft.NETCore.Platforms" Version="3.1.9" CoherentParentDependency="Microsoft.NETCore.App.Runtime.win-x64">
       <Uri>https://dev.azure.com/dnceng/internal/_git/dotnet-corefx</Uri>
