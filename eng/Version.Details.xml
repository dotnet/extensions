--- conflicted
+++ resolved
@@ -188,11 +188,7 @@
       <Uri>https://github.com/dotnet/aspnetcore</Uri>
       <Sha>7f26caa86f90cb81efa98839c57417ef3d4d8154</Sha>
     </Dependency>
-<<<<<<< HEAD
-    <Dependency Name="Microsoft.EntityFrameworkCore.Sqlite" Version="9.0.2" CoherentParentDependency="Microsoft.AspNetCore.App.Runtime.win-x64">
-=======
     <Dependency Name="Microsoft.EntityFrameworkCore.Sqlite" Version="10.0.0-preview.3.25126.101" CoherentParentDependency="Microsoft.AspNetCore.App.Runtime.win-x64">
->>>>>>> d12f5760
       <Uri>https://github.com/dotnet/efcore</Uri>
       <Sha />
     </Dependency>
