--- conflicted
+++ resolved
@@ -198,23 +198,9 @@
          Win-x64 is used here because we have picked an arbitrary runtime identifier to flow the version of the latest NETCore.App runtime.
          All Runtime.$rid packages should have the same version.
     -->
-<<<<<<< HEAD
-    <Dependency Name="Microsoft.NETCore.App.Runtime.win-x64" Version="3.1.5">
-      <Uri>https://dev.azure.com/dnceng/internal/_git/dotnet-core-setup</Uri>
-      <Sha>3e8d1ac162a69a4300f54a27c1e980a27171d6da</Sha>
-    </Dependency>
-    <Dependency Name="Microsoft.NETCore.App.Internal" Version="3.1.5-servicing.20302.2">
-      <Uri>https://dev.azure.com/dnceng/internal/_git/dotnet-core-setup</Uri>
-      <Sha>3e8d1ac162a69a4300f54a27c1e980a27171d6da</Sha>
-    </Dependency>
-    <Dependency Name="Microsoft.NETCore.Platforms" Version="3.1.1" CoherentParentDependency="Microsoft.NETCore.App.Runtime.win-x64">
-      <Uri>https://dev.azure.com/dnceng/internal/_git/dotnet-corefx</Uri>
-      <Sha>059a4a19e602494bfbed473dbbb18f2dbfbd0878</Sha>
-=======
     <Dependency Name="Microsoft.NETCore.App.Runtime.win-x64" Version="5.0.0-preview.7.20309.9">
       <Uri>https://github.com/dotnet/runtime</Uri>
       <Sha>e2ed3631b9a2a97de10991e4b548f63086cdc67a</Sha>
->>>>>>> f2a95024
     </Dependency>
     <Dependency Name="Microsoft.NETCore.App.Internal" Version="5.0.0-preview.7.20309.9">
       <Uri>https://github.com/dotnet/runtime</Uri>
