<?xml version="1.0" encoding="utf-8"?>
<!--

  This file is used by automation to update Versions.props and may be used for other purposes, such as
  static analysis to determine the repo dependency graph.  It should only be modified manually when adding
  or removing dependencies. Updating versions should be done using the `darc` command line tool.

  See https://github.com/dotnet/arcade/blob/master/Documentation/Darc.md for instructions on using darc.

-->
<Dependencies>
  <ProductDependencies>
<<<<<<< HEAD
    <Dependency Name="Microsoft.Bcl.AsyncInterfaces" Version="1.0.0" Pinned="true">
      <Uri>https://github.com/dotnet/corefx</Uri>
      <Sha>4ac4c0367003fe3973a3648eb0715ddb0e3bbcea</Sha>
    </Dependency>
    <Dependency Name="Microsoft.Win32.Registry" Version="5.0.0-alpha.1.19525.3" CoherentParentDependency="Microsoft.NETCore.App.Runtime.win-x64">
=======
    <Dependency Name="Microsoft.Win32.Registry" Version="5.0.0-alpha1.19520.7" CoherentParentDependency="Microsoft.NETCore.App.Runtime.win-x64">
>>>>>>> f00078cf
      <Uri>https://github.com/dotnet/corefx</Uri>
      <Sha>567241af05d1e43142d04572dee84870b78761aa</Sha>
    </Dependency>
    <Dependency Name="System.ComponentModel.Annotations" Version="5.0.0-alpha.1.19525.3" CoherentParentDependency="Microsoft.NETCore.App.Runtime.win-x64">
      <Uri>https://github.com/dotnet/corefx</Uri>
      <Sha>567241af05d1e43142d04572dee84870b78761aa</Sha>
    </Dependency>
    <Dependency Name="System.Diagnostics.DiagnosticSource" Version="5.0.0-alpha.1.19525.3" CoherentParentDependency="Microsoft.NETCore.App.Runtime.win-x64">
      <Uri>https://github.com/dotnet/corefx</Uri>
      <Sha>567241af05d1e43142d04572dee84870b78761aa</Sha>
    </Dependency>
    <Dependency Name="System.Diagnostics.EventLog" Version="5.0.0-alpha.1.19525.3" CoherentParentDependency="Microsoft.NETCore.App.Runtime.win-x64">
      <Uri>https://github.com/dotnet/corefx</Uri>
      <Sha>567241af05d1e43142d04572dee84870b78761aa</Sha>
    </Dependency>
    <Dependency Name="System.IO.Pipelines" Version="5.0.0-alpha.1.19525.3" CoherentParentDependency="Microsoft.NETCore.App.Runtime.win-x64">
      <Uri>https://github.com/dotnet/corefx</Uri>
      <Sha>567241af05d1e43142d04572dee84870b78761aa</Sha>
    </Dependency>
    <Dependency Name="System.Reflection.Metadata" Version="5.0.0-alpha.1.19525.3" CoherentParentDependency="Microsoft.NETCore.App.Runtime.win-x64">
      <Uri>https://github.com/dotnet/corefx</Uri>
      <Sha>567241af05d1e43142d04572dee84870b78761aa</Sha>
    </Dependency>
    <Dependency Name="System.Runtime.CompilerServices.Unsafe" Version="5.0.0-alpha.1.19525.3" CoherentParentDependency="Microsoft.NETCore.App.Runtime.win-x64">
      <Uri>https://github.com/dotnet/corefx</Uri>
      <Sha>567241af05d1e43142d04572dee84870b78761aa</Sha>
    </Dependency>
    <Dependency Name="System.Security.Cryptography.Cng" Version="5.0.0-alpha.1.19525.3" CoherentParentDependency="Microsoft.NETCore.App.Runtime.win-x64">
      <Uri>https://github.com/dotnet/corefx</Uri>
      <Sha>567241af05d1e43142d04572dee84870b78761aa</Sha>
    </Dependency>
    <Dependency Name="System.Security.Cryptography.Xml" Version="5.0.0-alpha.1.19525.3" CoherentParentDependency="Microsoft.NETCore.App.Runtime.win-x64">
      <Uri>https://github.com/dotnet/corefx</Uri>
      <Sha>567241af05d1e43142d04572dee84870b78761aa</Sha>
    </Dependency>
    <Dependency Name="System.ServiceProcess.ServiceController" Version="5.0.0-alpha.1.19525.3" CoherentParentDependency="Microsoft.NETCore.App.Runtime.win-x64">
      <Uri>https://github.com/dotnet/corefx</Uri>
      <Sha>567241af05d1e43142d04572dee84870b78761aa</Sha>
    </Dependency>
    <Dependency Name="System.Text.Encodings.Web" Version="5.0.0-alpha.1.19525.3" CoherentParentDependency="Microsoft.NETCore.App.Runtime.win-x64">
      <Uri>https://github.com/dotnet/corefx</Uri>
      <Sha>567241af05d1e43142d04572dee84870b78761aa</Sha>
    </Dependency>
    <Dependency Name="System.Text.Json" Version="5.0.0-alpha.1.19525.3" CoherentParentDependency="Microsoft.NETCore.App.Runtime.win-x64">
      <Uri>https://github.com/dotnet/corefx</Uri>
      <Sha>567241af05d1e43142d04572dee84870b78761aa</Sha>
    </Dependency>
    <Dependency Name="Microsoft.NETCore.App.Ref" Version="5.0.0-alpha1.19527.2">
      <Uri>https://github.com/dotnet/core-setup</Uri>
      <Sha>b3749864f47f38599a94070497225c665124fe82</Sha>
    </Dependency>
    <!--
         Win-x64 is used here because we have picked an arbitrary runtime identifier to flow the version of the latest NETCore.App runtime.
         All Runtime.$rid packages should have the same version.
    -->
    <Dependency Name="Microsoft.NETCore.App.Runtime.win-x64" Version="5.0.0-alpha1.19527.2">
      <Uri>https://github.com/dotnet/core-setup</Uri>
      <Sha>b3749864f47f38599a94070497225c665124fe82</Sha>
    </Dependency>
    <Dependency Name="NETStandard.Library.Ref" Version="2.1.0-alpha1.19527.2">
      <Uri>https://github.com/dotnet/core-setup</Uri>
      <Sha>b3749864f47f38599a94070497225c665124fe82</Sha>
    </Dependency>
    <Dependency Name="Microsoft.Bcl.AsyncInterfaces" Version="1.0.0" Pinned="true">
      <Uri>https://github.com/dotnet/corefx</Uri>
      <Sha>4ac4c0367003fe3973a3648eb0715ddb0e3bbcea</Sha>
    </Dependency>
  </ProductDependencies>
  <ToolsetDependencies>
    <Dependency Name="Microsoft.DotNet.Arcade.Sdk" Version="5.0.0-beta.19527.3">
      <Uri>https://github.com/dotnet/arcade</Uri>
      <Sha>5ce0aaed2f8df9cd2fe0221a426c021efe37f655</Sha>
    </Dependency>
    <Dependency Name="Microsoft.DotNet.GenAPI" Version="5.0.0-beta.19527.3">
      <Uri>https://github.com/dotnet/arcade</Uri>
      <Sha>5ce0aaed2f8df9cd2fe0221a426c021efe37f655</Sha>
    </Dependency>
    <Dependency Name="Microsoft.DotNet.Helix.Sdk" Version="5.0.0-beta.19527.3">
      <Uri>https://github.com/dotnet/arcade</Uri>
      <Sha>5ce0aaed2f8df9cd2fe0221a426c021efe37f655</Sha>
    </Dependency>
    <Dependency Name="Microsoft.NETCore.Platforms" Version="5.0.0-alpha.1.19525.3" CoherentParentDependency="Microsoft.NETCore.App.Runtime.win-x64">
      <Uri>https://github.com/dotnet/corefx</Uri>
      <Sha>567241af05d1e43142d04572dee84870b78761aa</Sha>
    </Dependency>
    <Dependency Name="Microsoft.Net.Compilers.Toolset" Version="3.4.0-beta1-19456-03">
      <Uri>https://github.com/dotnet/roslyn</Uri>
      <Sha>3c865821f2864393a0ff7fe22c92ded6d51a546c</Sha>
    </Dependency>
  </ToolsetDependencies>
</Dependencies><|MERGE_RESOLUTION|>--- conflicted
+++ resolved
@@ -10,15 +10,11 @@
 -->
 <Dependencies>
   <ProductDependencies>
-<<<<<<< HEAD
     <Dependency Name="Microsoft.Bcl.AsyncInterfaces" Version="1.0.0" Pinned="true">
       <Uri>https://github.com/dotnet/corefx</Uri>
       <Sha>4ac4c0367003fe3973a3648eb0715ddb0e3bbcea</Sha>
     </Dependency>
     <Dependency Name="Microsoft.Win32.Registry" Version="5.0.0-alpha.1.19525.3" CoherentParentDependency="Microsoft.NETCore.App.Runtime.win-x64">
-=======
-    <Dependency Name="Microsoft.Win32.Registry" Version="5.0.0-alpha1.19520.7" CoherentParentDependency="Microsoft.NETCore.App.Runtime.win-x64">
->>>>>>> f00078cf
       <Uri>https://github.com/dotnet/corefx</Uri>
       <Sha>567241af05d1e43142d04572dee84870b78761aa</Sha>
     </Dependency>
