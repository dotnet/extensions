<?xml version="1.0" encoding="utf-8"?>
<Dependencies>
  <ProductDependencies>
<<<<<<< HEAD
    <Dependency Name="Microsoft.CodeAnalysis.Razor" Version="6.0.0-preview.4.21209.12">
      <Uri>https://github.com/dotnet/aspnetcore</Uri>
      <Sha>985ef4783bccf1fbbb1f68d89e59ead3935dd4b3</Sha>
    </Dependency>
    <Dependency Name="Microsoft.AspNetCore.Razor.Internal.Transport" Version="6.0.0-preview.4.21209.12">
      <Uri>https://github.com/dotnet/aspnetcore</Uri>
      <Sha>985ef4783bccf1fbbb1f68d89e59ead3935dd4b3</Sha>
    </Dependency>
    <Dependency Name="Microsoft.AspNetCore.Razor.Language" Version="6.0.0-preview.4.21209.12">
      <Uri>https://github.com/dotnet/aspnetcore</Uri>
      <Sha>985ef4783bccf1fbbb1f68d89e59ead3935dd4b3</Sha>
    </Dependency>
    <Dependency Name="Microsoft.AspNetCore.Testing" Version="6.0.0-preview.4.21209.12">
      <Uri>https://github.com/dotnet/aspnetcore</Uri>
      <Sha>985ef4783bccf1fbbb1f68d89e59ead3935dd4b3</Sha>
    </Dependency>
    <Dependency Name="Microsoft.AspNetCore.Mvc.Razor.Extensions" Version="6.0.0-preview.4.21209.12">
      <Uri>https://github.com/dotnet/aspnetcore</Uri>
      <Sha>985ef4783bccf1fbbb1f68d89e59ead3935dd4b3</Sha>
    </Dependency>
    <Dependency Name="Microsoft.AspNetCore.Mvc.Razor.Extensions.Version1_X" Version="6.0.0-preview.4.21209.12">
      <Uri>https://github.com/dotnet/aspnetcore</Uri>
      <Sha>985ef4783bccf1fbbb1f68d89e59ead3935dd4b3</Sha>
    </Dependency>
    <Dependency Name="Microsoft.AspNetCore.Mvc.Razor.Extensions.Version2_X" Version="6.0.0-preview.4.21209.12">
      <Uri>https://github.com/dotnet/aspnetcore</Uri>
      <Sha>985ef4783bccf1fbbb1f68d89e59ead3935dd4b3</Sha>
=======
    <Dependency Name="Microsoft.CodeAnalysis.Razor" Version="6.0.0-preview.4.21213.1">
      <Uri>https://github.com/dotnet/aspnetcore</Uri>
      <Sha>9ab99b219c3a867a31c733103160c88394b9f120</Sha>
    </Dependency>
    <Dependency Name="Microsoft.AspNetCore.Razor.Internal.Transport" Version="6.0.0-preview.4.21213.1">
      <Uri>https://github.com/dotnet/aspnetcore</Uri>
      <Sha>9ab99b219c3a867a31c733103160c88394b9f120</Sha>
    </Dependency>
    <Dependency Name="Microsoft.AspNetCore.Razor.Language" Version="6.0.0-preview.4.21213.1">
      <Uri>https://github.com/dotnet/aspnetcore</Uri>
      <Sha>9ab99b219c3a867a31c733103160c88394b9f120</Sha>
    </Dependency>
    <Dependency Name="Microsoft.AspNetCore.Testing" Version="6.0.0-preview.4.21213.1">
      <Uri>https://github.com/dotnet/aspnetcore</Uri>
      <Sha>9ab99b219c3a867a31c733103160c88394b9f120</Sha>
    </Dependency>
    <Dependency Name="Microsoft.AspNetCore.Mvc.Razor.Extensions" Version="6.0.0-preview.4.21213.1">
      <Uri>https://github.com/dotnet/aspnetcore</Uri>
      <Sha>9ab99b219c3a867a31c733103160c88394b9f120</Sha>
    </Dependency>
    <Dependency Name="Microsoft.AspNetCore.Mvc.Razor.Extensions.Version1_X" Version="6.0.0-preview.4.21213.1">
      <Uri>https://github.com/dotnet/aspnetcore</Uri>
      <Sha>9ab99b219c3a867a31c733103160c88394b9f120</Sha>
    </Dependency>
    <Dependency Name="Microsoft.AspNetCore.Mvc.Razor.Extensions.Version2_X" Version="6.0.0-preview.4.21213.1">
      <Uri>https://github.com/dotnet/aspnetcore</Uri>
      <Sha>9ab99b219c3a867a31c733103160c88394b9f120</Sha>
>>>>>>> bd28197c
    </Dependency>
    <Dependency Name="Microsoft.Extensions.Configuration.Json" Version="6.0.0-preview.4.21211.7" CoherentParentDependency="Microsoft.CodeAnalysis.Razor">
      <Uri>https://github.com/dotnet/runtime</Uri>
      <Sha>355eff52bed00e7ca9d4a6d769ddbe2bbadbea47</Sha>
    </Dependency>
    <Dependency Name="Microsoft.Extensions.Logging" Version="6.0.0-preview.4.21211.7" CoherentParentDependency="Microsoft.CodeAnalysis.Razor">
      <Uri>https://github.com/dotnet/runtime</Uri>
      <Sha>355eff52bed00e7ca9d4a6d769ddbe2bbadbea47</Sha>
    </Dependency>
    <Dependency Name="Microsoft.NET.Sdk.Razor" Version="6.0.0-alpha.1.21072.5">
      <Uri>https://github.com/dotnet/aspnetcore</Uri>
      <Sha>20b6779cf3af2fed6a8fe64a0865cfab50b776bb</Sha>
    </Dependency>
    <Dependency Name="System.Diagnostics.DiagnosticSource" Version="6.0.0-preview.4.21211.7" CoherentParentDependency="Microsoft.CodeAnalysis.Razor">
      <Uri>https://github.com/dotnet/runtime</Uri>
      <Sha>355eff52bed00e7ca9d4a6d769ddbe2bbadbea47</Sha>
    </Dependency>
    <Dependency Name="System.Resources.Extensions" Version="6.0.0-preview.4.21211.7" CoherentParentDependency="Microsoft.CodeAnalysis.Razor">
      <Uri>https://github.com/dotnet/runtime</Uri>
      <Sha>355eff52bed00e7ca9d4a6d769ddbe2bbadbea47</Sha>
    </Dependency>
    <Dependency Name="System.Text.Encodings.Web" Version="6.0.0-preview.4.21211.7" CoherentParentDependency="Microsoft.CodeAnalysis.Razor">
      <Uri>https://github.com/dotnet/runtime</Uri>
      <Sha>355eff52bed00e7ca9d4a6d769ddbe2bbadbea47</Sha>
    </Dependency>
    <Dependency Name="Microsoft.Extensions.DependencyModel" Version="6.0.0-preview.4.21211.7" CoherentParentDependency="Microsoft.CodeAnalysis.Razor">
      <Uri>https://github.com/dotnet/runtime</Uri>
      <Sha>355eff52bed00e7ca9d4a6d769ddbe2bbadbea47</Sha>
    </Dependency>
    <Dependency Name="Microsoft.NETCore.App.Ref" Version="6.0.0-preview.4.21211.7" CoherentParentDependency="Microsoft.CodeAnalysis.Razor">
      <Uri>https://github.com/dotnet/runtime</Uri>
      <Sha>355eff52bed00e7ca9d4a6d769ddbe2bbadbea47</Sha>
    </Dependency>
    <Dependency Name="Microsoft.NETCore.BrowserDebugHost.Transport" Version="6.0.0-preview.4.21211.7" CoherentParentDependency="Microsoft.CodeAnalysis.Razor">
      <Uri>https://github.com/dotnet/runtime</Uri>
      <Sha>355eff52bed00e7ca9d4a6d769ddbe2bbadbea47</Sha>
    </Dependency>
    <!--
      Win-x64 is used here because we have picked an arbitrary runtime identifier to flow the version of the latest NETCore.App runtime.
      All Runtime.$rid packages should have the same version.
    -->
    <Dependency Name="Microsoft.NETCore.App.Runtime.win-x64" Version="6.0.0-preview.4.21211.7" CoherentParentDependency="Microsoft.CodeAnalysis.Razor">
      <Uri>https://github.com/dotnet/runtime</Uri>
      <Sha>355eff52bed00e7ca9d4a6d769ddbe2bbadbea47</Sha>
    </Dependency>
  </ProductDependencies>
  <ToolsetDependencies>
    <!-- Listed as a dependency to workaround https://github.com/dotnet/cli/issues/10528 -->
    <Dependency Name="Microsoft.NETCore.Platforms" Version="6.0.0-preview.4.21211.7" CoherentParentDependency="Microsoft.CodeAnalysis.Razor">
      <Uri>https://github.com/dotnet/runtime</Uri>
      <Sha>355eff52bed00e7ca9d4a6d769ddbe2bbadbea47</Sha>
    </Dependency>
    <Dependency Name="Microsoft.DotNet.Arcade.Sdk" Version="6.0.0-beta.21209.17">
      <Uri>https://github.com/dotnet/arcade</Uri>
      <Sha>28d9452d7e2ae4e98a1df735b90b03d3cac1f4e7</Sha>
    </Dependency>
  </ToolsetDependencies>
</Dependencies><|MERGE_RESOLUTION|>--- conflicted
+++ resolved
@@ -1,35 +1,6 @@
 <?xml version="1.0" encoding="utf-8"?>
 <Dependencies>
   <ProductDependencies>
-<<<<<<< HEAD
-    <Dependency Name="Microsoft.CodeAnalysis.Razor" Version="6.0.0-preview.4.21209.12">
-      <Uri>https://github.com/dotnet/aspnetcore</Uri>
-      <Sha>985ef4783bccf1fbbb1f68d89e59ead3935dd4b3</Sha>
-    </Dependency>
-    <Dependency Name="Microsoft.AspNetCore.Razor.Internal.Transport" Version="6.0.0-preview.4.21209.12">
-      <Uri>https://github.com/dotnet/aspnetcore</Uri>
-      <Sha>985ef4783bccf1fbbb1f68d89e59ead3935dd4b3</Sha>
-    </Dependency>
-    <Dependency Name="Microsoft.AspNetCore.Razor.Language" Version="6.0.0-preview.4.21209.12">
-      <Uri>https://github.com/dotnet/aspnetcore</Uri>
-      <Sha>985ef4783bccf1fbbb1f68d89e59ead3935dd4b3</Sha>
-    </Dependency>
-    <Dependency Name="Microsoft.AspNetCore.Testing" Version="6.0.0-preview.4.21209.12">
-      <Uri>https://github.com/dotnet/aspnetcore</Uri>
-      <Sha>985ef4783bccf1fbbb1f68d89e59ead3935dd4b3</Sha>
-    </Dependency>
-    <Dependency Name="Microsoft.AspNetCore.Mvc.Razor.Extensions" Version="6.0.0-preview.4.21209.12">
-      <Uri>https://github.com/dotnet/aspnetcore</Uri>
-      <Sha>985ef4783bccf1fbbb1f68d89e59ead3935dd4b3</Sha>
-    </Dependency>
-    <Dependency Name="Microsoft.AspNetCore.Mvc.Razor.Extensions.Version1_X" Version="6.0.0-preview.4.21209.12">
-      <Uri>https://github.com/dotnet/aspnetcore</Uri>
-      <Sha>985ef4783bccf1fbbb1f68d89e59ead3935dd4b3</Sha>
-    </Dependency>
-    <Dependency Name="Microsoft.AspNetCore.Mvc.Razor.Extensions.Version2_X" Version="6.0.0-preview.4.21209.12">
-      <Uri>https://github.com/dotnet/aspnetcore</Uri>
-      <Sha>985ef4783bccf1fbbb1f68d89e59ead3935dd4b3</Sha>
-=======
     <Dependency Name="Microsoft.CodeAnalysis.Razor" Version="6.0.0-preview.4.21213.1">
       <Uri>https://github.com/dotnet/aspnetcore</Uri>
       <Sha>9ab99b219c3a867a31c733103160c88394b9f120</Sha>
@@ -57,7 +28,6 @@
     <Dependency Name="Microsoft.AspNetCore.Mvc.Razor.Extensions.Version2_X" Version="6.0.0-preview.4.21213.1">
       <Uri>https://github.com/dotnet/aspnetcore</Uri>
       <Sha>9ab99b219c3a867a31c733103160c88394b9f120</Sha>
->>>>>>> bd28197c
     </Dependency>
     <Dependency Name="Microsoft.Extensions.Configuration.Json" Version="6.0.0-preview.4.21211.7" CoherentParentDependency="Microsoft.CodeAnalysis.Razor">
       <Uri>https://github.com/dotnet/runtime</Uri>
