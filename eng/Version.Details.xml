<Dependencies>
  <ProductDependencies>
    <Dependency Name="Microsoft.Bcl.TimeProvider" Version="10.0.0-preview.3.25128.5" CoherentParentDependency="Microsoft.AspNetCore.App.Runtime.win-x64">
      <Uri>https://github.com/dotnet/runtime</Uri>
      <Sha>77115c33ec4fb8688e4803cd8f76cd0fa4bff7d7</Sha>
    </Dependency>
    <Dependency Name="Microsoft.Extensions.Caching.Abstractions" Version="10.0.0-preview.3.25128.5" CoherentParentDependency="Microsoft.AspNetCore.App.Runtime.win-x64">
      <Uri>https://github.com/dotnet/runtime</Uri>
      <Sha>77115c33ec4fb8688e4803cd8f76cd0fa4bff7d7</Sha>
    </Dependency>
    <Dependency Name="Microsoft.Extensions.Caching.Memory" Version="10.0.0-preview.3.25128.5" CoherentParentDependency="Microsoft.AspNetCore.App.Runtime.win-x64">
      <Uri>https://github.com/dotnet/runtime</Uri>
      <Sha>77115c33ec4fb8688e4803cd8f76cd0fa4bff7d7</Sha>
    </Dependency>
    <Dependency Name="Microsoft.Extensions.Configuration.Abstractions" Version="10.0.0-preview.3.25128.5" CoherentParentDependency="Microsoft.AspNetCore.App.Runtime.win-x64">
      <Uri>https://github.com/dotnet/runtime</Uri>
      <Sha>77115c33ec4fb8688e4803cd8f76cd0fa4bff7d7</Sha>
    </Dependency>
    <Dependency Name="Microsoft.Extensions.Configuration.Binder" Version="10.0.0-preview.3.25128.5" CoherentParentDependency="Microsoft.AspNetCore.App.Runtime.win-x64">
      <Uri>https://github.com/dotnet/runtime</Uri>
      <Sha>77115c33ec4fb8688e4803cd8f76cd0fa4bff7d7</Sha>
    </Dependency>
    <Dependency Name="Microsoft.Extensions.Configuration.Json" Version="10.0.0-preview.3.25128.5" CoherentParentDependency="Microsoft.AspNetCore.App.Runtime.win-x64">
      <Uri>https://github.com/dotnet/runtime</Uri>
      <Sha>77115c33ec4fb8688e4803cd8f76cd0fa4bff7d7</Sha>
    </Dependency>
    <Dependency Name="Microsoft.Extensions.Configuration" Version="10.0.0-preview.3.25128.5" CoherentParentDependency="Microsoft.AspNetCore.App.Runtime.win-x64">
      <Uri>https://github.com/dotnet/runtime</Uri>
      <Sha>77115c33ec4fb8688e4803cd8f76cd0fa4bff7d7</Sha>
    </Dependency>
    <Dependency Name="Microsoft.Extensions.DependencyInjection.Abstractions" Version="10.0.0-preview.3.25128.5" CoherentParentDependency="Microsoft.AspNetCore.App.Runtime.win-x64">
      <Uri>https://github.com/dotnet/runtime</Uri>
      <Sha>77115c33ec4fb8688e4803cd8f76cd0fa4bff7d7</Sha>
    </Dependency>
    <Dependency Name="Microsoft.Extensions.DependencyInjection" Version="10.0.0-preview.3.25128.5" CoherentParentDependency="Microsoft.AspNetCore.App.Runtime.win-x64">
      <Uri>https://github.com/dotnet/runtime</Uri>
      <Sha>77115c33ec4fb8688e4803cd8f76cd0fa4bff7d7</Sha>
    </Dependency>
    <Dependency Name="Microsoft.Extensions.Hosting.Abstractions" Version="10.0.0-preview.3.25128.5" CoherentParentDependency="Microsoft.AspNetCore.App.Runtime.win-x64">
      <Uri>https://github.com/dotnet/runtime</Uri>
      <Sha>77115c33ec4fb8688e4803cd8f76cd0fa4bff7d7</Sha>
    </Dependency>
    <Dependency Name="Microsoft.Extensions.Diagnostics" Version="10.0.0-preview.3.25128.5" CoherentParentDependency="Microsoft.AspNetCore.App.Runtime.win-x64">
      <Uri>https://github.com/dotnet/runtime</Uri>
      <Sha>77115c33ec4fb8688e4803cd8f76cd0fa4bff7d7</Sha>
    </Dependency>
    <Dependency Name="Microsoft.Extensions.Hosting" Version="10.0.0-preview.3.25128.5" CoherentParentDependency="Microsoft.AspNetCore.App.Runtime.win-x64">
      <Uri>https://github.com/dotnet/runtime</Uri>
      <Sha>77115c33ec4fb8688e4803cd8f76cd0fa4bff7d7</Sha>
    </Dependency>
    <Dependency Name="Microsoft.Extensions.Http" Version="10.0.0-preview.3.25128.5" CoherentParentDependency="Microsoft.AspNetCore.App.Runtime.win-x64">
      <Uri>https://github.com/dotnet/runtime</Uri>
      <Sha>77115c33ec4fb8688e4803cd8f76cd0fa4bff7d7</Sha>
    </Dependency>
    <Dependency Name="Microsoft.Extensions.Logging.Abstractions" Version="10.0.0-preview.3.25128.5" CoherentParentDependency="Microsoft.AspNetCore.App.Runtime.win-x64">
      <Uri>https://github.com/dotnet/runtime</Uri>
      <Sha>77115c33ec4fb8688e4803cd8f76cd0fa4bff7d7</Sha>
    </Dependency>
    <Dependency Name="Microsoft.Extensions.Logging.Configuration" Version="10.0.0-preview.3.25128.5" CoherentParentDependency="Microsoft.AspNetCore.App.Runtime.win-x64">
      <Uri>https://github.com/dotnet/runtime</Uri>
      <Sha>77115c33ec4fb8688e4803cd8f76cd0fa4bff7d7</Sha>
    </Dependency>
    <Dependency Name="Microsoft.Extensions.Logging.Console" Version="10.0.0-preview.3.25128.5" CoherentParentDependency="Microsoft.AspNetCore.App.Runtime.win-x64">
      <Uri>https://github.com/dotnet/runtime</Uri>
      <Sha>77115c33ec4fb8688e4803cd8f76cd0fa4bff7d7</Sha>
    </Dependency>
    <Dependency Name="Microsoft.Extensions.Logging" Version="10.0.0-preview.3.25128.5" CoherentParentDependency="Microsoft.AspNetCore.App.Runtime.win-x64">
      <Uri>https://github.com/dotnet/runtime</Uri>
      <Sha>77115c33ec4fb8688e4803cd8f76cd0fa4bff7d7</Sha>
    </Dependency>
    <Dependency Name="Microsoft.Extensions.Options.ConfigurationExtensions" Version="10.0.0-preview.3.25128.5" CoherentParentDependency="Microsoft.AspNetCore.App.Runtime.win-x64">
      <Uri>https://github.com/dotnet/runtime</Uri>
      <Sha>77115c33ec4fb8688e4803cd8f76cd0fa4bff7d7</Sha>
    </Dependency>
    <Dependency Name="Microsoft.Extensions.Options" Version="10.0.0-preview.3.25128.5" CoherentParentDependency="Microsoft.AspNetCore.App.Runtime.win-x64">
      <Uri>https://github.com/dotnet/runtime</Uri>
      <Sha>77115c33ec4fb8688e4803cd8f76cd0fa4bff7d7</Sha>
    </Dependency>
    <Dependency Name="Microsoft.NETCore.App.Ref" Version="10.0.0-preview.3.25128.5" CoherentParentDependency="Microsoft.AspNetCore.App.Runtime.win-x64">
      <Uri>https://github.com/dotnet/runtime</Uri>
      <Sha>77115c33ec4fb8688e4803cd8f76cd0fa4bff7d7</Sha>
    </Dependency>
    <!--
         Win-x64 is used here because we have picked an arbitrary runtime identifier to flow the version of the latest NETCore.App runtime.
         All Runtime.$rid packages should have the same version.
    -->
    <Dependency Name="Microsoft.NETCore.App.Runtime.win-x64" Version="10.0.0-preview.3.25128.5" CoherentParentDependency="Microsoft.AspNetCore.App.Runtime.win-x64">
      <Uri>https://github.com/dotnet/runtime</Uri>
      <Sha>77115c33ec4fb8688e4803cd8f76cd0fa4bff7d7</Sha>
    </Dependency>
    <Dependency Name="System.Collections.Immutable" Version="10.0.0-preview.3.25128.5" CoherentParentDependency="Microsoft.AspNetCore.App.Runtime.win-x64">
      <Uri>https://github.com/dotnet/runtime</Uri>
      <Sha>77115c33ec4fb8688e4803cd8f76cd0fa4bff7d7</Sha>
    </Dependency>
    <Dependency Name="System.Configuration.ConfigurationManager" Version="10.0.0-preview.3.25128.5" CoherentParentDependency="Microsoft.AspNetCore.App.Runtime.win-x64">
      <Uri>https://github.com/dotnet/runtime</Uri>
      <Sha>77115c33ec4fb8688e4803cd8f76cd0fa4bff7d7</Sha>
    </Dependency>
    <Dependency Name="System.Diagnostics.DiagnosticSource" Version="10.0.0-preview.3.25128.5" CoherentParentDependency="Microsoft.AspNetCore.App.Runtime.win-x64">
      <Uri>https://github.com/dotnet/runtime</Uri>
      <Sha>77115c33ec4fb8688e4803cd8f76cd0fa4bff7d7</Sha>
    </Dependency>
    <Dependency Name="System.Diagnostics.PerformanceCounter" Version="10.0.0-preview.3.25128.5" CoherentParentDependency="Microsoft.AspNetCore.App.Runtime.win-x64">
      <Uri>https://github.com/dotnet/runtime</Uri>
      <Sha>77115c33ec4fb8688e4803cd8f76cd0fa4bff7d7</Sha>
    </Dependency>
    <Dependency Name="System.IO.Hashing" Version="10.0.0-preview.3.25128.5" CoherentParentDependency="Microsoft.AspNetCore.App.Runtime.win-x64">
      <Uri>https://github.com/dotnet/runtime</Uri>
      <Sha>77115c33ec4fb8688e4803cd8f76cd0fa4bff7d7</Sha>
    </Dependency>
    <Dependency Name="System.IO.Pipelines" Version="10.0.0-preview.3.25128.5" CoherentParentDependency="Microsoft.AspNetCore.App.Runtime.win-x64">
      <Uri>https://github.com/dotnet/runtime</Uri>
      <Sha>77115c33ec4fb8688e4803cd8f76cd0fa4bff7d7</Sha>
    </Dependency>
    <Dependency Name="System.Memory.Data" Version="10.0.0-preview.3.25128.5" CoherentParentDependency="Microsoft.AspNetCore.App.Runtime.win-x64">
      <Uri>https://github.com/dotnet/runtime</Uri>
      <Sha>8d3b24598a268ae00664a7dbeb792791ecde5231</Sha>
    </Dependency>
    <Dependency Name="System.Net.Http.Json" Version="10.0.0-preview.3.25128.5" CoherentParentDependency="Microsoft.AspNetCore.App.Runtime.win-x64">
      <Uri>https://github.com/dotnet/runtime</Uri>
      <Sha>8d3b24598a268ae00664a7dbeb792791ecde5231</Sha>
    </Dependency>
    <Dependency Name="System.Numerics.Tensors" Version="10.0.0-preview.3.25128.5" CoherentParentDependency="Microsoft.AspNetCore.App.Runtime.win-x64">
      <Uri>https://github.com/dotnet/runtime</Uri>
      <Sha>8d3b24598a268ae00664a7dbeb792791ecde5231</Sha>
    </Dependency>
    <Dependency Name="System.Security.Cryptography.Pkcs" Version="10.0.0-preview.3.25128.5" CoherentParentDependency="Microsoft.AspNetCore.App.Runtime.win-x64">
      <Uri>https://github.com/dotnet/runtime</Uri>
      <Sha>77115c33ec4fb8688e4803cd8f76cd0fa4bff7d7</Sha>
    </Dependency>
    <Dependency Name="System.Security.Cryptography.Xml" Version="10.0.0-preview.3.25128.5" CoherentParentDependency="Microsoft.AspNetCore.App.Runtime.win-x64">
      <Uri>https://github.com/dotnet/runtime</Uri>
      <Sha>77115c33ec4fb8688e4803cd8f76cd0fa4bff7d7</Sha>
    </Dependency>
    <Dependency Name="System.Text.Encodings.Web" Version="10.0.0-preview.3.25128.5" CoherentParentDependency="Microsoft.AspNetCore.App.Runtime.win-x64">
      <Uri>https://github.com/dotnet/runtime</Uri>
      <Sha>77115c33ec4fb8688e4803cd8f76cd0fa4bff7d7</Sha>
    </Dependency>
    <Dependency Name="System.Text.Json" Version="10.0.0-preview.3.25128.5" CoherentParentDependency="Microsoft.AspNetCore.App.Runtime.win-x64">
      <Uri>https://github.com/dotnet/runtime</Uri>
      <Sha>77115c33ec4fb8688e4803cd8f76cd0fa4bff7d7</Sha>
    </Dependency>
    <Dependency Name="System.Threading.Channels" Version="10.0.0-preview.3.25128.5" CoherentParentDependency="Microsoft.AspNetCore.App.Runtime.win-x64">
      <Uri>https://github.com/dotnet/runtime</Uri>
      <Sha>8d3b24598a268ae00664a7dbeb792791ecde5231</Sha>
    </Dependency>
    <Dependency Name="System.Runtime.Caching" Version="10.0.0-preview.3.25128.5" CoherentParentDependency="Microsoft.AspNetCore.App.Runtime.win-x64">
      <Uri>https://github.com/dotnet/runtime</Uri>
      <Sha>77115c33ec4fb8688e4803cd8f76cd0fa4bff7d7</Sha>
    </Dependency>
    <Dependency Name="Microsoft.AspNetCore.App.Ref" Version="10.0.0-preview.3.25151.1">
      <Uri>https://github.com/dotnet/aspnetcore</Uri>
      <Sha>7f26caa86f90cb81efa98839c57417ef3d4d8154</Sha>
    </Dependency>
    <Dependency Name="Microsoft.AspNetCore.App.Runtime.win-x64" Version="10.0.0-preview.3.25151.1">
      <Uri>https://github.com/dotnet/aspnetcore</Uri>
      <Sha>7f26caa86f90cb81efa98839c57417ef3d4d8154</Sha>
    </Dependency>
    <Dependency Name="Microsoft.AspNetCore.Mvc.Testing" Version="10.0.0-preview.3.25151.1">
      <Uri>https://github.com/dotnet/aspnetcore</Uri>
      <Sha>7f26caa86f90cb81efa98839c57417ef3d4d8154</Sha>
    </Dependency>
    <Dependency Name="Microsoft.AspNetCore.TestHost" Version="10.0.0-preview.3.25151.1">
      <Uri>https://github.com/dotnet/aspnetcore</Uri>
      <Sha>7f26caa86f90cb81efa98839c57417ef3d4d8154</Sha>
    </Dependency>
    <Dependency Name="Microsoft.Extensions.Caching.SqlServer" Version="10.0.0-preview.3.25151.1">
      <Uri>https://github.com/dotnet/aspnetcore</Uri>
      <Sha>7f26caa86f90cb81efa98839c57417ef3d4d8154</Sha>
    </Dependency>
    <Dependency Name="Microsoft.Extensions.Caching.StackExchangeRedis" Version="10.0.0-preview.3.25151.1">
      <Uri>https://github.com/dotnet/aspnetcore</Uri>
      <Sha>7f26caa86f90cb81efa98839c57417ef3d4d8154</Sha>
    </Dependency>
    <Dependency Name="Microsoft.Extensions.Diagnostics.HealthChecks" Version="10.0.0-preview.3.25151.1">
      <Uri>https://github.com/dotnet/aspnetcore</Uri>
      <Sha>7f26caa86f90cb81efa98839c57417ef3d4d8154</Sha>
    </Dependency>
    <Dependency Name="Microsoft.Extensions.Http.Polly" Version="10.0.0-preview.3.25151.1">
      <Uri>https://github.com/dotnet/aspnetcore</Uri>
      <Sha>7f26caa86f90cb81efa98839c57417ef3d4d8154</Sha>
    </Dependency>
    <Dependency Name="Microsoft.Extensions.ObjectPool" Version="10.0.0-preview.3.25151.1">
      <Uri>https://github.com/dotnet/aspnetcore</Uri>
      <Sha>7f26caa86f90cb81efa98839c57417ef3d4d8154</Sha>
    </Dependency>
    <Dependency Name="Microsoft.EntityFrameworkCore.Sqlite" Version="10.0.0-preview.3.25126.101" CoherentParentDependency="Microsoft.AspNetCore.App.Runtime.win-x64">
      <Uri>https://github.com/dotnet/efcore</Uri>
      <Sha />
    </Dependency>
<<<<<<< HEAD
=======
    <Dependency Name="Microsoft.DotNet.Build.Tasks.Templating" Version="10.0.0-beta.25126.4">
      <Uri>https://github.com/dotnet/arcade</Uri>
      <Sha>6d4b01bce3a29c172faff5abc0bfe2ae3d1fef3d</Sha>
    </Dependency>
>>>>>>> 97245661
  </ProductDependencies>
  <ToolsetDependencies>
    <Dependency Name="Microsoft.DotNet.Arcade.Sdk" Version="10.0.0-beta.25126.4">
      <Uri>https://github.com/dotnet/arcade</Uri>
      <Sha>6d4b01bce3a29c172faff5abc0bfe2ae3d1fef3d</Sha>
    </Dependency>
    <Dependency Name="Microsoft.DotNet.Helix.Sdk" Version="10.0.0-beta.25126.4">
      <Uri>https://github.com/dotnet/arcade</Uri>
      <Sha>6d4b01bce3a29c172faff5abc0bfe2ae3d1fef3d</Sha>
    </Dependency>
    <Dependency Name="Microsoft.DotNet.Build.Tasks.Templating" Version="10.0.0-beta.25126.7">
      <Uri>https://github.com/dotnet/arcade</Uri>
      <Sha />
    </Dependency>
  </ToolsetDependencies>
</Dependencies><|MERGE_RESOLUTION|>--- conflicted
+++ resolved
@@ -188,13 +188,6 @@
       <Uri>https://github.com/dotnet/efcore</Uri>
       <Sha />
     </Dependency>
-<<<<<<< HEAD
-=======
-    <Dependency Name="Microsoft.DotNet.Build.Tasks.Templating" Version="10.0.0-beta.25126.4">
-      <Uri>https://github.com/dotnet/arcade</Uri>
-      <Sha>6d4b01bce3a29c172faff5abc0bfe2ae3d1fef3d</Sha>
-    </Dependency>
->>>>>>> 97245661
   </ProductDependencies>
   <ToolsetDependencies>
     <Dependency Name="Microsoft.DotNet.Arcade.Sdk" Version="10.0.0-beta.25126.4">
@@ -205,7 +198,7 @@
       <Uri>https://github.com/dotnet/arcade</Uri>
       <Sha>6d4b01bce3a29c172faff5abc0bfe2ae3d1fef3d</Sha>
     </Dependency>
-    <Dependency Name="Microsoft.DotNet.Build.Tasks.Templating" Version="10.0.0-beta.25126.7">
+    <Dependency Name="Microsoft.DotNet.Build.Tasks.Templating" Version="10.0.0-beta.25126.4">
       <Uri>https://github.com/dotnet/arcade</Uri>
       <Sha />
     </Dependency>
