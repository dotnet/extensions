<?xml version="1.0" encoding="utf-8"?>
<Dependencies>
  <ProductDependencies>
<<<<<<< HEAD
    <Dependency Name="Microsoft.Extensions.CommandLineUtils.Sources" Version="3.1.0-rtm.19571.4">
      <Uri>https://github.com/aspnet/Extensions</Uri>
      <Sha>1bb89c52182b66b9f1b569cfe780947fa77c5dab</Sha>
    </Dependency>
    <Dependency Name="Microsoft.Extensions.HashCodeCombiner.Sources" Version="3.1.0-rtm.19571.4">
      <Uri>https://github.com/aspnet/Extensions</Uri>
      <Sha>1bb89c52182b66b9f1b569cfe780947fa77c5dab</Sha>
    </Dependency>
    <Dependency Name="Microsoft.Extensions.NonCapturingTimer.Sources" Version="3.1.0-rtm.19571.4">
      <Uri>https://github.com/aspnet/Extensions</Uri>
      <Sha>1bb89c52182b66b9f1b569cfe780947fa77c5dab</Sha>
=======
    <Dependency Name="Microsoft.Extensions.CommandLineUtils.Sources" Version="5.0.0-alpha1.19568.1">
      <Uri>https://github.com/aspnet/Extensions</Uri>
      <Sha>2417c43534ece6dae686d5f40a4178d4ee7df6b0</Sha>
    </Dependency>
    <Dependency Name="Microsoft.Extensions.HashCodeCombiner.Sources" Version="5.0.0-alpha1.19568.1">
      <Uri>https://github.com/aspnet/Extensions</Uri>
      <Sha>2417c43534ece6dae686d5f40a4178d4ee7df6b0</Sha>
    </Dependency>
    <Dependency Name="Microsoft.Extensions.NonCapturingTimer.Sources" Version="5.0.0-alpha1.19568.1">
      <Uri>https://github.com/aspnet/Extensions</Uri>
      <Sha>2417c43534ece6dae686d5f40a4178d4ee7df6b0</Sha>
>>>>>>> 5e2a8c79
    </Dependency>
    <Dependency Name="Microsoft.Extensions.Logging" Version="5.0.0-alpha1.19568.1">
      <Uri>https://github.com/aspnet/Extensions</Uri>
<<<<<<< HEAD
      <Sha>1bb89c52182b66b9f1b569cfe780947fa77c5dab</Sha>
=======
      <Sha>2417c43534ece6dae686d5f40a4178d4ee7df6b0</Sha>
>>>>>>> 5e2a8c79
    </Dependency>
    <Dependency Name="System.Diagnostics.DiagnosticSource" Version="5.0.0-alpha.1.19563.6" CoherentParentDependency="Microsoft.NETCore.App.Runtime.win-x64">
      <Uri>https://github.com/dotnet/corefx</Uri>
      <Sha>5cee7c97d602f294e27c582d4dab81ec388f1d7b</Sha>
    </Dependency>
    <Dependency Name="System.Reflection.Metadata" Version="5.0.0-alpha.1.19563.6" CoherentParentDependency="Microsoft.NETCore.App.Runtime.win-x64">
      <Uri>https://github.com/dotnet/corefx</Uri>
      <Sha>5cee7c97d602f294e27c582d4dab81ec388f1d7b</Sha>
    </Dependency>
    <Dependency Name="System.Text.Encodings.Web" Version="5.0.0-alpha.1.19563.6" CoherentParentDependency="Microsoft.NETCore.App.Runtime.win-x64">
      <Uri>https://github.com/dotnet/corefx</Uri>
      <Sha>5cee7c97d602f294e27c582d4dab81ec388f1d7b</Sha>
    </Dependency>
    <Dependency Name="Microsoft.Extensions.DependencyModel" Version="5.0.0-alpha.1.19564.1" CoherentParentDependency="Microsoft.Extensions.Logging">
      <Uri>https://github.com/dotnet/core-setup</Uri>
<<<<<<< HEAD
      <Sha>4e1bb23ca12cfe3de0b7e834872ed7327377d420</Sha>
=======
      <Sha>c77948d92a2f950140f09384f057cb893ec3955a</Sha>
>>>>>>> 5e2a8c79
    </Dependency>
    <Dependency Name="Microsoft.NETCore.App.Ref" Version="5.0.0-alpha.1.19564.1" CoherentParentDependency="Microsoft.Extensions.Logging">
      <Uri>https://github.com/dotnet/core-setup</Uri>
<<<<<<< HEAD
      <Sha>4e1bb23ca12cfe3de0b7e834872ed7327377d420</Sha>
=======
      <Sha>c77948d92a2f950140f09384f057cb893ec3955a</Sha>
>>>>>>> 5e2a8c79
    </Dependency>
    <!--
      Win-x64 is used here because we have picked an arbitrary runtime identifier to flow the version of the latest NETCore.App runtime.
      All Runtime.$rid packages should have the same version.
    -->
    <Dependency Name="Microsoft.NETCore.App.Runtime.win-x64" Version="5.0.0-alpha.1.19564.1" CoherentParentDependency="Microsoft.Extensions.Logging">
      <Uri>https://github.com/dotnet/core-setup</Uri>
<<<<<<< HEAD
      <Sha>4e1bb23ca12cfe3de0b7e834872ed7327377d420</Sha>
=======
      <Sha>c77948d92a2f950140f09384f057cb893ec3955a</Sha>
>>>>>>> 5e2a8c79
    </Dependency>
  </ProductDependencies>
  <ToolsetDependencies>
    <!-- Listed as a dependency to workaround https://github.com/dotnet/cli/issues/10528 -->
    <Dependency Name="Microsoft.NETCore.Platforms" Version="5.0.0-alpha.1.19563.6" CoherentParentDependency="Microsoft.NETCore.App.Runtime.win-x64">
      <Uri>https://github.com/dotnet/corefx</Uri>
      <Sha>5cee7c97d602f294e27c582d4dab81ec388f1d7b</Sha>
    </Dependency>
<<<<<<< HEAD
    <Dependency Name="Microsoft.AspNetCore.BenchmarkRunner.Sources" Version="3.1.0-rtm.19571.4">
      <Uri>https://github.com/aspnet/Extensions</Uri>
      <Sha>1bb89c52182b66b9f1b569cfe780947fa77c5dab</Sha>
    </Dependency>
    <Dependency Name="Microsoft.AspNetCore.Testing" Version="3.1.0-rtm.19571.4">
      <Uri>https://github.com/aspnet/Extensions</Uri>
      <Sha>1bb89c52182b66b9f1b569cfe780947fa77c5dab</Sha>
    </Dependency>
    <Dependency Name="Microsoft.DotNet.Arcade.Sdk" Version="1.0.0-beta.19569.2">
      <Uri>https://github.com/dotnet/arcade</Uri>
      <Sha>e34d933e18ba1cd393bbafcb6018e0f858d3e89e</Sha>
    </Dependency>
    <Dependency Name="Microsoft.Net.Compilers.Toolset" Version="3.4.0-beta4-19569-03" CoherentParentDependency="Microsoft.Extensions.Logging">
      <Uri>https://github.com/dotnet/roslyn</Uri>
      <Sha>82f2e2541478e239dc4b04f231e90dc2b3dcb422</Sha>
=======
    <Dependency Name="Microsoft.AspNetCore.BenchmarkRunner.Sources" Version="5.0.0-alpha1.19568.1">
      <Uri>https://github.com/aspnet/Extensions</Uri>
      <Sha>2417c43534ece6dae686d5f40a4178d4ee7df6b0</Sha>
    </Dependency>
    <Dependency Name="Microsoft.AspNetCore.Testing" Version="5.0.0-alpha1.19568.1">
      <Uri>https://github.com/aspnet/Extensions</Uri>
      <Sha>2417c43534ece6dae686d5f40a4178d4ee7df6b0</Sha>
    </Dependency>
    <Dependency Name="Microsoft.DotNet.Arcade.Sdk" Version="5.0.0-beta.19567.2">
      <Uri>https://github.com/dotnet/arcade</Uri>
      <Sha>928efaa081ffd17b37f6c662fee44775f2d0b90f</Sha>
    </Dependency>
    <Dependency Name="Microsoft.Net.Compilers.Toolset" Version="3.4.0-beta1-19456-03" CoherentParentDependency="Microsoft.Extensions.Logging">
      <Uri>https://github.com/dotnet/roslyn</Uri>
      <Sha>3c865821f2864393a0ff7fe22c92ded6d51a546c</Sha>
>>>>>>> 5e2a8c79
    </Dependency>
  </ToolsetDependencies>
</Dependencies><|MERGE_RESOLUTION|>--- conflicted
+++ resolved
@@ -1,19 +1,6 @@
 <?xml version="1.0" encoding="utf-8"?>
 <Dependencies>
   <ProductDependencies>
-<<<<<<< HEAD
-    <Dependency Name="Microsoft.Extensions.CommandLineUtils.Sources" Version="3.1.0-rtm.19571.4">
-      <Uri>https://github.com/aspnet/Extensions</Uri>
-      <Sha>1bb89c52182b66b9f1b569cfe780947fa77c5dab</Sha>
-    </Dependency>
-    <Dependency Name="Microsoft.Extensions.HashCodeCombiner.Sources" Version="3.1.0-rtm.19571.4">
-      <Uri>https://github.com/aspnet/Extensions</Uri>
-      <Sha>1bb89c52182b66b9f1b569cfe780947fa77c5dab</Sha>
-    </Dependency>
-    <Dependency Name="Microsoft.Extensions.NonCapturingTimer.Sources" Version="3.1.0-rtm.19571.4">
-      <Uri>https://github.com/aspnet/Extensions</Uri>
-      <Sha>1bb89c52182b66b9f1b569cfe780947fa77c5dab</Sha>
-=======
     <Dependency Name="Microsoft.Extensions.CommandLineUtils.Sources" Version="5.0.0-alpha1.19568.1">
       <Uri>https://github.com/aspnet/Extensions</Uri>
       <Sha>2417c43534ece6dae686d5f40a4178d4ee7df6b0</Sha>
@@ -25,15 +12,10 @@
     <Dependency Name="Microsoft.Extensions.NonCapturingTimer.Sources" Version="5.0.0-alpha1.19568.1">
       <Uri>https://github.com/aspnet/Extensions</Uri>
       <Sha>2417c43534ece6dae686d5f40a4178d4ee7df6b0</Sha>
->>>>>>> 5e2a8c79
     </Dependency>
     <Dependency Name="Microsoft.Extensions.Logging" Version="5.0.0-alpha1.19568.1">
       <Uri>https://github.com/aspnet/Extensions</Uri>
-<<<<<<< HEAD
-      <Sha>1bb89c52182b66b9f1b569cfe780947fa77c5dab</Sha>
-=======
       <Sha>2417c43534ece6dae686d5f40a4178d4ee7df6b0</Sha>
->>>>>>> 5e2a8c79
     </Dependency>
     <Dependency Name="System.Diagnostics.DiagnosticSource" Version="5.0.0-alpha.1.19563.6" CoherentParentDependency="Microsoft.NETCore.App.Runtime.win-x64">
       <Uri>https://github.com/dotnet/corefx</Uri>
@@ -49,19 +31,11 @@
     </Dependency>
     <Dependency Name="Microsoft.Extensions.DependencyModel" Version="5.0.0-alpha.1.19564.1" CoherentParentDependency="Microsoft.Extensions.Logging">
       <Uri>https://github.com/dotnet/core-setup</Uri>
-<<<<<<< HEAD
-      <Sha>4e1bb23ca12cfe3de0b7e834872ed7327377d420</Sha>
-=======
       <Sha>c77948d92a2f950140f09384f057cb893ec3955a</Sha>
->>>>>>> 5e2a8c79
     </Dependency>
     <Dependency Name="Microsoft.NETCore.App.Ref" Version="5.0.0-alpha.1.19564.1" CoherentParentDependency="Microsoft.Extensions.Logging">
       <Uri>https://github.com/dotnet/core-setup</Uri>
-<<<<<<< HEAD
-      <Sha>4e1bb23ca12cfe3de0b7e834872ed7327377d420</Sha>
-=======
       <Sha>c77948d92a2f950140f09384f057cb893ec3955a</Sha>
->>>>>>> 5e2a8c79
     </Dependency>
     <!--
       Win-x64 is used here because we have picked an arbitrary runtime identifier to flow the version of the latest NETCore.App runtime.
@@ -69,11 +43,7 @@
     -->
     <Dependency Name="Microsoft.NETCore.App.Runtime.win-x64" Version="5.0.0-alpha.1.19564.1" CoherentParentDependency="Microsoft.Extensions.Logging">
       <Uri>https://github.com/dotnet/core-setup</Uri>
-<<<<<<< HEAD
-      <Sha>4e1bb23ca12cfe3de0b7e834872ed7327377d420</Sha>
-=======
       <Sha>c77948d92a2f950140f09384f057cb893ec3955a</Sha>
->>>>>>> 5e2a8c79
     </Dependency>
   </ProductDependencies>
   <ToolsetDependencies>
@@ -82,23 +52,6 @@
       <Uri>https://github.com/dotnet/corefx</Uri>
       <Sha>5cee7c97d602f294e27c582d4dab81ec388f1d7b</Sha>
     </Dependency>
-<<<<<<< HEAD
-    <Dependency Name="Microsoft.AspNetCore.BenchmarkRunner.Sources" Version="3.1.0-rtm.19571.4">
-      <Uri>https://github.com/aspnet/Extensions</Uri>
-      <Sha>1bb89c52182b66b9f1b569cfe780947fa77c5dab</Sha>
-    </Dependency>
-    <Dependency Name="Microsoft.AspNetCore.Testing" Version="3.1.0-rtm.19571.4">
-      <Uri>https://github.com/aspnet/Extensions</Uri>
-      <Sha>1bb89c52182b66b9f1b569cfe780947fa77c5dab</Sha>
-    </Dependency>
-    <Dependency Name="Microsoft.DotNet.Arcade.Sdk" Version="1.0.0-beta.19569.2">
-      <Uri>https://github.com/dotnet/arcade</Uri>
-      <Sha>e34d933e18ba1cd393bbafcb6018e0f858d3e89e</Sha>
-    </Dependency>
-    <Dependency Name="Microsoft.Net.Compilers.Toolset" Version="3.4.0-beta4-19569-03" CoherentParentDependency="Microsoft.Extensions.Logging">
-      <Uri>https://github.com/dotnet/roslyn</Uri>
-      <Sha>82f2e2541478e239dc4b04f231e90dc2b3dcb422</Sha>
-=======
     <Dependency Name="Microsoft.AspNetCore.BenchmarkRunner.Sources" Version="5.0.0-alpha1.19568.1">
       <Uri>https://github.com/aspnet/Extensions</Uri>
       <Sha>2417c43534ece6dae686d5f40a4178d4ee7df6b0</Sha>
@@ -114,7 +67,6 @@
     <Dependency Name="Microsoft.Net.Compilers.Toolset" Version="3.4.0-beta1-19456-03" CoherentParentDependency="Microsoft.Extensions.Logging">
       <Uri>https://github.com/dotnet/roslyn</Uri>
       <Sha>3c865821f2864393a0ff7fe22c92ded6d51a546c</Sha>
->>>>>>> 5e2a8c79
     </Dependency>
   </ToolsetDependencies>
 </Dependencies>