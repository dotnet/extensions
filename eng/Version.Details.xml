<?xml version="1.0" encoding="utf-8"?>
<!--

  This file is used by automation to update Versions.props and may be used for other purposes, such as
  static analysis to determine the repo dependency graph.  It should only be modified manually when adding
  or removing dependencies. Updating versions should be done using the `darc` command line tool.

  See https://github.com/dotnet/arcade/blob/master/Documentation/Darc.md for instructions on using darc.

-->
<Dependencies>
  <ProductDependencies>
    <Dependency Name="Microsoft.Bcl.AsyncInterfaces" Version="1.0.0" Pinned="true">
      <Uri>https://github.com/dotnet/corefx</Uri>
      <Sha>4ac4c0367003fe3973a3648eb0715ddb0e3bbcea</Sha>
    </Dependency>
    <Dependency Name="Microsoft.Win32.Registry" Version="5.0.0-alpha1.19520.7" CoherentParentDependency="Microsoft.NETCore.App.Runtime.win-x64">
      <Uri>https://github.com/dotnet/corefx</Uri>
      <Sha>03453d9aae8e5d18e571699c5d2229b1ab5f4b9d</Sha>
    </Dependency>
    <Dependency Name="System.ComponentModel.Annotations" Version="5.0.0-alpha1.19520.7" CoherentParentDependency="Microsoft.NETCore.App.Runtime.win-x64">
      <Uri>https://github.com/dotnet/corefx</Uri>
      <Sha>03453d9aae8e5d18e571699c5d2229b1ab5f4b9d</Sha>
    </Dependency>
    <Dependency Name="System.Diagnostics.DiagnosticSource" Version="5.0.0-alpha1.19520.7" CoherentParentDependency="Microsoft.NETCore.App.Runtime.win-x64">
      <Uri>https://github.com/dotnet/corefx</Uri>
      <Sha>03453d9aae8e5d18e571699c5d2229b1ab5f4b9d</Sha>
    </Dependency>
    <Dependency Name="System.Diagnostics.EventLog" Version="5.0.0-alpha1.19520.7" CoherentParentDependency="Microsoft.NETCore.App.Runtime.win-x64">
      <Uri>https://github.com/dotnet/corefx</Uri>
      <Sha>03453d9aae8e5d18e571699c5d2229b1ab5f4b9d</Sha>
    </Dependency>
    <Dependency Name="System.IO.Pipelines" Version="5.0.0-alpha1.19520.7" CoherentParentDependency="Microsoft.NETCore.App.Runtime.win-x64">
      <Uri>https://github.com/dotnet/corefx</Uri>
      <Sha>03453d9aae8e5d18e571699c5d2229b1ab5f4b9d</Sha>
    </Dependency>
    <Dependency Name="System.Reflection.Metadata" Version="5.0.0-alpha1.19520.7" CoherentParentDependency="Microsoft.NETCore.App.Runtime.win-x64">
      <Uri>https://github.com/dotnet/corefx</Uri>
      <Sha>03453d9aae8e5d18e571699c5d2229b1ab5f4b9d</Sha>
    </Dependency>
    <Dependency Name="System.Runtime.CompilerServices.Unsafe" Version="5.0.0-alpha1.19520.7" CoherentParentDependency="Microsoft.NETCore.App.Runtime.win-x64">
      <Uri>https://github.com/dotnet/corefx</Uri>
      <Sha>03453d9aae8e5d18e571699c5d2229b1ab5f4b9d</Sha>
    </Dependency>
    <Dependency Name="System.Security.Cryptography.Cng" Version="5.0.0-alpha1.19520.7" CoherentParentDependency="Microsoft.NETCore.App.Runtime.win-x64">
      <Uri>https://github.com/dotnet/corefx</Uri>
      <Sha>03453d9aae8e5d18e571699c5d2229b1ab5f4b9d</Sha>
    </Dependency>
    <Dependency Name="System.Security.Cryptography.Xml" Version="5.0.0-alpha1.19520.7" CoherentParentDependency="Microsoft.NETCore.App.Runtime.win-x64">
      <Uri>https://github.com/dotnet/corefx</Uri>
      <Sha>03453d9aae8e5d18e571699c5d2229b1ab5f4b9d</Sha>
    </Dependency>
    <Dependency Name="System.ServiceProcess.ServiceController" Version="5.0.0-alpha1.19520.7" CoherentParentDependency="Microsoft.NETCore.App.Runtime.win-x64">
      <Uri>https://github.com/dotnet/corefx</Uri>
      <Sha>03453d9aae8e5d18e571699c5d2229b1ab5f4b9d</Sha>
    </Dependency>
    <Dependency Name="System.Text.Encodings.Web" Version="5.0.0-alpha1.19520.7" CoherentParentDependency="Microsoft.NETCore.App.Runtime.win-x64">
      <Uri>https://github.com/dotnet/corefx</Uri>
      <Sha>03453d9aae8e5d18e571699c5d2229b1ab5f4b9d</Sha>
    </Dependency>
    <Dependency Name="System.Text.Json" Version="5.0.0-alpha1.19520.7" CoherentParentDependency="Microsoft.NETCore.App.Runtime.win-x64">
      <Uri>https://github.com/dotnet/corefx</Uri>
      <Sha>03453d9aae8e5d18e571699c5d2229b1ab5f4b9d</Sha>
    </Dependency>
<<<<<<< HEAD
    <Dependency Name="Microsoft.NETCore.App.Ref" Version="3.1.0-preview2.19522.9">
      <Uri>https://github.com/dotnet/core-setup</Uri>
      <Sha>8dc60d0132c062a8258969cdec05df9a258ea5b6</Sha>
=======
    <Dependency Name="Microsoft.NETCore.App.Ref" Version="5.0.0-alpha1.19521.2">
      <Uri>https://github.com/dotnet/core-setup</Uri>
      <Sha>a3a9cb66e59909d03269f7c0024f10fe07f0a2d5</Sha>
>>>>>>> 3c4c4e45
    </Dependency>
    <!--
         Win-x64 is used here because we have picked an arbitrary runtime identifier to flow the version of the latest NETCore.App runtime.
         All Runtime.$rid packages should have the same version.
    -->
<<<<<<< HEAD
    <Dependency Name="Microsoft.NETCore.App.Runtime.win-x64" Version="3.1.0-preview2.19522.9">
      <Uri>https://github.com/dotnet/core-setup</Uri>
      <Sha>8dc60d0132c062a8258969cdec05df9a258ea5b6</Sha>
    </Dependency>
    <Dependency Name="NETStandard.Library.Ref" Version="2.1.0-preview2.19522.9">
      <Uri>https://github.com/dotnet/core-setup</Uri>
      <Sha>8dc60d0132c062a8258969cdec05df9a258ea5b6</Sha>
=======
    <Dependency Name="Microsoft.NETCore.App.Runtime.win-x64" Version="5.0.0-alpha1.19521.2">
      <Uri>https://github.com/dotnet/core-setup</Uri>
      <Sha>a3a9cb66e59909d03269f7c0024f10fe07f0a2d5</Sha>
    </Dependency>
    <Dependency Name="NETStandard.Library.Ref" Version="2.1.0-alpha1.19521.2">
      <Uri>https://github.com/dotnet/core-setup</Uri>
      <Sha>a3a9cb66e59909d03269f7c0024f10fe07f0a2d5</Sha>
>>>>>>> 3c4c4e45
    </Dependency>
  </ProductDependencies>
  <ToolsetDependencies>
    <Dependency Name="Microsoft.DotNet.Arcade.Sdk" Version="1.0.0-beta.19517.3">
      <Uri>https://github.com/dotnet/arcade</Uri>
      <Sha>a42a124635ce1a218309ecb31ec59d559cacb886</Sha>
    </Dependency>
    <Dependency Name="Microsoft.DotNet.GenAPI" Version="1.0.0-beta.19517.3">
      <Uri>https://github.com/dotnet/arcade</Uri>
      <Sha>a42a124635ce1a218309ecb31ec59d559cacb886</Sha>
    </Dependency>
    <Dependency Name="Microsoft.DotNet.Helix.Sdk" Version="2.0.0-beta.19517.3">
      <Uri>https://github.com/dotnet/arcade</Uri>
      <Sha>a42a124635ce1a218309ecb31ec59d559cacb886</Sha>
    </Dependency>
    <Dependency Name="Microsoft.NETCore.Platforms" Version="5.0.0-alpha1.19520.7" CoherentParentDependency="Microsoft.NETCore.App.Runtime.win-x64">
      <Uri>https://github.com/dotnet/corefx</Uri>
      <Sha>03453d9aae8e5d18e571699c5d2229b1ab5f4b9d</Sha>
    </Dependency>
<<<<<<< HEAD
    <Dependency Name="Microsoft.Net.Compilers.Toolset" Version="3.4.0-beta3-19523-01">
      <Uri>https://github.com/dotnet/roslyn</Uri>
      <Sha>36a22ac51168b2707f153539a0df02b931872367</Sha>
=======
    <Dependency Name="Microsoft.Net.Compilers.Toolset" Version="3.4.0-beta1-19456-03">
      <Uri>https://github.com/dotnet/roslyn</Uri>
      <Sha>3c865821f2864393a0ff7fe22c92ded6d51a546c</Sha>
>>>>>>> 3c4c4e45
    </Dependency>
  </ToolsetDependencies>
</Dependencies><|MERGE_RESOLUTION|>--- conflicted
+++ resolved
@@ -62,29 +62,14 @@
       <Uri>https://github.com/dotnet/corefx</Uri>
       <Sha>03453d9aae8e5d18e571699c5d2229b1ab5f4b9d</Sha>
     </Dependency>
-<<<<<<< HEAD
-    <Dependency Name="Microsoft.NETCore.App.Ref" Version="3.1.0-preview2.19522.9">
-      <Uri>https://github.com/dotnet/core-setup</Uri>
-      <Sha>8dc60d0132c062a8258969cdec05df9a258ea5b6</Sha>
-=======
     <Dependency Name="Microsoft.NETCore.App.Ref" Version="5.0.0-alpha1.19521.2">
       <Uri>https://github.com/dotnet/core-setup</Uri>
       <Sha>a3a9cb66e59909d03269f7c0024f10fe07f0a2d5</Sha>
->>>>>>> 3c4c4e45
     </Dependency>
     <!--
          Win-x64 is used here because we have picked an arbitrary runtime identifier to flow the version of the latest NETCore.App runtime.
          All Runtime.$rid packages should have the same version.
     -->
-<<<<<<< HEAD
-    <Dependency Name="Microsoft.NETCore.App.Runtime.win-x64" Version="3.1.0-preview2.19522.9">
-      <Uri>https://github.com/dotnet/core-setup</Uri>
-      <Sha>8dc60d0132c062a8258969cdec05df9a258ea5b6</Sha>
-    </Dependency>
-    <Dependency Name="NETStandard.Library.Ref" Version="2.1.0-preview2.19522.9">
-      <Uri>https://github.com/dotnet/core-setup</Uri>
-      <Sha>8dc60d0132c062a8258969cdec05df9a258ea5b6</Sha>
-=======
     <Dependency Name="Microsoft.NETCore.App.Runtime.win-x64" Version="5.0.0-alpha1.19521.2">
       <Uri>https://github.com/dotnet/core-setup</Uri>
       <Sha>a3a9cb66e59909d03269f7c0024f10fe07f0a2d5</Sha>
@@ -92,7 +77,6 @@
     <Dependency Name="NETStandard.Library.Ref" Version="2.1.0-alpha1.19521.2">
       <Uri>https://github.com/dotnet/core-setup</Uri>
       <Sha>a3a9cb66e59909d03269f7c0024f10fe07f0a2d5</Sha>
->>>>>>> 3c4c4e45
     </Dependency>
   </ProductDependencies>
   <ToolsetDependencies>
@@ -112,15 +96,9 @@
       <Uri>https://github.com/dotnet/corefx</Uri>
       <Sha>03453d9aae8e5d18e571699c5d2229b1ab5f4b9d</Sha>
     </Dependency>
-<<<<<<< HEAD
-    <Dependency Name="Microsoft.Net.Compilers.Toolset" Version="3.4.0-beta3-19523-01">
-      <Uri>https://github.com/dotnet/roslyn</Uri>
-      <Sha>36a22ac51168b2707f153539a0df02b931872367</Sha>
-=======
     <Dependency Name="Microsoft.Net.Compilers.Toolset" Version="3.4.0-beta1-19456-03">
       <Uri>https://github.com/dotnet/roslyn</Uri>
       <Sha>3c865821f2864393a0ff7fe22c92ded6d51a546c</Sha>
->>>>>>> 3c4c4e45
     </Dependency>
   </ToolsetDependencies>
 </Dependencies>