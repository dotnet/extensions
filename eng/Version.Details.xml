<?xml version="1.0" encoding="utf-8"?>
<!--

  This file is used by automation to update Versions.props and may be used for other purposes, such as
  static analysis to determine the repo dependency graph.  It should only be modified manually when adding
  or removing dependencies. Updating versions should be done using the `darc` command line tool.

  See https://github.com/dotnet/arcade/blob/master/Documentation/Darc.md for instructions on using darc.

-->
<Dependencies>
  <ProductDependencies>
    <Dependency Name="Microsoft.Win32.Registry" Version="6.0.0-alpha.1.20513.9">
      <Uri>https://github.com/dotnet/runtime</Uri>
<<<<<<< HEAD
      <Sha>78740beb2657e0aacc1691826656af2cafb7ddc4</Sha>
=======
      <Sha>eea2256e56f32d70e3fbe72a1473a7ffd2f5c16e</Sha>
>>>>>>> 64edd502
    </Dependency>
    <Dependency Name="System.ComponentModel.Annotations" Version="6.0.0-alpha.1.20513.9">
      <Uri>https://github.com/dotnet/runtime</Uri>
<<<<<<< HEAD
      <Sha>78740beb2657e0aacc1691826656af2cafb7ddc4</Sha>
=======
      <Sha>eea2256e56f32d70e3fbe72a1473a7ffd2f5c16e</Sha>
>>>>>>> 64edd502
    </Dependency>
    <Dependency Name="System.Diagnostics.DiagnosticSource" Version="6.0.0-alpha.1.20513.9">
      <Uri>https://github.com/dotnet/runtime</Uri>
<<<<<<< HEAD
      <Sha>78740beb2657e0aacc1691826656af2cafb7ddc4</Sha>
=======
      <Sha>eea2256e56f32d70e3fbe72a1473a7ffd2f5c16e</Sha>
>>>>>>> 64edd502
    </Dependency>
    <Dependency Name="System.Diagnostics.EventLog" Version="6.0.0-alpha.1.20513.9">
      <Uri>https://github.com/dotnet/runtime</Uri>
<<<<<<< HEAD
      <Sha>78740beb2657e0aacc1691826656af2cafb7ddc4</Sha>
=======
      <Sha>eea2256e56f32d70e3fbe72a1473a7ffd2f5c16e</Sha>
>>>>>>> 64edd502
    </Dependency>
    <Dependency Name="System.IO.Pipelines" Version="6.0.0-alpha.1.20513.9">
      <Uri>https://github.com/dotnet/runtime</Uri>
<<<<<<< HEAD
      <Sha>78740beb2657e0aacc1691826656af2cafb7ddc4</Sha>
=======
      <Sha>eea2256e56f32d70e3fbe72a1473a7ffd2f5c16e</Sha>
>>>>>>> 64edd502
    </Dependency>
    <Dependency Name="System.Reflection.Metadata" Version="6.0.0-alpha.1.20513.9">
      <Uri>https://github.com/dotnet/runtime</Uri>
<<<<<<< HEAD
      <Sha>78740beb2657e0aacc1691826656af2cafb7ddc4</Sha>
=======
      <Sha>eea2256e56f32d70e3fbe72a1473a7ffd2f5c16e</Sha>
>>>>>>> 64edd502
    </Dependency>
    <Dependency Name="System.Runtime.CompilerServices.Unsafe" Version="6.0.0-alpha.1.20513.9">
      <Uri>https://github.com/dotnet/runtime</Uri>
<<<<<<< HEAD
      <Sha>78740beb2657e0aacc1691826656af2cafb7ddc4</Sha>
=======
      <Sha>eea2256e56f32d70e3fbe72a1473a7ffd2f5c16e</Sha>
>>>>>>> 64edd502
    </Dependency>
    <Dependency Name="System.Security.Cryptography.Cng" Version="6.0.0-alpha.1.20513.9">
      <Uri>https://github.com/dotnet/runtime</Uri>
<<<<<<< HEAD
      <Sha>78740beb2657e0aacc1691826656af2cafb7ddc4</Sha>
=======
      <Sha>eea2256e56f32d70e3fbe72a1473a7ffd2f5c16e</Sha>
>>>>>>> 64edd502
    </Dependency>
    <Dependency Name="System.Security.Cryptography.Xml" Version="6.0.0-alpha.1.20513.9">
      <Uri>https://github.com/dotnet/runtime</Uri>
<<<<<<< HEAD
      <Sha>78740beb2657e0aacc1691826656af2cafb7ddc4</Sha>
=======
      <Sha>eea2256e56f32d70e3fbe72a1473a7ffd2f5c16e</Sha>
>>>>>>> 64edd502
    </Dependency>
    <Dependency Name="System.ServiceProcess.ServiceController" Version="6.0.0-alpha.1.20513.9">
      <Uri>https://github.com/dotnet/runtime</Uri>
<<<<<<< HEAD
      <Sha>78740beb2657e0aacc1691826656af2cafb7ddc4</Sha>
=======
      <Sha>eea2256e56f32d70e3fbe72a1473a7ffd2f5c16e</Sha>
>>>>>>> 64edd502
    </Dependency>
    <Dependency Name="System.Text.Encodings.Web" Version="6.0.0-alpha.1.20513.9">
      <Uri>https://github.com/dotnet/runtime</Uri>
<<<<<<< HEAD
      <Sha>78740beb2657e0aacc1691826656af2cafb7ddc4</Sha>
=======
      <Sha>eea2256e56f32d70e3fbe72a1473a7ffd2f5c16e</Sha>
>>>>>>> 64edd502
    </Dependency>
    <Dependency Name="System.Text.Json" Version="6.0.0-alpha.1.20513.9">
      <Uri>https://github.com/dotnet/runtime</Uri>
<<<<<<< HEAD
      <Sha>78740beb2657e0aacc1691826656af2cafb7ddc4</Sha>
=======
      <Sha>eea2256e56f32d70e3fbe72a1473a7ffd2f5c16e</Sha>
>>>>>>> 64edd502
    </Dependency>
    <Dependency Name="Microsoft.Extensions.Caching.Abstractions" Version="6.0.0-alpha.1.20513.9">
      <Uri>https://github.com/dotnet/runtime</Uri>
<<<<<<< HEAD
      <Sha>78740beb2657e0aacc1691826656af2cafb7ddc4</Sha>
=======
      <Sha>eea2256e56f32d70e3fbe72a1473a7ffd2f5c16e</Sha>
>>>>>>> 64edd502
    </Dependency>
    <Dependency Name="Microsoft.Extensions.Caching.Memory" Version="6.0.0-alpha.1.20513.9">
      <Uri>https://github.com/dotnet/runtime</Uri>
<<<<<<< HEAD
      <Sha>78740beb2657e0aacc1691826656af2cafb7ddc4</Sha>
=======
      <Sha>eea2256e56f32d70e3fbe72a1473a7ffd2f5c16e</Sha>
>>>>>>> 64edd502
    </Dependency>
    <Dependency Name="Microsoft.Extensions.Configuration.Abstractions" Version="6.0.0-alpha.1.20513.9">
      <Uri>https://github.com/dotnet/runtime</Uri>
<<<<<<< HEAD
      <Sha>78740beb2657e0aacc1691826656af2cafb7ddc4</Sha>
=======
      <Sha>eea2256e56f32d70e3fbe72a1473a7ffd2f5c16e</Sha>
>>>>>>> 64edd502
    </Dependency>
    <Dependency Name="Microsoft.Extensions.Configuration.Binder" Version="6.0.0-alpha.1.20513.9">
      <Uri>https://github.com/dotnet/runtime</Uri>
<<<<<<< HEAD
      <Sha>78740beb2657e0aacc1691826656af2cafb7ddc4</Sha>
=======
      <Sha>eea2256e56f32d70e3fbe72a1473a7ffd2f5c16e</Sha>
>>>>>>> 64edd502
    </Dependency>
    <Dependency Name="Microsoft.Extensions.Configuration.CommandLine" Version="6.0.0-alpha.1.20513.9">
      <Uri>https://github.com/dotnet/runtime</Uri>
<<<<<<< HEAD
      <Sha>78740beb2657e0aacc1691826656af2cafb7ddc4</Sha>
=======
      <Sha>eea2256e56f32d70e3fbe72a1473a7ffd2f5c16e</Sha>
>>>>>>> 64edd502
    </Dependency>
    <Dependency Name="Microsoft.Extensions.Configuration.EnvironmentVariables" Version="6.0.0-alpha.1.20513.9">
      <Uri>https://github.com/dotnet/runtime</Uri>
<<<<<<< HEAD
      <Sha>78740beb2657e0aacc1691826656af2cafb7ddc4</Sha>
=======
      <Sha>eea2256e56f32d70e3fbe72a1473a7ffd2f5c16e</Sha>
>>>>>>> 64edd502
    </Dependency>
    <Dependency Name="Microsoft.Extensions.Configuration.FileExtensions" Version="6.0.0-alpha.1.20513.9">
      <Uri>https://github.com/dotnet/runtime</Uri>
<<<<<<< HEAD
      <Sha>78740beb2657e0aacc1691826656af2cafb7ddc4</Sha>
=======
      <Sha>eea2256e56f32d70e3fbe72a1473a7ffd2f5c16e</Sha>
>>>>>>> 64edd502
    </Dependency>
    <Dependency Name="Microsoft.Extensions.Configuration.Ini" Version="6.0.0-alpha.1.20513.9">
      <Uri>https://github.com/dotnet/runtime</Uri>
<<<<<<< HEAD
      <Sha>78740beb2657e0aacc1691826656af2cafb7ddc4</Sha>
=======
      <Sha>eea2256e56f32d70e3fbe72a1473a7ffd2f5c16e</Sha>
>>>>>>> 64edd502
    </Dependency>
    <Dependency Name="Microsoft.Extensions.Configuration.Json" Version="6.0.0-alpha.1.20513.9">
      <Uri>https://github.com/dotnet/runtime</Uri>
<<<<<<< HEAD
      <Sha>78740beb2657e0aacc1691826656af2cafb7ddc4</Sha>
=======
      <Sha>eea2256e56f32d70e3fbe72a1473a7ffd2f5c16e</Sha>
>>>>>>> 64edd502
    </Dependency>
    <Dependency Name="Microsoft.Extensions.Configuration.UserSecrets" Version="6.0.0-alpha.1.20513.9">
      <Uri>https://github.com/dotnet/runtime</Uri>
<<<<<<< HEAD
      <Sha>78740beb2657e0aacc1691826656af2cafb7ddc4</Sha>
=======
      <Sha>eea2256e56f32d70e3fbe72a1473a7ffd2f5c16e</Sha>
>>>>>>> 64edd502
    </Dependency>
    <Dependency Name="Microsoft.Extensions.Configuration.Xml" Version="6.0.0-alpha.1.20513.9">
      <Uri>https://github.com/dotnet/runtime</Uri>
<<<<<<< HEAD
      <Sha>78740beb2657e0aacc1691826656af2cafb7ddc4</Sha>
=======
      <Sha>eea2256e56f32d70e3fbe72a1473a7ffd2f5c16e</Sha>
>>>>>>> 64edd502
    </Dependency>
    <Dependency Name="Microsoft.Extensions.Configuration" Version="6.0.0-alpha.1.20513.9">
      <Uri>https://github.com/dotnet/runtime</Uri>
<<<<<<< HEAD
      <Sha>78740beb2657e0aacc1691826656af2cafb7ddc4</Sha>
=======
      <Sha>eea2256e56f32d70e3fbe72a1473a7ffd2f5c16e</Sha>
>>>>>>> 64edd502
    </Dependency>
    <Dependency Name="Microsoft.Extensions.DependencyInjection.Abstractions" Version="6.0.0-alpha.1.20513.9">
      <Uri>https://github.com/dotnet/runtime</Uri>
<<<<<<< HEAD
      <Sha>78740beb2657e0aacc1691826656af2cafb7ddc4</Sha>
=======
      <Sha>eea2256e56f32d70e3fbe72a1473a7ffd2f5c16e</Sha>
>>>>>>> 64edd502
    </Dependency>
    <Dependency Name="Microsoft.Extensions.DependencyInjection" Version="6.0.0-alpha.1.20513.9">
      <Uri>https://github.com/dotnet/runtime</Uri>
<<<<<<< HEAD
      <Sha>78740beb2657e0aacc1691826656af2cafb7ddc4</Sha>
=======
      <Sha>eea2256e56f32d70e3fbe72a1473a7ffd2f5c16e</Sha>
>>>>>>> 64edd502
    </Dependency>
    <Dependency Name="Microsoft.Extensions.FileProviders.Abstractions" Version="6.0.0-alpha.1.20513.9">
      <Uri>https://github.com/dotnet/runtime</Uri>
<<<<<<< HEAD
      <Sha>78740beb2657e0aacc1691826656af2cafb7ddc4</Sha>
=======
      <Sha>eea2256e56f32d70e3fbe72a1473a7ffd2f5c16e</Sha>
>>>>>>> 64edd502
    </Dependency>
    <Dependency Name="Microsoft.Extensions.FileProviders.Composite" Version="6.0.0-alpha.1.20513.9">
      <Uri>https://github.com/dotnet/runtime</Uri>
<<<<<<< HEAD
      <Sha>78740beb2657e0aacc1691826656af2cafb7ddc4</Sha>
=======
      <Sha>eea2256e56f32d70e3fbe72a1473a7ffd2f5c16e</Sha>
>>>>>>> 64edd502
    </Dependency>
    <Dependency Name="Microsoft.Extensions.FileProviders.Physical" Version="6.0.0-alpha.1.20513.9">
      <Uri>https://github.com/dotnet/runtime</Uri>
<<<<<<< HEAD
      <Sha>78740beb2657e0aacc1691826656af2cafb7ddc4</Sha>
=======
      <Sha>eea2256e56f32d70e3fbe72a1473a7ffd2f5c16e</Sha>
>>>>>>> 64edd502
    </Dependency>
    <Dependency Name="Microsoft.Extensions.FileSystemGlobbing" Version="6.0.0-alpha.1.20513.9">
      <Uri>https://github.com/dotnet/runtime</Uri>
<<<<<<< HEAD
      <Sha>78740beb2657e0aacc1691826656af2cafb7ddc4</Sha>
=======
      <Sha>eea2256e56f32d70e3fbe72a1473a7ffd2f5c16e</Sha>
>>>>>>> 64edd502
    </Dependency>
    <Dependency Name="Microsoft.Extensions.Primitives" Version="6.0.0-alpha.1.20513.9">
      <Uri>https://github.com/dotnet/runtime</Uri>
<<<<<<< HEAD
      <Sha>78740beb2657e0aacc1691826656af2cafb7ddc4</Sha>
=======
      <Sha>eea2256e56f32d70e3fbe72a1473a7ffd2f5c16e</Sha>
>>>>>>> 64edd502
    </Dependency>
    <Dependency Name="Microsoft.Extensions.Hosting.Abstractions" Version="6.0.0-alpha.1.20513.9">
      <Uri>https://github.com/dotnet/runtime</Uri>
<<<<<<< HEAD
      <Sha>78740beb2657e0aacc1691826656af2cafb7ddc4</Sha>
=======
      <Sha>eea2256e56f32d70e3fbe72a1473a7ffd2f5c16e</Sha>
>>>>>>> 64edd502
    </Dependency>
    <Dependency Name="Microsoft.Extensions.Hosting" Version="6.0.0-alpha.1.20513.9">
      <Uri>https://github.com/dotnet/runtime</Uri>
<<<<<<< HEAD
      <Sha>78740beb2657e0aacc1691826656af2cafb7ddc4</Sha>
=======
      <Sha>eea2256e56f32d70e3fbe72a1473a7ffd2f5c16e</Sha>
>>>>>>> 64edd502
    </Dependency>
    <Dependency Name="Microsoft.Extensions.Http" Version="6.0.0-alpha.1.20513.9">
      <Uri>https://github.com/dotnet/runtime</Uri>
<<<<<<< HEAD
      <Sha>78740beb2657e0aacc1691826656af2cafb7ddc4</Sha>
=======
      <Sha>eea2256e56f32d70e3fbe72a1473a7ffd2f5c16e</Sha>
>>>>>>> 64edd502
    </Dependency>
    <Dependency Name="Microsoft.Extensions.Logging.Abstractions" Version="6.0.0-alpha.1.20513.9">
      <Uri>https://github.com/dotnet/runtime</Uri>
<<<<<<< HEAD
      <Sha>78740beb2657e0aacc1691826656af2cafb7ddc4</Sha>
=======
      <Sha>eea2256e56f32d70e3fbe72a1473a7ffd2f5c16e</Sha>
>>>>>>> 64edd502
    </Dependency>
    <Dependency Name="Microsoft.Extensions.Logging.Configuration" Version="6.0.0-alpha.1.20513.9">
      <Uri>https://github.com/dotnet/runtime</Uri>
<<<<<<< HEAD
      <Sha>78740beb2657e0aacc1691826656af2cafb7ddc4</Sha>
=======
      <Sha>eea2256e56f32d70e3fbe72a1473a7ffd2f5c16e</Sha>
>>>>>>> 64edd502
    </Dependency>
    <Dependency Name="Microsoft.Extensions.Logging.Console" Version="6.0.0-alpha.1.20513.9">
      <Uri>https://github.com/dotnet/runtime</Uri>
<<<<<<< HEAD
      <Sha>78740beb2657e0aacc1691826656af2cafb7ddc4</Sha>
=======
      <Sha>eea2256e56f32d70e3fbe72a1473a7ffd2f5c16e</Sha>
>>>>>>> 64edd502
    </Dependency>
    <Dependency Name="Microsoft.Extensions.Logging.Debug" Version="6.0.0-alpha.1.20513.9">
      <Uri>https://github.com/dotnet/runtime</Uri>
<<<<<<< HEAD
      <Sha>78740beb2657e0aacc1691826656af2cafb7ddc4</Sha>
=======
      <Sha>eea2256e56f32d70e3fbe72a1473a7ffd2f5c16e</Sha>
>>>>>>> 64edd502
    </Dependency>
    <Dependency Name="Microsoft.Extensions.Logging.EventLog" Version="6.0.0-alpha.1.20513.9">
      <Uri>https://github.com/dotnet/runtime</Uri>
<<<<<<< HEAD
      <Sha>78740beb2657e0aacc1691826656af2cafb7ddc4</Sha>
=======
      <Sha>eea2256e56f32d70e3fbe72a1473a7ffd2f5c16e</Sha>
>>>>>>> 64edd502
    </Dependency>
    <Dependency Name="Microsoft.Extensions.Logging.EventSource" Version="6.0.0-alpha.1.20513.9">
      <Uri>https://github.com/dotnet/runtime</Uri>
<<<<<<< HEAD
      <Sha>78740beb2657e0aacc1691826656af2cafb7ddc4</Sha>
=======
      <Sha>eea2256e56f32d70e3fbe72a1473a7ffd2f5c16e</Sha>
>>>>>>> 64edd502
    </Dependency>
    <Dependency Name="Microsoft.Extensions.Logging.TraceSource" Version="6.0.0-alpha.1.20513.9">
      <Uri>https://github.com/dotnet/runtime</Uri>
<<<<<<< HEAD
      <Sha>78740beb2657e0aacc1691826656af2cafb7ddc4</Sha>
=======
      <Sha>eea2256e56f32d70e3fbe72a1473a7ffd2f5c16e</Sha>
>>>>>>> 64edd502
    </Dependency>
    <Dependency Name="Microsoft.Extensions.Logging" Version="6.0.0-alpha.1.20513.9">
      <Uri>https://github.com/dotnet/runtime</Uri>
<<<<<<< HEAD
      <Sha>78740beb2657e0aacc1691826656af2cafb7ddc4</Sha>
=======
      <Sha>eea2256e56f32d70e3fbe72a1473a7ffd2f5c16e</Sha>
>>>>>>> 64edd502
    </Dependency>
    <Dependency Name="Microsoft.Extensions.Options.ConfigurationExtensions" Version="6.0.0-alpha.1.20513.9">
      <Uri>https://github.com/dotnet/runtime</Uri>
<<<<<<< HEAD
      <Sha>78740beb2657e0aacc1691826656af2cafb7ddc4</Sha>
=======
      <Sha>eea2256e56f32d70e3fbe72a1473a7ffd2f5c16e</Sha>
>>>>>>> 64edd502
    </Dependency>
    <Dependency Name="Microsoft.Extensions.Options.DataAnnotations" Version="6.0.0-alpha.1.20513.9">
      <Uri>https://github.com/dotnet/runtime</Uri>
<<<<<<< HEAD
      <Sha>78740beb2657e0aacc1691826656af2cafb7ddc4</Sha>
=======
      <Sha>eea2256e56f32d70e3fbe72a1473a7ffd2f5c16e</Sha>
>>>>>>> 64edd502
    </Dependency>
    <Dependency Name="Microsoft.Extensions.Options" Version="6.0.0-alpha.1.20513.9">
      <Uri>https://github.com/dotnet/runtime</Uri>
<<<<<<< HEAD
      <Sha>78740beb2657e0aacc1691826656af2cafb7ddc4</Sha>
=======
      <Sha>eea2256e56f32d70e3fbe72a1473a7ffd2f5c16e</Sha>
>>>>>>> 64edd502
    </Dependency>
    <Dependency Name="Microsoft.NETCore.App.Ref" Version="6.0.0-alpha.1.20513.9">
      <Uri>https://github.com/dotnet/runtime</Uri>
<<<<<<< HEAD
      <Sha>78740beb2657e0aacc1691826656af2cafb7ddc4</Sha>
=======
      <Sha>eea2256e56f32d70e3fbe72a1473a7ffd2f5c16e</Sha>
>>>>>>> 64edd502
    </Dependency>
    <!--
         Win-x64 is used here because we have picked an arbitrary runtime identifier to flow the version of the latest NETCore.App runtime.
         All Runtime.$rid packages should have the same version.
    -->
    <Dependency Name="Microsoft.NETCore.App.Runtime.win-x64" Version="6.0.0-alpha.1.20513.9">
      <Uri>https://github.com/dotnet/runtime</Uri>
<<<<<<< HEAD
      <Sha>78740beb2657e0aacc1691826656af2cafb7ddc4</Sha>
    </Dependency>
    <Dependency Name="Microsoft.NETCore.App.Internal" Version="5.0.0-rtm.20514.4">
      <Uri>https://github.com/dotnet/runtime</Uri>
      <Sha>78740beb2657e0aacc1691826656af2cafb7ddc4</Sha>
=======
      <Sha>eea2256e56f32d70e3fbe72a1473a7ffd2f5c16e</Sha>
    </Dependency>
    <Dependency Name="Microsoft.NETCore.App.Internal" Version="6.0.0-alpha.1.20513.9">
      <Uri>https://github.com/dotnet/runtime</Uri>
      <Sha>eea2256e56f32d70e3fbe72a1473a7ffd2f5c16e</Sha>
>>>>>>> 64edd502
    </Dependency>
    <Dependency Name="Microsoft.Bcl.AsyncInterfaces" Version="1.0.0" Pinned="true">
      <Uri>https://github.com/dotnet/corefx</Uri>
      <Sha>4ac4c0367003fe3973a3648eb0715ddb0e3bbcea</Sha>
    </Dependency>
  </ProductDependencies>
  <ToolsetDependencies>
    <Dependency Name="Microsoft.DotNet.Arcade.Sdk" Version="5.0.0-beta.20510.1">
      <Uri>https://github.com/dotnet/arcade</Uri>
      <Sha>6813f5aa511a7a4498fa217a54219b5704a01f83</Sha>
    </Dependency>
    <Dependency Name="Microsoft.DotNet.GenAPI" Version="5.0.0-beta.20510.1">
      <Uri>https://github.com/dotnet/arcade</Uri>
      <Sha>6813f5aa511a7a4498fa217a54219b5704a01f83</Sha>
    </Dependency>
    <Dependency Name="Microsoft.DotNet.Helix.Sdk" Version="5.0.0-beta.20510.1">
      <Uri>https://github.com/dotnet/arcade</Uri>
      <Sha>6813f5aa511a7a4498fa217a54219b5704a01f83</Sha>
    </Dependency>
    <Dependency Name="Microsoft.NETCore.Platforms" Version="6.0.0-alpha.1.20513.9">
      <Uri>https://github.com/dotnet/runtime</Uri>
<<<<<<< HEAD
      <Sha>78740beb2657e0aacc1691826656af2cafb7ddc4</Sha>
=======
      <Sha>eea2256e56f32d70e3fbe72a1473a7ffd2f5c16e</Sha>
>>>>>>> 64edd502
    </Dependency>
    <Dependency Name="Microsoft.Net.Compilers.Toolset" Version="3.9.0-1.20512.2">
      <Uri>https://github.com/dotnet/roslyn</Uri>
      <Sha>53f4d5b526c845d39387f8d2782e6c2bb7301ac9</Sha>
    </Dependency>
  </ToolsetDependencies>
</Dependencies><|MERGE_RESOLUTION|>--- conflicted
+++ resolved
@@ -12,371 +12,187 @@
   <ProductDependencies>
     <Dependency Name="Microsoft.Win32.Registry" Version="6.0.0-alpha.1.20513.9">
       <Uri>https://github.com/dotnet/runtime</Uri>
-<<<<<<< HEAD
-      <Sha>78740beb2657e0aacc1691826656af2cafb7ddc4</Sha>
-=======
-      <Sha>eea2256e56f32d70e3fbe72a1473a7ffd2f5c16e</Sha>
->>>>>>> 64edd502
+      <Sha>eea2256e56f32d70e3fbe72a1473a7ffd2f5c16e</Sha>
     </Dependency>
     <Dependency Name="System.ComponentModel.Annotations" Version="6.0.0-alpha.1.20513.9">
       <Uri>https://github.com/dotnet/runtime</Uri>
-<<<<<<< HEAD
-      <Sha>78740beb2657e0aacc1691826656af2cafb7ddc4</Sha>
-=======
-      <Sha>eea2256e56f32d70e3fbe72a1473a7ffd2f5c16e</Sha>
->>>>>>> 64edd502
+      <Sha>eea2256e56f32d70e3fbe72a1473a7ffd2f5c16e</Sha>
     </Dependency>
     <Dependency Name="System.Diagnostics.DiagnosticSource" Version="6.0.0-alpha.1.20513.9">
       <Uri>https://github.com/dotnet/runtime</Uri>
-<<<<<<< HEAD
-      <Sha>78740beb2657e0aacc1691826656af2cafb7ddc4</Sha>
-=======
-      <Sha>eea2256e56f32d70e3fbe72a1473a7ffd2f5c16e</Sha>
->>>>>>> 64edd502
+      <Sha>eea2256e56f32d70e3fbe72a1473a7ffd2f5c16e</Sha>
     </Dependency>
     <Dependency Name="System.Diagnostics.EventLog" Version="6.0.0-alpha.1.20513.9">
       <Uri>https://github.com/dotnet/runtime</Uri>
-<<<<<<< HEAD
-      <Sha>78740beb2657e0aacc1691826656af2cafb7ddc4</Sha>
-=======
-      <Sha>eea2256e56f32d70e3fbe72a1473a7ffd2f5c16e</Sha>
->>>>>>> 64edd502
+      <Sha>eea2256e56f32d70e3fbe72a1473a7ffd2f5c16e</Sha>
     </Dependency>
     <Dependency Name="System.IO.Pipelines" Version="6.0.0-alpha.1.20513.9">
       <Uri>https://github.com/dotnet/runtime</Uri>
-<<<<<<< HEAD
-      <Sha>78740beb2657e0aacc1691826656af2cafb7ddc4</Sha>
-=======
-      <Sha>eea2256e56f32d70e3fbe72a1473a7ffd2f5c16e</Sha>
->>>>>>> 64edd502
+      <Sha>eea2256e56f32d70e3fbe72a1473a7ffd2f5c16e</Sha>
     </Dependency>
     <Dependency Name="System.Reflection.Metadata" Version="6.0.0-alpha.1.20513.9">
       <Uri>https://github.com/dotnet/runtime</Uri>
-<<<<<<< HEAD
-      <Sha>78740beb2657e0aacc1691826656af2cafb7ddc4</Sha>
-=======
-      <Sha>eea2256e56f32d70e3fbe72a1473a7ffd2f5c16e</Sha>
->>>>>>> 64edd502
+      <Sha>eea2256e56f32d70e3fbe72a1473a7ffd2f5c16e</Sha>
     </Dependency>
     <Dependency Name="System.Runtime.CompilerServices.Unsafe" Version="6.0.0-alpha.1.20513.9">
       <Uri>https://github.com/dotnet/runtime</Uri>
-<<<<<<< HEAD
-      <Sha>78740beb2657e0aacc1691826656af2cafb7ddc4</Sha>
-=======
-      <Sha>eea2256e56f32d70e3fbe72a1473a7ffd2f5c16e</Sha>
->>>>>>> 64edd502
+      <Sha>eea2256e56f32d70e3fbe72a1473a7ffd2f5c16e</Sha>
     </Dependency>
     <Dependency Name="System.Security.Cryptography.Cng" Version="6.0.0-alpha.1.20513.9">
       <Uri>https://github.com/dotnet/runtime</Uri>
-<<<<<<< HEAD
-      <Sha>78740beb2657e0aacc1691826656af2cafb7ddc4</Sha>
-=======
-      <Sha>eea2256e56f32d70e3fbe72a1473a7ffd2f5c16e</Sha>
->>>>>>> 64edd502
+      <Sha>eea2256e56f32d70e3fbe72a1473a7ffd2f5c16e</Sha>
     </Dependency>
     <Dependency Name="System.Security.Cryptography.Xml" Version="6.0.0-alpha.1.20513.9">
       <Uri>https://github.com/dotnet/runtime</Uri>
-<<<<<<< HEAD
-      <Sha>78740beb2657e0aacc1691826656af2cafb7ddc4</Sha>
-=======
-      <Sha>eea2256e56f32d70e3fbe72a1473a7ffd2f5c16e</Sha>
->>>>>>> 64edd502
+      <Sha>eea2256e56f32d70e3fbe72a1473a7ffd2f5c16e</Sha>
     </Dependency>
     <Dependency Name="System.ServiceProcess.ServiceController" Version="6.0.0-alpha.1.20513.9">
       <Uri>https://github.com/dotnet/runtime</Uri>
-<<<<<<< HEAD
-      <Sha>78740beb2657e0aacc1691826656af2cafb7ddc4</Sha>
-=======
-      <Sha>eea2256e56f32d70e3fbe72a1473a7ffd2f5c16e</Sha>
->>>>>>> 64edd502
+      <Sha>eea2256e56f32d70e3fbe72a1473a7ffd2f5c16e</Sha>
     </Dependency>
     <Dependency Name="System.Text.Encodings.Web" Version="6.0.0-alpha.1.20513.9">
       <Uri>https://github.com/dotnet/runtime</Uri>
-<<<<<<< HEAD
-      <Sha>78740beb2657e0aacc1691826656af2cafb7ddc4</Sha>
-=======
-      <Sha>eea2256e56f32d70e3fbe72a1473a7ffd2f5c16e</Sha>
->>>>>>> 64edd502
+      <Sha>eea2256e56f32d70e3fbe72a1473a7ffd2f5c16e</Sha>
     </Dependency>
     <Dependency Name="System.Text.Json" Version="6.0.0-alpha.1.20513.9">
       <Uri>https://github.com/dotnet/runtime</Uri>
-<<<<<<< HEAD
-      <Sha>78740beb2657e0aacc1691826656af2cafb7ddc4</Sha>
-=======
-      <Sha>eea2256e56f32d70e3fbe72a1473a7ffd2f5c16e</Sha>
->>>>>>> 64edd502
+      <Sha>eea2256e56f32d70e3fbe72a1473a7ffd2f5c16e</Sha>
     </Dependency>
     <Dependency Name="Microsoft.Extensions.Caching.Abstractions" Version="6.0.0-alpha.1.20513.9">
       <Uri>https://github.com/dotnet/runtime</Uri>
-<<<<<<< HEAD
-      <Sha>78740beb2657e0aacc1691826656af2cafb7ddc4</Sha>
-=======
-      <Sha>eea2256e56f32d70e3fbe72a1473a7ffd2f5c16e</Sha>
->>>>>>> 64edd502
+      <Sha>eea2256e56f32d70e3fbe72a1473a7ffd2f5c16e</Sha>
     </Dependency>
     <Dependency Name="Microsoft.Extensions.Caching.Memory" Version="6.0.0-alpha.1.20513.9">
       <Uri>https://github.com/dotnet/runtime</Uri>
-<<<<<<< HEAD
-      <Sha>78740beb2657e0aacc1691826656af2cafb7ddc4</Sha>
-=======
-      <Sha>eea2256e56f32d70e3fbe72a1473a7ffd2f5c16e</Sha>
->>>>>>> 64edd502
+      <Sha>eea2256e56f32d70e3fbe72a1473a7ffd2f5c16e</Sha>
     </Dependency>
     <Dependency Name="Microsoft.Extensions.Configuration.Abstractions" Version="6.0.0-alpha.1.20513.9">
       <Uri>https://github.com/dotnet/runtime</Uri>
-<<<<<<< HEAD
-      <Sha>78740beb2657e0aacc1691826656af2cafb7ddc4</Sha>
-=======
-      <Sha>eea2256e56f32d70e3fbe72a1473a7ffd2f5c16e</Sha>
->>>>>>> 64edd502
+      <Sha>eea2256e56f32d70e3fbe72a1473a7ffd2f5c16e</Sha>
     </Dependency>
     <Dependency Name="Microsoft.Extensions.Configuration.Binder" Version="6.0.0-alpha.1.20513.9">
       <Uri>https://github.com/dotnet/runtime</Uri>
-<<<<<<< HEAD
-      <Sha>78740beb2657e0aacc1691826656af2cafb7ddc4</Sha>
-=======
-      <Sha>eea2256e56f32d70e3fbe72a1473a7ffd2f5c16e</Sha>
->>>>>>> 64edd502
+      <Sha>eea2256e56f32d70e3fbe72a1473a7ffd2f5c16e</Sha>
     </Dependency>
     <Dependency Name="Microsoft.Extensions.Configuration.CommandLine" Version="6.0.0-alpha.1.20513.9">
       <Uri>https://github.com/dotnet/runtime</Uri>
-<<<<<<< HEAD
-      <Sha>78740beb2657e0aacc1691826656af2cafb7ddc4</Sha>
-=======
-      <Sha>eea2256e56f32d70e3fbe72a1473a7ffd2f5c16e</Sha>
->>>>>>> 64edd502
+      <Sha>eea2256e56f32d70e3fbe72a1473a7ffd2f5c16e</Sha>
     </Dependency>
     <Dependency Name="Microsoft.Extensions.Configuration.EnvironmentVariables" Version="6.0.0-alpha.1.20513.9">
       <Uri>https://github.com/dotnet/runtime</Uri>
-<<<<<<< HEAD
-      <Sha>78740beb2657e0aacc1691826656af2cafb7ddc4</Sha>
-=======
-      <Sha>eea2256e56f32d70e3fbe72a1473a7ffd2f5c16e</Sha>
->>>>>>> 64edd502
+      <Sha>eea2256e56f32d70e3fbe72a1473a7ffd2f5c16e</Sha>
     </Dependency>
     <Dependency Name="Microsoft.Extensions.Configuration.FileExtensions" Version="6.0.0-alpha.1.20513.9">
       <Uri>https://github.com/dotnet/runtime</Uri>
-<<<<<<< HEAD
-      <Sha>78740beb2657e0aacc1691826656af2cafb7ddc4</Sha>
-=======
-      <Sha>eea2256e56f32d70e3fbe72a1473a7ffd2f5c16e</Sha>
->>>>>>> 64edd502
+      <Sha>eea2256e56f32d70e3fbe72a1473a7ffd2f5c16e</Sha>
     </Dependency>
     <Dependency Name="Microsoft.Extensions.Configuration.Ini" Version="6.0.0-alpha.1.20513.9">
       <Uri>https://github.com/dotnet/runtime</Uri>
-<<<<<<< HEAD
-      <Sha>78740beb2657e0aacc1691826656af2cafb7ddc4</Sha>
-=======
-      <Sha>eea2256e56f32d70e3fbe72a1473a7ffd2f5c16e</Sha>
->>>>>>> 64edd502
+      <Sha>eea2256e56f32d70e3fbe72a1473a7ffd2f5c16e</Sha>
     </Dependency>
     <Dependency Name="Microsoft.Extensions.Configuration.Json" Version="6.0.0-alpha.1.20513.9">
       <Uri>https://github.com/dotnet/runtime</Uri>
-<<<<<<< HEAD
-      <Sha>78740beb2657e0aacc1691826656af2cafb7ddc4</Sha>
-=======
-      <Sha>eea2256e56f32d70e3fbe72a1473a7ffd2f5c16e</Sha>
->>>>>>> 64edd502
+      <Sha>eea2256e56f32d70e3fbe72a1473a7ffd2f5c16e</Sha>
     </Dependency>
     <Dependency Name="Microsoft.Extensions.Configuration.UserSecrets" Version="6.0.0-alpha.1.20513.9">
       <Uri>https://github.com/dotnet/runtime</Uri>
-<<<<<<< HEAD
-      <Sha>78740beb2657e0aacc1691826656af2cafb7ddc4</Sha>
-=======
-      <Sha>eea2256e56f32d70e3fbe72a1473a7ffd2f5c16e</Sha>
->>>>>>> 64edd502
+      <Sha>eea2256e56f32d70e3fbe72a1473a7ffd2f5c16e</Sha>
     </Dependency>
     <Dependency Name="Microsoft.Extensions.Configuration.Xml" Version="6.0.0-alpha.1.20513.9">
       <Uri>https://github.com/dotnet/runtime</Uri>
-<<<<<<< HEAD
-      <Sha>78740beb2657e0aacc1691826656af2cafb7ddc4</Sha>
-=======
-      <Sha>eea2256e56f32d70e3fbe72a1473a7ffd2f5c16e</Sha>
->>>>>>> 64edd502
+      <Sha>eea2256e56f32d70e3fbe72a1473a7ffd2f5c16e</Sha>
     </Dependency>
     <Dependency Name="Microsoft.Extensions.Configuration" Version="6.0.0-alpha.1.20513.9">
       <Uri>https://github.com/dotnet/runtime</Uri>
-<<<<<<< HEAD
-      <Sha>78740beb2657e0aacc1691826656af2cafb7ddc4</Sha>
-=======
-      <Sha>eea2256e56f32d70e3fbe72a1473a7ffd2f5c16e</Sha>
->>>>>>> 64edd502
+      <Sha>eea2256e56f32d70e3fbe72a1473a7ffd2f5c16e</Sha>
     </Dependency>
     <Dependency Name="Microsoft.Extensions.DependencyInjection.Abstractions" Version="6.0.0-alpha.1.20513.9">
       <Uri>https://github.com/dotnet/runtime</Uri>
-<<<<<<< HEAD
-      <Sha>78740beb2657e0aacc1691826656af2cafb7ddc4</Sha>
-=======
-      <Sha>eea2256e56f32d70e3fbe72a1473a7ffd2f5c16e</Sha>
->>>>>>> 64edd502
+      <Sha>eea2256e56f32d70e3fbe72a1473a7ffd2f5c16e</Sha>
     </Dependency>
     <Dependency Name="Microsoft.Extensions.DependencyInjection" Version="6.0.0-alpha.1.20513.9">
       <Uri>https://github.com/dotnet/runtime</Uri>
-<<<<<<< HEAD
-      <Sha>78740beb2657e0aacc1691826656af2cafb7ddc4</Sha>
-=======
-      <Sha>eea2256e56f32d70e3fbe72a1473a7ffd2f5c16e</Sha>
->>>>>>> 64edd502
+      <Sha>eea2256e56f32d70e3fbe72a1473a7ffd2f5c16e</Sha>
     </Dependency>
     <Dependency Name="Microsoft.Extensions.FileProviders.Abstractions" Version="6.0.0-alpha.1.20513.9">
       <Uri>https://github.com/dotnet/runtime</Uri>
-<<<<<<< HEAD
-      <Sha>78740beb2657e0aacc1691826656af2cafb7ddc4</Sha>
-=======
-      <Sha>eea2256e56f32d70e3fbe72a1473a7ffd2f5c16e</Sha>
->>>>>>> 64edd502
+      <Sha>eea2256e56f32d70e3fbe72a1473a7ffd2f5c16e</Sha>
     </Dependency>
     <Dependency Name="Microsoft.Extensions.FileProviders.Composite" Version="6.0.0-alpha.1.20513.9">
       <Uri>https://github.com/dotnet/runtime</Uri>
-<<<<<<< HEAD
-      <Sha>78740beb2657e0aacc1691826656af2cafb7ddc4</Sha>
-=======
-      <Sha>eea2256e56f32d70e3fbe72a1473a7ffd2f5c16e</Sha>
->>>>>>> 64edd502
+      <Sha>eea2256e56f32d70e3fbe72a1473a7ffd2f5c16e</Sha>
     </Dependency>
     <Dependency Name="Microsoft.Extensions.FileProviders.Physical" Version="6.0.0-alpha.1.20513.9">
       <Uri>https://github.com/dotnet/runtime</Uri>
-<<<<<<< HEAD
-      <Sha>78740beb2657e0aacc1691826656af2cafb7ddc4</Sha>
-=======
-      <Sha>eea2256e56f32d70e3fbe72a1473a7ffd2f5c16e</Sha>
->>>>>>> 64edd502
+      <Sha>eea2256e56f32d70e3fbe72a1473a7ffd2f5c16e</Sha>
     </Dependency>
     <Dependency Name="Microsoft.Extensions.FileSystemGlobbing" Version="6.0.0-alpha.1.20513.9">
       <Uri>https://github.com/dotnet/runtime</Uri>
-<<<<<<< HEAD
-      <Sha>78740beb2657e0aacc1691826656af2cafb7ddc4</Sha>
-=======
-      <Sha>eea2256e56f32d70e3fbe72a1473a7ffd2f5c16e</Sha>
->>>>>>> 64edd502
+      <Sha>eea2256e56f32d70e3fbe72a1473a7ffd2f5c16e</Sha>
     </Dependency>
     <Dependency Name="Microsoft.Extensions.Primitives" Version="6.0.0-alpha.1.20513.9">
       <Uri>https://github.com/dotnet/runtime</Uri>
-<<<<<<< HEAD
-      <Sha>78740beb2657e0aacc1691826656af2cafb7ddc4</Sha>
-=======
-      <Sha>eea2256e56f32d70e3fbe72a1473a7ffd2f5c16e</Sha>
->>>>>>> 64edd502
+      <Sha>eea2256e56f32d70e3fbe72a1473a7ffd2f5c16e</Sha>
     </Dependency>
     <Dependency Name="Microsoft.Extensions.Hosting.Abstractions" Version="6.0.0-alpha.1.20513.9">
       <Uri>https://github.com/dotnet/runtime</Uri>
-<<<<<<< HEAD
-      <Sha>78740beb2657e0aacc1691826656af2cafb7ddc4</Sha>
-=======
-      <Sha>eea2256e56f32d70e3fbe72a1473a7ffd2f5c16e</Sha>
->>>>>>> 64edd502
+      <Sha>eea2256e56f32d70e3fbe72a1473a7ffd2f5c16e</Sha>
     </Dependency>
     <Dependency Name="Microsoft.Extensions.Hosting" Version="6.0.0-alpha.1.20513.9">
       <Uri>https://github.com/dotnet/runtime</Uri>
-<<<<<<< HEAD
-      <Sha>78740beb2657e0aacc1691826656af2cafb7ddc4</Sha>
-=======
-      <Sha>eea2256e56f32d70e3fbe72a1473a7ffd2f5c16e</Sha>
->>>>>>> 64edd502
+      <Sha>eea2256e56f32d70e3fbe72a1473a7ffd2f5c16e</Sha>
     </Dependency>
     <Dependency Name="Microsoft.Extensions.Http" Version="6.0.0-alpha.1.20513.9">
       <Uri>https://github.com/dotnet/runtime</Uri>
-<<<<<<< HEAD
-      <Sha>78740beb2657e0aacc1691826656af2cafb7ddc4</Sha>
-=======
-      <Sha>eea2256e56f32d70e3fbe72a1473a7ffd2f5c16e</Sha>
->>>>>>> 64edd502
+      <Sha>eea2256e56f32d70e3fbe72a1473a7ffd2f5c16e</Sha>
     </Dependency>
     <Dependency Name="Microsoft.Extensions.Logging.Abstractions" Version="6.0.0-alpha.1.20513.9">
       <Uri>https://github.com/dotnet/runtime</Uri>
-<<<<<<< HEAD
-      <Sha>78740beb2657e0aacc1691826656af2cafb7ddc4</Sha>
-=======
-      <Sha>eea2256e56f32d70e3fbe72a1473a7ffd2f5c16e</Sha>
->>>>>>> 64edd502
+      <Sha>eea2256e56f32d70e3fbe72a1473a7ffd2f5c16e</Sha>
     </Dependency>
     <Dependency Name="Microsoft.Extensions.Logging.Configuration" Version="6.0.0-alpha.1.20513.9">
       <Uri>https://github.com/dotnet/runtime</Uri>
-<<<<<<< HEAD
-      <Sha>78740beb2657e0aacc1691826656af2cafb7ddc4</Sha>
-=======
-      <Sha>eea2256e56f32d70e3fbe72a1473a7ffd2f5c16e</Sha>
->>>>>>> 64edd502
+      <Sha>eea2256e56f32d70e3fbe72a1473a7ffd2f5c16e</Sha>
     </Dependency>
     <Dependency Name="Microsoft.Extensions.Logging.Console" Version="6.0.0-alpha.1.20513.9">
       <Uri>https://github.com/dotnet/runtime</Uri>
-<<<<<<< HEAD
-      <Sha>78740beb2657e0aacc1691826656af2cafb7ddc4</Sha>
-=======
-      <Sha>eea2256e56f32d70e3fbe72a1473a7ffd2f5c16e</Sha>
->>>>>>> 64edd502
+      <Sha>eea2256e56f32d70e3fbe72a1473a7ffd2f5c16e</Sha>
     </Dependency>
     <Dependency Name="Microsoft.Extensions.Logging.Debug" Version="6.0.0-alpha.1.20513.9">
       <Uri>https://github.com/dotnet/runtime</Uri>
-<<<<<<< HEAD
-      <Sha>78740beb2657e0aacc1691826656af2cafb7ddc4</Sha>
-=======
-      <Sha>eea2256e56f32d70e3fbe72a1473a7ffd2f5c16e</Sha>
->>>>>>> 64edd502
+      <Sha>eea2256e56f32d70e3fbe72a1473a7ffd2f5c16e</Sha>
     </Dependency>
     <Dependency Name="Microsoft.Extensions.Logging.EventLog" Version="6.0.0-alpha.1.20513.9">
       <Uri>https://github.com/dotnet/runtime</Uri>
-<<<<<<< HEAD
-      <Sha>78740beb2657e0aacc1691826656af2cafb7ddc4</Sha>
-=======
-      <Sha>eea2256e56f32d70e3fbe72a1473a7ffd2f5c16e</Sha>
->>>>>>> 64edd502
+      <Sha>eea2256e56f32d70e3fbe72a1473a7ffd2f5c16e</Sha>
     </Dependency>
     <Dependency Name="Microsoft.Extensions.Logging.EventSource" Version="6.0.0-alpha.1.20513.9">
       <Uri>https://github.com/dotnet/runtime</Uri>
-<<<<<<< HEAD
-      <Sha>78740beb2657e0aacc1691826656af2cafb7ddc4</Sha>
-=======
-      <Sha>eea2256e56f32d70e3fbe72a1473a7ffd2f5c16e</Sha>
->>>>>>> 64edd502
+      <Sha>eea2256e56f32d70e3fbe72a1473a7ffd2f5c16e</Sha>
     </Dependency>
     <Dependency Name="Microsoft.Extensions.Logging.TraceSource" Version="6.0.0-alpha.1.20513.9">
       <Uri>https://github.com/dotnet/runtime</Uri>
-<<<<<<< HEAD
-      <Sha>78740beb2657e0aacc1691826656af2cafb7ddc4</Sha>
-=======
-      <Sha>eea2256e56f32d70e3fbe72a1473a7ffd2f5c16e</Sha>
->>>>>>> 64edd502
+      <Sha>eea2256e56f32d70e3fbe72a1473a7ffd2f5c16e</Sha>
     </Dependency>
     <Dependency Name="Microsoft.Extensions.Logging" Version="6.0.0-alpha.1.20513.9">
       <Uri>https://github.com/dotnet/runtime</Uri>
-<<<<<<< HEAD
-      <Sha>78740beb2657e0aacc1691826656af2cafb7ddc4</Sha>
-=======
-      <Sha>eea2256e56f32d70e3fbe72a1473a7ffd2f5c16e</Sha>
->>>>>>> 64edd502
+      <Sha>eea2256e56f32d70e3fbe72a1473a7ffd2f5c16e</Sha>
     </Dependency>
     <Dependency Name="Microsoft.Extensions.Options.ConfigurationExtensions" Version="6.0.0-alpha.1.20513.9">
       <Uri>https://github.com/dotnet/runtime</Uri>
-<<<<<<< HEAD
-      <Sha>78740beb2657e0aacc1691826656af2cafb7ddc4</Sha>
-=======
-      <Sha>eea2256e56f32d70e3fbe72a1473a7ffd2f5c16e</Sha>
->>>>>>> 64edd502
+      <Sha>eea2256e56f32d70e3fbe72a1473a7ffd2f5c16e</Sha>
     </Dependency>
     <Dependency Name="Microsoft.Extensions.Options.DataAnnotations" Version="6.0.0-alpha.1.20513.9">
       <Uri>https://github.com/dotnet/runtime</Uri>
-<<<<<<< HEAD
-      <Sha>78740beb2657e0aacc1691826656af2cafb7ddc4</Sha>
-=======
-      <Sha>eea2256e56f32d70e3fbe72a1473a7ffd2f5c16e</Sha>
->>>>>>> 64edd502
+      <Sha>eea2256e56f32d70e3fbe72a1473a7ffd2f5c16e</Sha>
     </Dependency>
     <Dependency Name="Microsoft.Extensions.Options" Version="6.0.0-alpha.1.20513.9">
       <Uri>https://github.com/dotnet/runtime</Uri>
-<<<<<<< HEAD
-      <Sha>78740beb2657e0aacc1691826656af2cafb7ddc4</Sha>
-=======
-      <Sha>eea2256e56f32d70e3fbe72a1473a7ffd2f5c16e</Sha>
->>>>>>> 64edd502
+      <Sha>eea2256e56f32d70e3fbe72a1473a7ffd2f5c16e</Sha>
     </Dependency>
     <Dependency Name="Microsoft.NETCore.App.Ref" Version="6.0.0-alpha.1.20513.9">
       <Uri>https://github.com/dotnet/runtime</Uri>
-<<<<<<< HEAD
-      <Sha>78740beb2657e0aacc1691826656af2cafb7ddc4</Sha>
-=======
-      <Sha>eea2256e56f32d70e3fbe72a1473a7ffd2f5c16e</Sha>
->>>>>>> 64edd502
+      <Sha>eea2256e56f32d70e3fbe72a1473a7ffd2f5c16e</Sha>
     </Dependency>
     <!--
          Win-x64 is used here because we have picked an arbitrary runtime identifier to flow the version of the latest NETCore.App runtime.
@@ -384,19 +200,11 @@
     -->
     <Dependency Name="Microsoft.NETCore.App.Runtime.win-x64" Version="6.0.0-alpha.1.20513.9">
       <Uri>https://github.com/dotnet/runtime</Uri>
-<<<<<<< HEAD
-      <Sha>78740beb2657e0aacc1691826656af2cafb7ddc4</Sha>
-    </Dependency>
-    <Dependency Name="Microsoft.NETCore.App.Internal" Version="5.0.0-rtm.20514.4">
-      <Uri>https://github.com/dotnet/runtime</Uri>
-      <Sha>78740beb2657e0aacc1691826656af2cafb7ddc4</Sha>
-=======
       <Sha>eea2256e56f32d70e3fbe72a1473a7ffd2f5c16e</Sha>
     </Dependency>
     <Dependency Name="Microsoft.NETCore.App.Internal" Version="6.0.0-alpha.1.20513.9">
       <Uri>https://github.com/dotnet/runtime</Uri>
       <Sha>eea2256e56f32d70e3fbe72a1473a7ffd2f5c16e</Sha>
->>>>>>> 64edd502
     </Dependency>
     <Dependency Name="Microsoft.Bcl.AsyncInterfaces" Version="1.0.0" Pinned="true">
       <Uri>https://github.com/dotnet/corefx</Uri>
@@ -418,11 +226,7 @@
     </Dependency>
     <Dependency Name="Microsoft.NETCore.Platforms" Version="6.0.0-alpha.1.20513.9">
       <Uri>https://github.com/dotnet/runtime</Uri>
-<<<<<<< HEAD
-      <Sha>78740beb2657e0aacc1691826656af2cafb7ddc4</Sha>
-=======
-      <Sha>eea2256e56f32d70e3fbe72a1473a7ffd2f5c16e</Sha>
->>>>>>> 64edd502
+      <Sha>eea2256e56f32d70e3fbe72a1473a7ffd2f5c16e</Sha>
     </Dependency>
     <Dependency Name="Microsoft.Net.Compilers.Toolset" Version="3.9.0-1.20512.2">
       <Uri>https://github.com/dotnet/roslyn</Uri>
