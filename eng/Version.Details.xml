<?xml version="1.0" encoding="utf-8"?>
<Dependencies>
  <ProductDependencies>
<<<<<<< HEAD
    <Dependency Name="Microsoft.Extensions.CommandLineUtils.Sources" Version="3.1.1-servicing.19576.5">
      <Uri>https://github.com/aspnet/Extensions</Uri>
      <Sha>92cf26b203486123be3c1ba03dc57acecd720e6b</Sha>
    </Dependency>
    <Dependency Name="Microsoft.Extensions.HashCodeCombiner.Sources" Version="3.1.1-servicing.19576.5">
      <Uri>https://github.com/aspnet/Extensions</Uri>
      <Sha>92cf26b203486123be3c1ba03dc57acecd720e6b</Sha>
    </Dependency>
    <Dependency Name="Microsoft.Extensions.NonCapturingTimer.Sources" Version="3.1.1-servicing.19576.5">
      <Uri>https://github.com/aspnet/Extensions</Uri>
      <Sha>92cf26b203486123be3c1ba03dc57acecd720e6b</Sha>
    </Dependency>
    <Dependency Name="Microsoft.Extensions.Logging" Version="3.1.1-servicing.19576.5">
      <Uri>https://github.com/aspnet/Extensions</Uri>
      <Sha>92cf26b203486123be3c1ba03dc57acecd720e6b</Sha>
=======
    <Dependency Name="Microsoft.Extensions.CommandLineUtils.Sources" Version="5.0.0-alpha1.19603.1">
      <Uri>https://github.com/aspnet/Extensions</Uri>
      <Sha>cda774390962745f07baa11069f46aec489f4c61</Sha>
    </Dependency>
    <Dependency Name="Microsoft.Extensions.HashCodeCombiner.Sources" Version="5.0.0-alpha1.19603.1">
      <Uri>https://github.com/aspnet/Extensions</Uri>
      <Sha>cda774390962745f07baa11069f46aec489f4c61</Sha>
    </Dependency>
    <Dependency Name="Microsoft.Extensions.NonCapturingTimer.Sources" Version="5.0.0-alpha1.19603.1">
      <Uri>https://github.com/aspnet/Extensions</Uri>
      <Sha>cda774390962745f07baa11069f46aec489f4c61</Sha>
    </Dependency>
    <Dependency Name="Microsoft.Extensions.Logging" Version="5.0.0-alpha1.19603.1">
      <Uri>https://github.com/aspnet/Extensions</Uri>
      <Sha>cda774390962745f07baa11069f46aec489f4c61</Sha>
>>>>>>> cda1a8c1
    </Dependency>
    <Dependency Name="System.Diagnostics.DiagnosticSource" Version="5.0.0-alpha.1.19556.7" CoherentParentDependency="Microsoft.NETCore.App.Runtime.win-x64">
      <Uri>https://github.com/dotnet/corefx</Uri>
      <Sha>475778fa982064e26a8b3a5d7545112f6586ac61</Sha>
    </Dependency>
    <Dependency Name="System.Reflection.Metadata" Version="5.0.0-alpha.1.19556.7" CoherentParentDependency="Microsoft.NETCore.App.Runtime.win-x64">
      <Uri>https://github.com/dotnet/corefx</Uri>
      <Sha>475778fa982064e26a8b3a5d7545112f6586ac61</Sha>
    </Dependency>
    <Dependency Name="System.Text.Encodings.Web" Version="5.0.0-alpha.1.19556.7" CoherentParentDependency="Microsoft.NETCore.App.Runtime.win-x64">
      <Uri>https://github.com/dotnet/corefx</Uri>
      <Sha>475778fa982064e26a8b3a5d7545112f6586ac61</Sha>
    </Dependency>
<<<<<<< HEAD
    <Dependency Name="Microsoft.Extensions.DependencyModel" Version="3.1.1-servicing.19576.9" CoherentParentDependency="Microsoft.Extensions.Logging">
      <Uri>https://github.com/dotnet/core-setup</Uri>
      <Sha>f3f2dd583fffa254015fc21ff0e45784b333256d</Sha>
=======
    <Dependency Name="Microsoft.Extensions.DependencyModel" Version="5.0.0-alpha.1.19562.8" CoherentParentDependency="Microsoft.Extensions.Logging">
      <Uri>https://github.com/dotnet/core-setup</Uri>
      <Sha>6fab00563d09dca0d2b777a4f0dbda59d19c8546</Sha>
    </Dependency>
    <Dependency Name="Microsoft.NETCore.App.Ref" Version="5.0.0-alpha.1.19562.8" CoherentParentDependency="Microsoft.Extensions.Logging">
      <Uri>https://github.com/dotnet/core-setup</Uri>
      <Sha>6fab00563d09dca0d2b777a4f0dbda59d19c8546</Sha>
>>>>>>> cda1a8c1
    </Dependency>
    <!--
      Win-x64 is used here because we have picked an arbitrary runtime identifier to flow the version of the latest NETCore.App runtime.
      All Runtime.$rid packages should have the same version.
    -->
<<<<<<< HEAD
    <Dependency Name="Microsoft.NETCore.App.Runtime.win-x64" Version="3.1.1-servicing.19576.9" CoherentParentDependency="Microsoft.Extensions.Logging">
      <Uri>https://github.com/dotnet/core-setup</Uri>
      <Sha>f3f2dd583fffa254015fc21ff0e45784b333256d</Sha>
    </Dependency>
    <!-- Keep this dependency at the bottom of ProductDependencies, else it will be picked as the parent for CoherentParentDependencies -->
    <Dependency Name="Microsoft.NETCore.App.Ref" Version="3.1.0" Pinned="true">
      <Uri>https://github.com/dotnet/core-setup</Uri>
      <Sha>65f04fb6db7a5e198d05dbebd5c4ad21eb018f89</Sha>
=======
    <Dependency Name="Microsoft.NETCore.App.Runtime.win-x64" Version="5.0.0-alpha.1.19562.8" CoherentParentDependency="Microsoft.Extensions.Logging">
      <Uri>https://github.com/dotnet/core-setup</Uri>
      <Sha>6fab00563d09dca0d2b777a4f0dbda59d19c8546</Sha>
>>>>>>> cda1a8c1
    </Dependency>
  </ProductDependencies>
  <ToolsetDependencies>
    <!-- Listed as a dependency to workaround https://github.com/dotnet/cli/issues/10528 -->
    <Dependency Name="Microsoft.NETCore.Platforms" Version="5.0.0-alpha.1.19556.7" CoherentParentDependency="Microsoft.NETCore.App.Runtime.win-x64">
      <Uri>https://github.com/dotnet/corefx</Uri>
      <Sha>475778fa982064e26a8b3a5d7545112f6586ac61</Sha>
    </Dependency>
<<<<<<< HEAD
    <Dependency Name="Microsoft.AspNetCore.BenchmarkRunner.Sources" Version="3.1.1-servicing.19576.5">
      <Uri>https://github.com/aspnet/Extensions</Uri>
      <Sha>92cf26b203486123be3c1ba03dc57acecd720e6b</Sha>
    </Dependency>
    <Dependency Name="Microsoft.AspNetCore.Testing" Version="3.1.1-servicing.19576.5">
      <Uri>https://github.com/aspnet/Extensions</Uri>
      <Sha>92cf26b203486123be3c1ba03dc57acecd720e6b</Sha>
=======
    <Dependency Name="Microsoft.AspNetCore.BenchmarkRunner.Sources" Version="5.0.0-alpha1.19603.1">
      <Uri>https://github.com/aspnet/Extensions</Uri>
      <Sha>cda774390962745f07baa11069f46aec489f4c61</Sha>
    </Dependency>
    <Dependency Name="Microsoft.AspNetCore.Testing" Version="5.0.0-alpha1.19603.1">
      <Uri>https://github.com/aspnet/Extensions</Uri>
      <Sha>cda774390962745f07baa11069f46aec489f4c61</Sha>
>>>>>>> cda1a8c1
    </Dependency>
    <Dependency Name="Microsoft.DotNet.Arcade.Sdk" Version="5.0.0-beta.19601.1">
      <Uri>https://github.com/dotnet/arcade</Uri>
      <Sha>c0b56ff3569e3c7475070486c40543ea4c6f6dc7</Sha>
    </Dependency>
    <Dependency Name="Microsoft.Net.Compilers.Toolset" Version="3.4.0-beta1-19456-03" CoherentParentDependency="Microsoft.Extensions.Logging">
      <Uri>https://github.com/dotnet/roslyn</Uri>
      <Sha>3c865821f2864393a0ff7fe22c92ded6d51a546c</Sha>
    </Dependency>
  </ToolsetDependencies>
</Dependencies><|MERGE_RESOLUTION|>--- conflicted
+++ resolved
@@ -1,23 +1,6 @@
 <?xml version="1.0" encoding="utf-8"?>
 <Dependencies>
   <ProductDependencies>
-<<<<<<< HEAD
-    <Dependency Name="Microsoft.Extensions.CommandLineUtils.Sources" Version="3.1.1-servicing.19576.5">
-      <Uri>https://github.com/aspnet/Extensions</Uri>
-      <Sha>92cf26b203486123be3c1ba03dc57acecd720e6b</Sha>
-    </Dependency>
-    <Dependency Name="Microsoft.Extensions.HashCodeCombiner.Sources" Version="3.1.1-servicing.19576.5">
-      <Uri>https://github.com/aspnet/Extensions</Uri>
-      <Sha>92cf26b203486123be3c1ba03dc57acecd720e6b</Sha>
-    </Dependency>
-    <Dependency Name="Microsoft.Extensions.NonCapturingTimer.Sources" Version="3.1.1-servicing.19576.5">
-      <Uri>https://github.com/aspnet/Extensions</Uri>
-      <Sha>92cf26b203486123be3c1ba03dc57acecd720e6b</Sha>
-    </Dependency>
-    <Dependency Name="Microsoft.Extensions.Logging" Version="3.1.1-servicing.19576.5">
-      <Uri>https://github.com/aspnet/Extensions</Uri>
-      <Sha>92cf26b203486123be3c1ba03dc57acecd720e6b</Sha>
-=======
     <Dependency Name="Microsoft.Extensions.CommandLineUtils.Sources" Version="5.0.0-alpha1.19603.1">
       <Uri>https://github.com/aspnet/Extensions</Uri>
       <Sha>cda774390962745f07baa11069f46aec489f4c61</Sha>
@@ -33,7 +16,6 @@
     <Dependency Name="Microsoft.Extensions.Logging" Version="5.0.0-alpha1.19603.1">
       <Uri>https://github.com/aspnet/Extensions</Uri>
       <Sha>cda774390962745f07baa11069f46aec489f4c61</Sha>
->>>>>>> cda1a8c1
     </Dependency>
     <Dependency Name="System.Diagnostics.DiagnosticSource" Version="5.0.0-alpha.1.19556.7" CoherentParentDependency="Microsoft.NETCore.App.Runtime.win-x64">
       <Uri>https://github.com/dotnet/corefx</Uri>
@@ -47,11 +29,6 @@
       <Uri>https://github.com/dotnet/corefx</Uri>
       <Sha>475778fa982064e26a8b3a5d7545112f6586ac61</Sha>
     </Dependency>
-<<<<<<< HEAD
-    <Dependency Name="Microsoft.Extensions.DependencyModel" Version="3.1.1-servicing.19576.9" CoherentParentDependency="Microsoft.Extensions.Logging">
-      <Uri>https://github.com/dotnet/core-setup</Uri>
-      <Sha>f3f2dd583fffa254015fc21ff0e45784b333256d</Sha>
-=======
     <Dependency Name="Microsoft.Extensions.DependencyModel" Version="5.0.0-alpha.1.19562.8" CoherentParentDependency="Microsoft.Extensions.Logging">
       <Uri>https://github.com/dotnet/core-setup</Uri>
       <Sha>6fab00563d09dca0d2b777a4f0dbda59d19c8546</Sha>
@@ -59,26 +36,14 @@
     <Dependency Name="Microsoft.NETCore.App.Ref" Version="5.0.0-alpha.1.19562.8" CoherentParentDependency="Microsoft.Extensions.Logging">
       <Uri>https://github.com/dotnet/core-setup</Uri>
       <Sha>6fab00563d09dca0d2b777a4f0dbda59d19c8546</Sha>
->>>>>>> cda1a8c1
     </Dependency>
     <!--
       Win-x64 is used here because we have picked an arbitrary runtime identifier to flow the version of the latest NETCore.App runtime.
       All Runtime.$rid packages should have the same version.
     -->
-<<<<<<< HEAD
-    <Dependency Name="Microsoft.NETCore.App.Runtime.win-x64" Version="3.1.1-servicing.19576.9" CoherentParentDependency="Microsoft.Extensions.Logging">
-      <Uri>https://github.com/dotnet/core-setup</Uri>
-      <Sha>f3f2dd583fffa254015fc21ff0e45784b333256d</Sha>
-    </Dependency>
-    <!-- Keep this dependency at the bottom of ProductDependencies, else it will be picked as the parent for CoherentParentDependencies -->
-    <Dependency Name="Microsoft.NETCore.App.Ref" Version="3.1.0" Pinned="true">
-      <Uri>https://github.com/dotnet/core-setup</Uri>
-      <Sha>65f04fb6db7a5e198d05dbebd5c4ad21eb018f89</Sha>
-=======
     <Dependency Name="Microsoft.NETCore.App.Runtime.win-x64" Version="5.0.0-alpha.1.19562.8" CoherentParentDependency="Microsoft.Extensions.Logging">
       <Uri>https://github.com/dotnet/core-setup</Uri>
       <Sha>6fab00563d09dca0d2b777a4f0dbda59d19c8546</Sha>
->>>>>>> cda1a8c1
     </Dependency>
   </ProductDependencies>
   <ToolsetDependencies>
@@ -87,15 +52,6 @@
       <Uri>https://github.com/dotnet/corefx</Uri>
       <Sha>475778fa982064e26a8b3a5d7545112f6586ac61</Sha>
     </Dependency>
-<<<<<<< HEAD
-    <Dependency Name="Microsoft.AspNetCore.BenchmarkRunner.Sources" Version="3.1.1-servicing.19576.5">
-      <Uri>https://github.com/aspnet/Extensions</Uri>
-      <Sha>92cf26b203486123be3c1ba03dc57acecd720e6b</Sha>
-    </Dependency>
-    <Dependency Name="Microsoft.AspNetCore.Testing" Version="3.1.1-servicing.19576.5">
-      <Uri>https://github.com/aspnet/Extensions</Uri>
-      <Sha>92cf26b203486123be3c1ba03dc57acecd720e6b</Sha>
-=======
     <Dependency Name="Microsoft.AspNetCore.BenchmarkRunner.Sources" Version="5.0.0-alpha1.19603.1">
       <Uri>https://github.com/aspnet/Extensions</Uri>
       <Sha>cda774390962745f07baa11069f46aec489f4c61</Sha>
@@ -103,7 +59,6 @@
     <Dependency Name="Microsoft.AspNetCore.Testing" Version="5.0.0-alpha1.19603.1">
       <Uri>https://github.com/aspnet/Extensions</Uri>
       <Sha>cda774390962745f07baa11069f46aec489f4c61</Sha>
->>>>>>> cda1a8c1
     </Dependency>
     <Dependency Name="Microsoft.DotNet.Arcade.Sdk" Version="5.0.0-beta.19601.1">
       <Uri>https://github.com/dotnet/arcade</Uri>
