--- conflicted
+++ resolved
@@ -82,27 +82,14 @@
          Win-x64 is used here because we have picked an arbitrary runtime identifier to flow the version of the latest NETCore.App runtime.
          All Runtime.$rid packages should have the same version.
     -->
-<<<<<<< HEAD
-    <Dependency Name="Microsoft.NETCore.App.Runtime.win-x64" Version="3.1.7">
-      <Uri>https://dev.azure.com/dnceng/internal/_git/dotnet-core-setup</Uri>
-      <Sha>fcfdef8d6ba770e4d7ba9efefe2591d8c33a1fc6</Sha>
-    </Dependency>
-    <Dependency Name="Microsoft.NETCore.App.Internal" Version="3.1.7-servicing.20371.4">
-=======
     <Dependency Name="Microsoft.NETCore.App.Runtime.win-x64" Version="3.1.10">
       <Uri>https://github.com/dotnet/core-setup</Uri>
       <Sha>1721e3943939f9af7d5effa702bb7e9b99e254f1</Sha>
     </Dependency>
     <Dependency Name="Microsoft.Extensions.DependencyModel" Version="3.1.6">
->>>>>>> 2f22488e
       <Uri>https://dev.azure.com/dnceng/internal/_git/dotnet-core-setup</Uri>
-      <Sha>fcfdef8d6ba770e4d7ba9efefe2591d8c33a1fc6</Sha>
+      <Sha>3acd9b0cd16596bad450c82be08780875a73c05c</Sha>
     </Dependency>
-<<<<<<< HEAD
-    <Dependency Name="Microsoft.NETCore.Platforms" Version="3.1.2" CoherentParentDependency="Microsoft.NETCore.App.Runtime.win-x64">
-      <Uri>https://dev.azure.com/dnceng/internal/_git/dotnet-corefx</Uri>
-      <Sha>36b8b8e26a8e2e06e000f59e19910d117bf0025b</Sha>
-=======
     <Dependency Name="Microsoft.NETCore.App.Internal" Version="3.1.10-servicing.20519.3">
       <Uri>https://github.com/dotnet/core-setup</Uri>
       <Sha>1721e3943939f9af7d5effa702bb7e9b99e254f1</Sha>
@@ -110,7 +97,6 @@
     <Dependency Name="Microsoft.NETCore.Platforms" Version="3.1.3" CoherentParentDependency="Microsoft.NETCore.App.Runtime.win-x64">
       <Uri>https://github.com/dotnet/corefx</Uri>
       <Sha>d6302a72f8eafa326d7572a02acf8f3021ebb9e8</Sha>
->>>>>>> 2f22488e
     </Dependency>
     <!-- Keep this dependency at the bottom of ProductDependencies, else it will be picked as the parent for CoherentParentDependencies -->
     <Dependency Name="Microsoft.NETCore.App.Ref" Version="3.1.0" Pinned="true">
