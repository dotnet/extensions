<Dependencies>
  <ProductDependencies>
    <Dependency Name="Microsoft.Bcl.TimeProvider" Version="9.0.0-rc.2.24453.5" CoherentParentDependency="Microsoft.AspNetCore.App.Runtime.win-x64">
      <Uri>https://github.com/dotnet/runtime</Uri>
      <Sha>31528d082bd760377b8d818fc839a338cd071b1f</Sha>
    </Dependency>
    <Dependency Name="Microsoft.Extensions.Caching.Abstractions" Version="9.0.0-rc.2.24453.5" CoherentParentDependency="Microsoft.AspNetCore.App.Runtime.win-x64">
      <Uri>https://github.com/dotnet/runtime</Uri>
      <Sha>31528d082bd760377b8d818fc839a338cd071b1f</Sha>
    </Dependency>
    <Dependency Name="Microsoft.Extensions.Caching.Memory" Version="9.0.0-rc.2.24453.5" CoherentParentDependency="Microsoft.AspNetCore.App.Runtime.win-x64">
      <Uri>https://github.com/dotnet/runtime</Uri>
      <Sha>418c3b9e2753715fa017ace6b3f1f5ec4d4d6aae</Sha>
    </Dependency>
    <Dependency Name="Microsoft.Extensions.Configuration.Abstractions" Version="9.0.0-rc.2.24453.5" CoherentParentDependency="Microsoft.AspNetCore.App.Runtime.win-x64">
      <Uri>https://github.com/dotnet/runtime</Uri>
      <Sha>31528d082bd760377b8d818fc839a338cd071b1f</Sha>
    </Dependency>
    <Dependency Name="Microsoft.Extensions.Configuration.Binder" Version="9.0.0-rc.2.24453.5" CoherentParentDependency="Microsoft.AspNetCore.App.Runtime.win-x64">
      <Uri>https://github.com/dotnet/runtime</Uri>
      <Sha>31528d082bd760377b8d818fc839a338cd071b1f</Sha>
    </Dependency>
    <Dependency Name="Microsoft.Extensions.Configuration.Json" Version="9.0.0-rc.2.24453.5" CoherentParentDependency="Microsoft.AspNetCore.App.Runtime.win-x64">
      <Uri>https://github.com/dotnet/runtime</Uri>
      <Sha>31528d082bd760377b8d818fc839a338cd071b1f</Sha>
    </Dependency>
    <Dependency Name="Microsoft.Extensions.Configuration" Version="9.0.0-rc.2.24453.5" CoherentParentDependency="Microsoft.AspNetCore.App.Runtime.win-x64">
      <Uri>https://github.com/dotnet/runtime</Uri>
      <Sha>31528d082bd760377b8d818fc839a338cd071b1f</Sha>
    </Dependency>
    <Dependency Name="Microsoft.Extensions.DependencyInjection.Abstractions" Version="9.0.0-rc.2.24453.5" CoherentParentDependency="Microsoft.AspNetCore.App.Runtime.win-x64">
      <Uri>https://github.com/dotnet/runtime</Uri>
      <Sha>31528d082bd760377b8d818fc839a338cd071b1f</Sha>
    </Dependency>
    <Dependency Name="Microsoft.Extensions.DependencyInjection" Version="9.0.0-rc.2.24453.5" CoherentParentDependency="Microsoft.AspNetCore.App.Runtime.win-x64">
      <Uri>https://github.com/dotnet/runtime</Uri>
      <Sha>31528d082bd760377b8d818fc839a338cd071b1f</Sha>
    </Dependency>
    <Dependency Name="Microsoft.Extensions.Hosting.Abstractions" Version="9.0.0-rc.2.24453.5" CoherentParentDependency="Microsoft.AspNetCore.App.Runtime.win-x64">
      <Uri>https://github.com/dotnet/runtime</Uri>
      <Sha>31528d082bd760377b8d818fc839a338cd071b1f</Sha>
    </Dependency>
    <Dependency Name="Microsoft.Extensions.Diagnostics" Version="9.0.0-rc.2.24453.5" CoherentParentDependency="Microsoft.AspNetCore.App.Runtime.win-x64">
      <Uri>https://github.com/dotnet/runtime</Uri>
      <Sha>31528d082bd760377b8d818fc839a338cd071b1f</Sha>
    </Dependency>
    <Dependency Name="Microsoft.Extensions.Hosting" Version="9.0.0-rc.2.24453.5" CoherentParentDependency="Microsoft.AspNetCore.App.Runtime.win-x64">
      <Uri>https://github.com/dotnet/runtime</Uri>
      <Sha>31528d082bd760377b8d818fc839a338cd071b1f</Sha>
    </Dependency>
    <Dependency Name="Microsoft.Extensions.Http" Version="9.0.0-rc.2.24453.5" CoherentParentDependency="Microsoft.AspNetCore.App.Runtime.win-x64">
      <Uri>https://github.com/dotnet/runtime</Uri>
      <Sha>31528d082bd760377b8d818fc839a338cd071b1f</Sha>
    </Dependency>
    <Dependency Name="Microsoft.Extensions.Logging.Abstractions" Version="9.0.0-rc.2.24453.5" CoherentParentDependency="Microsoft.AspNetCore.App.Runtime.win-x64">
      <Uri>https://github.com/dotnet/runtime</Uri>
      <Sha>31528d082bd760377b8d818fc839a338cd071b1f</Sha>
    </Dependency>
    <Dependency Name="Microsoft.Extensions.Logging.Configuration" Version="9.0.0-rc.2.24453.5" CoherentParentDependency="Microsoft.AspNetCore.App.Runtime.win-x64">
      <Uri>https://github.com/dotnet/runtime</Uri>
      <Sha>31528d082bd760377b8d818fc839a338cd071b1f</Sha>
    </Dependency>
    <Dependency Name="Microsoft.Extensions.Logging.Console" Version="9.0.0-rc.2.24453.5" CoherentParentDependency="Microsoft.AspNetCore.App.Runtime.win-x64">
      <Uri>https://github.com/dotnet/runtime</Uri>
      <Sha>31528d082bd760377b8d818fc839a338cd071b1f</Sha>
    </Dependency>
    <Dependency Name="Microsoft.Extensions.Logging" Version="9.0.0-rc.2.24453.5" CoherentParentDependency="Microsoft.AspNetCore.App.Runtime.win-x64">
      <Uri>https://github.com/dotnet/runtime</Uri>
      <Sha>31528d082bd760377b8d818fc839a338cd071b1f</Sha>
    </Dependency>
    <Dependency Name="Microsoft.Extensions.Options.ConfigurationExtensions" Version="9.0.0-rc.2.24453.5" CoherentParentDependency="Microsoft.AspNetCore.App.Runtime.win-x64">
      <Uri>https://github.com/dotnet/runtime</Uri>
      <Sha>31528d082bd760377b8d818fc839a338cd071b1f</Sha>
    </Dependency>
    <Dependency Name="Microsoft.Extensions.Options" Version="9.0.0-rc.2.24453.5" CoherentParentDependency="Microsoft.AspNetCore.App.Runtime.win-x64">
      <Uri>https://github.com/dotnet/runtime</Uri>
      <Sha>31528d082bd760377b8d818fc839a338cd071b1f</Sha>
    </Dependency>
    <Dependency Name="Microsoft.NETCore.App.Ref" Version="9.0.0-rc.2.24453.5" CoherentParentDependency="Microsoft.AspNetCore.App.Runtime.win-x64">
      <Uri>https://github.com/dotnet/runtime</Uri>
      <Sha>31528d082bd760377b8d818fc839a338cd071b1f</Sha>
    </Dependency>
    <!--
         Win-x64 is used here because we have picked an arbitrary runtime identifier to flow the version of the latest NETCore.App runtime.
         All Runtime.$rid packages should have the same version.
    -->
    <Dependency Name="Microsoft.NETCore.App.Runtime.win-x64" Version="9.0.0-rc.2.24453.5" CoherentParentDependency="Microsoft.AspNetCore.App.Runtime.win-x64">
      <Uri>https://github.com/dotnet/runtime</Uri>
      <Sha>31528d082bd760377b8d818fc839a338cd071b1f</Sha>
    </Dependency>
    <Dependency Name="System.Collections.Immutable" Version="9.0.0-rc.2.24453.5" CoherentParentDependency="Microsoft.AspNetCore.App.Runtime.win-x64">
      <Uri>https://github.com/dotnet/runtime</Uri>
      <Sha>31528d082bd760377b8d818fc839a338cd071b1f</Sha>
    </Dependency>
    <Dependency Name="System.Configuration.ConfigurationManager" Version="9.0.0-rc.2.24453.5" CoherentParentDependency="Microsoft.AspNetCore.App.Runtime.win-x64">
      <Uri>https://github.com/dotnet/runtime</Uri>
      <Sha>31528d082bd760377b8d818fc839a338cd071b1f</Sha>
    </Dependency>
    <Dependency Name="System.Diagnostics.DiagnosticSource" Version="9.0.0-rc.2.24453.5" CoherentParentDependency="Microsoft.AspNetCore.App.Runtime.win-x64">
      <Uri>https://github.com/dotnet/runtime</Uri>
      <Sha>31528d082bd760377b8d818fc839a338cd071b1f</Sha>
    </Dependency>
    <Dependency Name="System.Diagnostics.PerformanceCounter" Version="9.0.0-rc.2.24453.5" CoherentParentDependency="Microsoft.AspNetCore.App.Runtime.win-x64">
      <Uri>https://github.com/dotnet/runtime</Uri>
      <Sha>31528d082bd760377b8d818fc839a338cd071b1f</Sha>
    </Dependency>
    <Dependency Name="System.IO.Hashing" Version="9.0.0-rc.2.24453.5" CoherentParentDependency="Microsoft.AspNetCore.App.Runtime.win-x64">
      <Uri>https://github.com/dotnet/runtime</Uri>
      <Sha>31528d082bd760377b8d818fc839a338cd071b1f</Sha>
    </Dependency>
    <Dependency Name="System.IO.Pipelines" Version="9.0.0-rc.2.24453.5" CoherentParentDependency="Microsoft.AspNetCore.App.Runtime.win-x64">
      <Uri>https://github.com/dotnet/runtime</Uri>
      <Sha>31528d082bd760377b8d818fc839a338cd071b1f</Sha>
    </Dependency>
    <Dependency Name="System.Security.Cryptography.Pkcs" Version="9.0.0-rc.2.24453.5" CoherentParentDependency="Microsoft.AspNetCore.App.Runtime.win-x64">
      <Uri>https://github.com/dotnet/runtime</Uri>
      <Sha>31528d082bd760377b8d818fc839a338cd071b1f</Sha>
    </Dependency>
    <Dependency Name="System.Security.Cryptography.Xml" Version="9.0.0-rc.2.24453.5" CoherentParentDependency="Microsoft.AspNetCore.App.Runtime.win-x64">
      <Uri>https://github.com/dotnet/runtime</Uri>
      <Sha>31528d082bd760377b8d818fc839a338cd071b1f</Sha>
    </Dependency>
    <Dependency Name="System.Text.Encodings.Web" Version="9.0.0-rc.2.24453.5" CoherentParentDependency="Microsoft.AspNetCore.App.Runtime.win-x64">
      <Uri>https://github.com/dotnet/runtime</Uri>
      <Sha>31528d082bd760377b8d818fc839a338cd071b1f</Sha>
    </Dependency>
    <Dependency Name="System.Text.Json" Version="9.0.0-rc.2.24453.5" CoherentParentDependency="Microsoft.AspNetCore.App.Runtime.win-x64">
      <Uri>https://github.com/dotnet/runtime</Uri>
      <Sha>31528d082bd760377b8d818fc839a338cd071b1f</Sha>
    </Dependency>
    <Dependency Name="System.Runtime.Caching" Version="9.0.0-rc.2.24453.5" CoherentParentDependency="Microsoft.AspNetCore.App.Runtime.win-x64">
      <Uri>https://github.com/dotnet/runtime</Uri>
      <Sha>31528d082bd760377b8d818fc839a338cd071b1f</Sha>
    </Dependency>
    <Dependency Name="Microsoft.AspNetCore.App.Ref" Version="9.0.0-rc.2.24460.5">
      <Uri>https://github.com/dotnet/aspnetcore</Uri>
      <Sha>fc4f8810d8df45a9f42e02f688041bf592c18138</Sha>
    </Dependency>
    <Dependency Name="Microsoft.AspNetCore.App.Runtime.win-x64" Version="9.0.0-rc.2.24460.5">
      <Uri>https://github.com/dotnet/aspnetcore</Uri>
      <Sha>fc4f8810d8df45a9f42e02f688041bf592c18138</Sha>
    </Dependency>
    <Dependency Name="Microsoft.AspNetCore.Mvc.Testing" Version="9.0.0-rc.2.24460.5">
      <Uri>https://github.com/dotnet/aspnetcore</Uri>
      <Sha>fc4f8810d8df45a9f42e02f688041bf592c18138</Sha>
    </Dependency>
    <Dependency Name="Microsoft.AspNetCore.TestHost" Version="9.0.0-rc.2.24460.5">
      <Uri>https://github.com/dotnet/aspnetcore</Uri>
      <Sha>fc4f8810d8df45a9f42e02f688041bf592c18138</Sha>
    </Dependency>
<<<<<<< HEAD
    <Dependency Name="Microsoft.Extensions.Caching.SqlServer" Version="9.0.0-rc.2.24455.6">
      <Uri>https://github.com/dotnet/aspnetcore</Uri>
      <Sha>2b865e33f2c7c9484c28a3b62e8ff07966e23434</Sha>
    </Dependency>
    <Dependency Name="Microsoft.Extensions.Caching.StackExchangeRedis" Version="9.0.0-rc.2.24455.6">
=======
    <Dependency Name="Microsoft.Extensions.Caching.StackExchangeRedis" Version="9.0.0-rc.2.24460.5">
>>>>>>> e19702b8
      <Uri>https://github.com/dotnet/aspnetcore</Uri>
      <Sha>fc4f8810d8df45a9f42e02f688041bf592c18138</Sha>
    </Dependency>
    <Dependency Name="Microsoft.Extensions.Diagnostics.HealthChecks" Version="9.0.0-rc.2.24460.5">
      <Uri>https://github.com/dotnet/aspnetcore</Uri>
      <Sha>fc4f8810d8df45a9f42e02f688041bf592c18138</Sha>
    </Dependency>
    <Dependency Name="Microsoft.Extensions.Http.Polly" Version="9.0.0-rc.2.24460.5">
      <Uri>https://github.com/dotnet/aspnetcore</Uri>
      <Sha>fc4f8810d8df45a9f42e02f688041bf592c18138</Sha>
    </Dependency>
    <Dependency Name="Microsoft.Extensions.ObjectPool" Version="9.0.0-rc.2.24460.5">
      <Uri>https://github.com/dotnet/aspnetcore</Uri>
      <Sha>fc4f8810d8df45a9f42e02f688041bf592c18138</Sha>
    </Dependency>
  </ProductDependencies>
  <ToolsetDependencies>
    <Dependency Name="Microsoft.DotNet.Arcade.Sdk" Version="9.0.0-beta.24453.1">
      <Uri>https://github.com/dotnet/arcade</Uri>
      <Sha>dd332f2d4e21daa8b79f84251ab156af9a0b11b2</Sha>
    </Dependency>
    <Dependency Name="Microsoft.DotNet.Helix.Sdk" Version="9.0.0-beta.24453.1">
      <Uri>https://github.com/dotnet/arcade</Uri>
      <Sha>dd332f2d4e21daa8b79f84251ab156af9a0b11b2</Sha>
    </Dependency>
  </ToolsetDependencies>
</Dependencies><|MERGE_RESOLUTION|>--- conflicted
+++ resolved
@@ -148,15 +148,11 @@
       <Uri>https://github.com/dotnet/aspnetcore</Uri>
       <Sha>fc4f8810d8df45a9f42e02f688041bf592c18138</Sha>
     </Dependency>
-<<<<<<< HEAD
-    <Dependency Name="Microsoft.Extensions.Caching.SqlServer" Version="9.0.0-rc.2.24455.6">
+    <Dependency Name="Microsoft.Extensions.Caching.SqlServer" Version="9.0.0-rc.2.24460.5">
       <Uri>https://github.com/dotnet/aspnetcore</Uri>
       <Sha>2b865e33f2c7c9484c28a3b62e8ff07966e23434</Sha>
     </Dependency>
-    <Dependency Name="Microsoft.Extensions.Caching.StackExchangeRedis" Version="9.0.0-rc.2.24455.6">
-=======
     <Dependency Name="Microsoft.Extensions.Caching.StackExchangeRedis" Version="9.0.0-rc.2.24460.5">
->>>>>>> e19702b8
       <Uri>https://github.com/dotnet/aspnetcore</Uri>
       <Sha>fc4f8810d8df45a9f42e02f688041bf592c18138</Sha>
     </Dependency>
