<?xml version="1.0" encoding="utf-8"?>
<Dependencies>
  <ProductDependencies>
<<<<<<< HEAD
    <Dependency Name="Microsoft.Extensions.Configuration.Json" Version="5.0.0-preview.4-runtime.20201.1">
      <Uri>https://github.com/dotnet/runtime</Uri>
      <Sha>e1fa5d7648d46f067e265211fc2c695d409fe788</Sha>
    </Dependency>
    <Dependency Name="Microsoft.Extensions.Logging" Version="5.0.0-preview.5.0.0-preview.4-runtime.20201.1">
      <Uri>https://github.com/dotnet/runtime</Uri>
      <Sha>e1fa5d7648d46f067e265211fc2c695d409fe788</Sha>
=======
    <Dependency Name="Microsoft.Extensions.Configuration.Json" Version="5.0.0-preview.4.20201.2">
      <Uri>https://github.com/dotnet/extensions</Uri>
      <Sha>03c40031d618f923aa88da125cb078aabde9ebb1</Sha>
    </Dependency>
    <Dependency Name="Microsoft.Extensions.Logging" Version="5.0.0-preview.4.20201.2">
      <Uri>https://github.com/dotnet/extensions</Uri>
      <Sha>03c40031d618f923aa88da125cb078aabde9ebb1</Sha>
>>>>>>> 4ec71cb5
    </Dependency>
    <Dependency Name="System.Diagnostics.DiagnosticSource" Version="5.0.0-preview.4.20201.1">
      <Uri>https://github.com/dotnet/runtime</Uri>
      <Sha>e1fa5d7648d46f067e265211fc2c695d409fe788</Sha>
    </Dependency>
    <Dependency Name="System.Reflection.Metadata" Version="5.0.0-preview.4.20201.1">
      <Uri>https://github.com/dotnet/runtime</Uri>
      <Sha>e1fa5d7648d46f067e265211fc2c695d409fe788</Sha>
    </Dependency>
    <Dependency Name="System.Text.Encodings.Web" Version="5.0.0-preview.4.20201.1">
      <Uri>https://github.com/dotnet/runtime</Uri>
      <Sha>e1fa5d7648d46f067e265211fc2c695d409fe788</Sha>
    </Dependency>
    <Dependency Name="Microsoft.Extensions.DependencyModel" Version="5.0.0-preview.4-runtime.20201.1">
      <Uri>https://github.com/dotnet/runtime</Uri>
      <Sha>e1fa5d7648d46f067e265211fc2c695d409fe788</Sha>
    </Dependency>
    <Dependency Name="Microsoft.NETCore.App.Ref" Version="5.0.0-preview.4.20201.1">
      <Uri>https://github.com/dotnet/runtime</Uri>
      <Sha>e1fa5d7648d46f067e265211fc2c695d409fe788</Sha>
    </Dependency>
    <Dependency Name="Microsoft.NETCore.App.Internal" Version="5.0.0-preview.4.20201.1">
      <Uri>https://github.com/dotnet/runtime</Uri>
      <Sha>e1fa5d7648d46f067e265211fc2c695d409fe788</Sha>
    </Dependency>
    <!--
      Win-x64 is used here because we have picked an arbitrary runtime identifier to flow the version of the latest NETCore.App runtime.
      All Runtime.$rid packages should have the same version.
    -->
    <Dependency Name="Microsoft.NETCore.App.Runtime.win-x64" Version="5.0.0-preview.4.20201.1">
      <Uri>https://github.com/dotnet/runtime</Uri>
      <Sha>e1fa5d7648d46f067e265211fc2c695d409fe788</Sha>
    </Dependency>
  </ProductDependencies>
  <ToolsetDependencies>
    <!-- Listed as a dependency to workaround https://github.com/dotnet/cli/issues/10528 -->
    <Dependency Name="Microsoft.NETCore.Platforms" Version="5.0.0-preview.4.20201.1">
      <Uri>https://github.com/dotnet/runtime</Uri>
      <Sha>e1fa5d7648d46f067e265211fc2c695d409fe788</Sha>
    </Dependency>
    <Dependency Name="Microsoft.DotNet.Arcade.Sdk" Version="5.0.0-beta.20180.5">
      <Uri>https://github.com/dotnet/arcade</Uri>
      <Sha>09bb9d929120b402348c9a0e9c8c951e824059aa</Sha>
    </Dependency>
<<<<<<< HEAD
    <Dependency Name="Microsoft.Net.Compilers.Toolset" Version="3.6.0-3.20177.6" CoherentParentDependency="Microsoft.NETCore.App.Runtime.win-x64">
=======
    <Dependency Name="Microsoft.Net.Compilers.Toolset" Version="3.6.0-3.20201.6" CoherentParentDependency="Microsoft.Extensions.Logging">
>>>>>>> 4ec71cb5
      <Uri>https://github.com/dotnet/roslyn</Uri>
      <Sha>8167e4880190407325d6cf7282f6bb62267abc56</Sha>
    </Dependency>
  </ToolsetDependencies>
</Dependencies><|MERGE_RESOLUTION|>--- conflicted
+++ resolved
@@ -1,7 +1,6 @@
 <?xml version="1.0" encoding="utf-8"?>
 <Dependencies>
   <ProductDependencies>
-<<<<<<< HEAD
     <Dependency Name="Microsoft.Extensions.Configuration.Json" Version="5.0.0-preview.4-runtime.20201.1">
       <Uri>https://github.com/dotnet/runtime</Uri>
       <Sha>e1fa5d7648d46f067e265211fc2c695d409fe788</Sha>
@@ -9,15 +8,6 @@
     <Dependency Name="Microsoft.Extensions.Logging" Version="5.0.0-preview.5.0.0-preview.4-runtime.20201.1">
       <Uri>https://github.com/dotnet/runtime</Uri>
       <Sha>e1fa5d7648d46f067e265211fc2c695d409fe788</Sha>
-=======
-    <Dependency Name="Microsoft.Extensions.Configuration.Json" Version="5.0.0-preview.4.20201.2">
-      <Uri>https://github.com/dotnet/extensions</Uri>
-      <Sha>03c40031d618f923aa88da125cb078aabde9ebb1</Sha>
-    </Dependency>
-    <Dependency Name="Microsoft.Extensions.Logging" Version="5.0.0-preview.4.20201.2">
-      <Uri>https://github.com/dotnet/extensions</Uri>
-      <Sha>03c40031d618f923aa88da125cb078aabde9ebb1</Sha>
->>>>>>> 4ec71cb5
     </Dependency>
     <Dependency Name="System.Diagnostics.DiagnosticSource" Version="5.0.0-preview.4.20201.1">
       <Uri>https://github.com/dotnet/runtime</Uri>
@@ -62,11 +52,7 @@
       <Uri>https://github.com/dotnet/arcade</Uri>
       <Sha>09bb9d929120b402348c9a0e9c8c951e824059aa</Sha>
     </Dependency>
-<<<<<<< HEAD
-    <Dependency Name="Microsoft.Net.Compilers.Toolset" Version="3.6.0-3.20177.6" CoherentParentDependency="Microsoft.NETCore.App.Runtime.win-x64">
-=======
-    <Dependency Name="Microsoft.Net.Compilers.Toolset" Version="3.6.0-3.20201.6" CoherentParentDependency="Microsoft.Extensions.Logging">
->>>>>>> 4ec71cb5
+    <Dependency Name="Microsoft.Net.Compilers.Toolset" Version="3.6.0-3.20201.6">
       <Uri>https://github.com/dotnet/roslyn</Uri>
       <Sha>8167e4880190407325d6cf7282f6bb62267abc56</Sha>
     </Dependency>
