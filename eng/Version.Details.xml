<?xml version="1.0" encoding="utf-8"?>
<!--

  This file is used by automation to update Versions.props and may be used for other purposes, such as
  static analysis to determine the repo dependency graph.  It should only be modified manually when adding
  or removing dependencies. Updating versions should be done using the `darc` command line tool.

  See https://github.com/dotnet/arcade/blob/master/Documentation/Darc.md for instructions on using darc.

-->
<Dependencies>
  <ProductDependencies>
    <Dependency Name="Microsoft.Win32.Registry" Version="4.6.0" CoherentParentDependency="Microsoft.NETCore.App.Runtime.win-x64">
      <Uri>https://github.com/dotnet/corefx</Uri>
      <Sha>4ac4c0367003fe3973a3648eb0715ddb0e3bbcea</Sha>
    </Dependency>
    <Dependency Name="System.ComponentModel.Annotations" Version="4.6.0" CoherentParentDependency="Microsoft.NETCore.App.Runtime.win-x64">
      <Uri>https://github.com/dotnet/corefx</Uri>
      <Sha>4ac4c0367003fe3973a3648eb0715ddb0e3bbcea</Sha>
    </Dependency>
    <Dependency Name="System.Diagnostics.DiagnosticSource" Version="4.6.0" CoherentParentDependency="Microsoft.NETCore.App.Runtime.win-x64">
      <Uri>https://github.com/dotnet/corefx</Uri>
      <Sha>4ac4c0367003fe3973a3648eb0715ddb0e3bbcea</Sha>
    </Dependency>
    <Dependency Name="System.Diagnostics.EventLog" Version="4.6.0" CoherentParentDependency="Microsoft.NETCore.App.Runtime.win-x64">
      <Uri>https://github.com/dotnet/corefx</Uri>
      <Sha>4ac4c0367003fe3973a3648eb0715ddb0e3bbcea</Sha>
    </Dependency>
    <Dependency Name="System.IO.Pipelines" Version="4.6.0" CoherentParentDependency="Microsoft.NETCore.App.Runtime.win-x64">
      <Uri>https://github.com/dotnet/corefx</Uri>
      <Sha>4ac4c0367003fe3973a3648eb0715ddb0e3bbcea</Sha>
    </Dependency>
    <Dependency Name="System.Reflection.Metadata" Version="1.7.0" CoherentParentDependency="Microsoft.NETCore.App.Runtime.win-x64">
      <Uri>https://github.com/dotnet/corefx</Uri>
      <Sha>4ac4c0367003fe3973a3648eb0715ddb0e3bbcea</Sha>
    </Dependency>
    <Dependency Name="System.Runtime.CompilerServices.Unsafe" Version="4.6.0" CoherentParentDependency="Microsoft.NETCore.App.Runtime.win-x64">
      <Uri>https://github.com/dotnet/corefx</Uri>
      <Sha>4ac4c0367003fe3973a3648eb0715ddb0e3bbcea</Sha>
    </Dependency>
    <Dependency Name="System.Security.Cryptography.Cng" Version="4.6.0" CoherentParentDependency="Microsoft.NETCore.App.Runtime.win-x64">
      <Uri>https://github.com/dotnet/corefx</Uri>
      <Sha>4ac4c0367003fe3973a3648eb0715ddb0e3bbcea</Sha>
    </Dependency>
    <Dependency Name="System.Security.Cryptography.Xml" Version="4.6.0" CoherentParentDependency="Microsoft.NETCore.App.Runtime.win-x64">
      <Uri>https://github.com/dotnet/corefx</Uri>
      <Sha>4ac4c0367003fe3973a3648eb0715ddb0e3bbcea</Sha>
    </Dependency>
    <Dependency Name="System.ServiceProcess.ServiceController" Version="4.6.0" CoherentParentDependency="Microsoft.NETCore.App.Runtime.win-x64">
      <Uri>https://github.com/dotnet/corefx</Uri>
      <Sha>4ac4c0367003fe3973a3648eb0715ddb0e3bbcea</Sha>
    </Dependency>
    <Dependency Name="System.Text.Encodings.Web" Version="4.6.0" CoherentParentDependency="Microsoft.NETCore.App.Runtime.win-x64">
      <Uri>https://github.com/dotnet/corefx</Uri>
      <Sha>4ac4c0367003fe3973a3648eb0715ddb0e3bbcea</Sha>
    </Dependency>
    <Dependency Name="System.Text.Json" Version="4.6.0" CoherentParentDependency="Microsoft.NETCore.App.Runtime.win-x64">
      <Uri>https://github.com/dotnet/corefx</Uri>
      <Sha>4ac4c0367003fe3973a3648eb0715ddb0e3bbcea</Sha>
    </Dependency>
    <!--
         Win-x64 is used here because we have picked an arbitrary runtime identifier to flow the version of the latest NETCore.App runtime.
         All Runtime.$rid packages should have the same version.
    -->
    <Dependency Name="Microsoft.NETCore.App.Runtime.win-x64" Version="3.0.1">
      <Uri>https://github.com/dotnet/core-setup</Uri>
      <Sha>32085cbc728e1016c9d6a7bc105845f0f9eb6b47</Sha>
    </Dependency>
    <Dependency Name="NETStandard.Library.Ref" Version="2.1.0" Pinned="true">
      <Uri>https://github.com/dotnet/core-setup</Uri>
      <Sha>7d57652f33493fa022125b7f63aad0d70c52d810</Sha>
    </Dependency>
    <!-- Keep this dependency at the bottom of ProductDependencies, else it will be picked as the parent for CoherentParentDependencies -->
    <Dependency Name="Microsoft.NETCore.App.Ref" Version="3.0.0" Pinned="true">
      <Uri>https://github.com/dotnet/core-setup</Uri>
      <Sha>7d57652f33493fa022125b7f63aad0d70c52d810</Sha>
    </Dependency>
  </ProductDependencies>
  <ToolsetDependencies>
<<<<<<< HEAD
    <Dependency Name="Microsoft.DotNet.Arcade.Sdk" Version="1.0.0-beta.19561.9">
      <Uri>https://github.com/dotnet/arcade</Uri>
      <Sha>e7685a7c81f13d9c21a020e77a1ab3b121fdd874</Sha>
    </Dependency>
    <Dependency Name="Microsoft.DotNet.GenAPI" Version="1.0.0-beta.19561.9">
      <Uri>https://github.com/dotnet/arcade</Uri>
      <Sha>e7685a7c81f13d9c21a020e77a1ab3b121fdd874</Sha>
    </Dependency>
    <Dependency Name="Microsoft.DotNet.Helix.Sdk" Version="2.0.0-beta.19561.9">
      <Uri>https://github.com/dotnet/arcade</Uri>
      <Sha>e7685a7c81f13d9c21a020e77a1ab3b121fdd874</Sha>
=======
    <Dependency Name="Microsoft.DotNet.Arcade.Sdk" Version="1.0.0-beta.19569.2">
      <Uri>https://github.com/dotnet/arcade</Uri>
      <Sha>e34d933e18ba1cd393bbafcb6018e0f858d3e89e</Sha>
    </Dependency>
    <Dependency Name="Microsoft.DotNet.GenAPI" Version="1.0.0-beta.19569.2">
      <Uri>https://github.com/dotnet/arcade</Uri>
      <Sha>e34d933e18ba1cd393bbafcb6018e0f858d3e89e</Sha>
    </Dependency>
    <Dependency Name="Microsoft.DotNet.Helix.Sdk" Version="2.0.0-beta.19569.2">
      <Uri>https://github.com/dotnet/arcade</Uri>
      <Sha>e34d933e18ba1cd393bbafcb6018e0f858d3e89e</Sha>
>>>>>>> acc00225
    </Dependency>
    <Dependency Name="Microsoft.NETCore.Platforms" Version="3.0.0" CoherentParentDependency="Microsoft.NETCore.App.Runtime.win-x64">
      <Uri>https://github.com/dotnet/corefx</Uri>
      <Sha>4ac4c0367003fe3973a3648eb0715ddb0e3bbcea</Sha>
    </Dependency>
    <Dependency Name="Microsoft.Net.Compilers.Toolset" Version="3.3.1-beta4-19462-11">
      <Uri>https://github.com/dotnet/roslyn</Uri>
      <Sha>66a912c9463eebe832cf742d2fe8bb2e1a4600ec</Sha>
    </Dependency>
  </ToolsetDependencies>
</Dependencies><|MERGE_RESOLUTION|>--- conflicted
+++ resolved
@@ -77,19 +77,6 @@
     </Dependency>
   </ProductDependencies>
   <ToolsetDependencies>
-<<<<<<< HEAD
-    <Dependency Name="Microsoft.DotNet.Arcade.Sdk" Version="1.0.0-beta.19561.9">
-      <Uri>https://github.com/dotnet/arcade</Uri>
-      <Sha>e7685a7c81f13d9c21a020e77a1ab3b121fdd874</Sha>
-    </Dependency>
-    <Dependency Name="Microsoft.DotNet.GenAPI" Version="1.0.0-beta.19561.9">
-      <Uri>https://github.com/dotnet/arcade</Uri>
-      <Sha>e7685a7c81f13d9c21a020e77a1ab3b121fdd874</Sha>
-    </Dependency>
-    <Dependency Name="Microsoft.DotNet.Helix.Sdk" Version="2.0.0-beta.19561.9">
-      <Uri>https://github.com/dotnet/arcade</Uri>
-      <Sha>e7685a7c81f13d9c21a020e77a1ab3b121fdd874</Sha>
-=======
     <Dependency Name="Microsoft.DotNet.Arcade.Sdk" Version="1.0.0-beta.19569.2">
       <Uri>https://github.com/dotnet/arcade</Uri>
       <Sha>e34d933e18ba1cd393bbafcb6018e0f858d3e89e</Sha>
@@ -101,7 +88,6 @@
     <Dependency Name="Microsoft.DotNet.Helix.Sdk" Version="2.0.0-beta.19569.2">
       <Uri>https://github.com/dotnet/arcade</Uri>
       <Sha>e34d933e18ba1cd393bbafcb6018e0f858d3e89e</Sha>
->>>>>>> acc00225
     </Dependency>
     <Dependency Name="Microsoft.NETCore.Platforms" Version="3.0.0" CoherentParentDependency="Microsoft.NETCore.App.Runtime.win-x64">
       <Uri>https://github.com/dotnet/corefx</Uri>
