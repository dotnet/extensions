--- conflicted
+++ resolved
@@ -70,15 +70,9 @@
          Win-x64 is used here because we have picked an arbitrary runtime identifier to flow the version of the latest NETCore.App runtime.
          All Runtime.$rid packages should have the same version.
     -->
-<<<<<<< HEAD
-    <Dependency Name="Microsoft.NETCore.App.Runtime.win-x64" Version="3.0.2-servicing-19572-01">
-      <Uri>https://github.com/dotnet/core-setup</Uri>
-      <Sha>d8780975138879dcbbdda4aee1534d67ca6d3e29</Sha>
-=======
     <Dependency Name="Microsoft.NETCore.App.Runtime.win-x64" Version="3.1.0">
       <Uri>https://github.com/dotnet/core-setup</Uri>
       <Sha>4e1bb23ca12cfe3de0b7e834872ed7327377d420</Sha>
->>>>>>> 1bb89c52
     </Dependency>
     <Dependency Name="NETStandard.Library.Ref" Version="2.1.0" Pinned="true">
       <Uri>https://github.com/dotnet/core-setup</Uri>
@@ -86,22 +80,9 @@
     </Dependency>
   </ProductDependencies>
   <ToolsetDependencies>
-<<<<<<< HEAD
     <Dependency Name="Microsoft.DotNet.Arcade.Sdk" Version="1.0.0-beta.19569.2">
       <Uri>https://github.com/dotnet/arcade</Uri>
       <Sha>e34d933e18ba1cd393bbafcb6018e0f858d3e89e</Sha>
-    </Dependency>
-    <Dependency Name="Microsoft.DotNet.GenAPI" Version="1.0.0-beta.19569.2">
-      <Uri>https://github.com/dotnet/arcade</Uri>
-      <Sha>e34d933e18ba1cd393bbafcb6018e0f858d3e89e</Sha>
-    </Dependency>
-    <Dependency Name="Microsoft.DotNet.Helix.Sdk" Version="2.0.0-beta.19569.2">
-      <Uri>https://github.com/dotnet/arcade</Uri>
-      <Sha>e34d933e18ba1cd393bbafcb6018e0f858d3e89e</Sha>
-=======
-    <Dependency Name="Microsoft.DotNet.Arcade.Sdk" Version="1.0.0-beta.19517.3">
-      <Uri>https://github.com/dotnet/arcade</Uri>
-      <Sha>a42a124635ce1a218309ecb31ec59d559cacb886</Sha>
     </Dependency>
     <Dependency Name="Microsoft.DotNet.GenAPI" Version="1.0.0-beta.19517.3">
       <Uri>https://github.com/dotnet/arcade</Uri>
@@ -110,7 +91,6 @@
     <Dependency Name="Microsoft.DotNet.Helix.Sdk" Version="2.0.0-beta.19517.3">
       <Uri>https://github.com/dotnet/arcade</Uri>
       <Sha>a42a124635ce1a218309ecb31ec59d559cacb886</Sha>
->>>>>>> 1bb89c52
     </Dependency>
     <Dependency Name="Microsoft.NETCore.Platforms" Version="3.1.0" CoherentParentDependency="Microsoft.NETCore.App.Runtime.win-x64">
       <Uri>https://github.com/dotnet/corefx</Uri>
