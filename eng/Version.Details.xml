--- conflicted
+++ resolved
@@ -47,15 +47,9 @@
     </Dependency>
     <Dependency Name="Microsoft.NETCore.App.Internal" Version="3.1.0-rtm.19565.2" Pinned="true" CoherentParentDependency="Microsoft.Extensions.Logging">
       <Uri>https://github.com/dotnet/core-setup</Uri>
-<<<<<<< HEAD
-      <Sha>f3f2dd583fffa254015fc21ff0e45784b333256d</Sha>
-    </Dependency>
-    <Dependency Name="System.Collections.Immutable" Version="1.7.0" CoherentParentDependency="Microsoft.NETCore.App.Runtime.win-x64">
-=======
       <Sha>65f04fb6db7a5e198d05dbebd5c4ad21eb018f89</Sha>
     </Dependency>
     <Dependency Name="System.Collections.Immutable" Version="1.7.0" Pinned="true" CoherentParentDependency="Microsoft.NETCore.App.Runtime.win-x64">
->>>>>>> 72639663
       <Uri>https://github.com/dotnet/corefx</Uri>
       <Sha>0f7f38c4fd323b26da10cce95f857f77f0f09b48</Sha>
     </Dependency>
@@ -67,18 +61,6 @@
       <Uri>https://github.com/dotnet/corefx</Uri>
       <Sha>0f7f38c4fd323b26da10cce95f857f77f0f09b48</Sha>
     </Dependency>
-<<<<<<< HEAD
-    <!-- Keep this dependency at the bottom of ProductDependencies, else it will be picked as the parent for CoherentParentDependencies -->
-    <Dependency Name="Microsoft.NETCore.App.Ref" Version="3.1.0" Pinned="true">
-      <Uri>https://github.com/dotnet/core-setup</Uri>
-      <Sha>65f04fb6db7a5e198d05dbebd5c4ad21eb018f89</Sha>
-    </Dependency>
-    <Dependency Name="NETStandard.Library.Ref" Version="2.1.0" Pinned="true">
-      <Uri>https://github.com/dotnet/core-setup</Uri>
-      <Sha>7d57652f33493fa022125b7f63aad0d70c52d810</Sha>
-    </Dependency>
-=======
->>>>>>> 72639663
   </ProductDependencies>
   <ToolsetDependencies>
     <Dependency Name="Microsoft.DotNet.Arcade.Sdk" Version="5.0.0-beta.19608.1">
