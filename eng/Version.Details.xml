<?xml version="1.0" encoding="utf-8"?>
<!--

  This file is used by automation to update Versions.props and may be used for other purposes, such as
  static analysis to determine the repo dependency graph.  It should only be modified manually when adding
  or removing dependencies. Updating versions should be done using the `darc` command line tool.

  See https://github.com/dotnet/arcade/blob/master/Documentation/Darc.md for instructions on using darc.

-->
<Dependencies>
  <ProductDependencies>
    <Dependency Name="Microsoft.Bcl.AsyncInterfaces" Version="1.1.0-preview3.19530.2" CoherentParentDependency="Microsoft.NETCore.App.Runtime.win-x64">
      <Uri>https://github.com/dotnet/corefx</Uri>
      <Sha>d29d1bf34dea385124d076405ccb66ccfd173a86</Sha>
    </Dependency>
    <Dependency Name="Microsoft.Win32.Registry" Version="4.7.0-preview3.19530.2" CoherentParentDependency="Microsoft.NETCore.App.Runtime.win-x64">
      <Uri>https://github.com/dotnet/corefx</Uri>
      <Sha>d29d1bf34dea385124d076405ccb66ccfd173a86</Sha>
    </Dependency>
    <Dependency Name="System.ComponentModel.Annotations" Version="4.7.0-preview3.19530.2" CoherentParentDependency="Microsoft.NETCore.App.Runtime.win-x64">
      <Uri>https://github.com/dotnet/corefx</Uri>
      <Sha>d29d1bf34dea385124d076405ccb66ccfd173a86</Sha>
    </Dependency>
    <Dependency Name="System.Diagnostics.DiagnosticSource" Version="4.7.0-preview3.19530.2" CoherentParentDependency="Microsoft.NETCore.App.Runtime.win-x64">
      <Uri>https://github.com/dotnet/corefx</Uri>
      <Sha>d29d1bf34dea385124d076405ccb66ccfd173a86</Sha>
    </Dependency>
    <Dependency Name="System.Diagnostics.EventLog" Version="4.7.0-preview3.19530.2" CoherentParentDependency="Microsoft.NETCore.App.Runtime.win-x64">
      <Uri>https://github.com/dotnet/corefx</Uri>
      <Sha>d29d1bf34dea385124d076405ccb66ccfd173a86</Sha>
    </Dependency>
    <Dependency Name="System.IO.Pipelines" Version="4.7.0-preview3.19530.2" CoherentParentDependency="Microsoft.NETCore.App.Runtime.win-x64">
      <Uri>https://github.com/dotnet/corefx</Uri>
      <Sha>d29d1bf34dea385124d076405ccb66ccfd173a86</Sha>
    </Dependency>
    <Dependency Name="System.Reflection.Metadata" Version="1.8.0-preview3.19530.2" CoherentParentDependency="Microsoft.NETCore.App.Runtime.win-x64">
      <Uri>https://github.com/dotnet/corefx</Uri>
      <Sha>d29d1bf34dea385124d076405ccb66ccfd173a86</Sha>
    </Dependency>
    <Dependency Name="System.Runtime.CompilerServices.Unsafe" Version="4.7.0-preview3.19530.2" CoherentParentDependency="Microsoft.NETCore.App.Runtime.win-x64">
      <Uri>https://github.com/dotnet/corefx</Uri>
      <Sha>d29d1bf34dea385124d076405ccb66ccfd173a86</Sha>
    </Dependency>
    <Dependency Name="System.Security.Cryptography.Cng" Version="4.7.0-preview3.19530.2" CoherentParentDependency="Microsoft.NETCore.App.Runtime.win-x64">
      <Uri>https://github.com/dotnet/corefx</Uri>
      <Sha>d29d1bf34dea385124d076405ccb66ccfd173a86</Sha>
    </Dependency>
    <Dependency Name="System.Security.Cryptography.Xml" Version="4.7.0-preview3.19530.2" CoherentParentDependency="Microsoft.NETCore.App.Runtime.win-x64">
      <Uri>https://github.com/dotnet/corefx</Uri>
      <Sha>d29d1bf34dea385124d076405ccb66ccfd173a86</Sha>
    </Dependency>
    <Dependency Name="System.ServiceProcess.ServiceController" Version="4.7.0-preview3.19530.2" CoherentParentDependency="Microsoft.NETCore.App.Runtime.win-x64">
      <Uri>https://github.com/dotnet/corefx</Uri>
      <Sha>d29d1bf34dea385124d076405ccb66ccfd173a86</Sha>
    </Dependency>
    <Dependency Name="System.Text.Encodings.Web" Version="4.7.0-preview3.19530.2" CoherentParentDependency="Microsoft.NETCore.App.Runtime.win-x64">
      <Uri>https://github.com/dotnet/corefx</Uri>
      <Sha>d29d1bf34dea385124d076405ccb66ccfd173a86</Sha>
    </Dependency>
    <Dependency Name="System.Text.Json" Version="4.7.0-preview3.19530.2" CoherentParentDependency="Microsoft.NETCore.App.Runtime.win-x64">
      <Uri>https://github.com/dotnet/corefx</Uri>
      <Sha>d29d1bf34dea385124d076405ccb66ccfd173a86</Sha>
    </Dependency>
    <Dependency Name="Microsoft.NETCore.App.Ref" Version="3.1.0-preview3.19530.5">
      <Uri>https://github.com/dotnet/core-setup</Uri>
      <Sha>4950751278293d59898be799c0115e0ad895747e</Sha>
    </Dependency>
    <!--
         Win-x64 is used here because we have picked an arbitrary runtime identifier to flow the version of the latest NETCore.App runtime.
         All Runtime.$rid packages should have the same version.
    -->
<<<<<<< HEAD
    <Dependency Name="Microsoft.NETCore.App.Runtime.win-x64" Version="3.0.1">
      <Uri>https://github.com/dotnet/core-setup</Uri>
      <Sha>32085cbc728e1016c9d6a7bc105845f0f9eb6b47</Sha>
    </Dependency>
    <Dependency Name="NETStandard.Library.Ref" Version="2.1.0" Pinned="true">
      <Uri>https://github.com/dotnet/core-setup</Uri>
      <Sha>7d57652f33493fa022125b7f63aad0d70c52d810</Sha>
=======
    <Dependency Name="Microsoft.NETCore.App.Runtime.win-x64" Version="3.1.0-preview3.19530.5">
      <Uri>https://github.com/dotnet/core-setup</Uri>
      <Sha>4950751278293d59898be799c0115e0ad895747e</Sha>
>>>>>>> e43eaf07
    </Dependency>
    <Dependency Name="NETStandard.Library.Ref" Version="2.1.0-preview3.19530.5">
      <Uri>https://github.com/dotnet/core-setup</Uri>
      <Sha>4950751278293d59898be799c0115e0ad895747e</Sha>
    </Dependency>
  </ProductDependencies>
  <ToolsetDependencies>
    <Dependency Name="Microsoft.DotNet.Arcade.Sdk" Version="1.0.0-beta.19517.3">
      <Uri>https://github.com/dotnet/arcade</Uri>
      <Sha>a42a124635ce1a218309ecb31ec59d559cacb886</Sha>
    </Dependency>
    <Dependency Name="Microsoft.DotNet.GenAPI" Version="1.0.0-beta.19517.3">
      <Uri>https://github.com/dotnet/arcade</Uri>
      <Sha>a42a124635ce1a218309ecb31ec59d559cacb886</Sha>
    </Dependency>
    <Dependency Name="Microsoft.DotNet.Helix.Sdk" Version="2.0.0-beta.19517.3">
      <Uri>https://github.com/dotnet/arcade</Uri>
      <Sha>a42a124635ce1a218309ecb31ec59d559cacb886</Sha>
    </Dependency>
    <Dependency Name="Microsoft.NETCore.Platforms" Version="3.1.0-preview3.19530.2" CoherentParentDependency="Microsoft.NETCore.App.Runtime.win-x64">
      <Uri>https://github.com/dotnet/corefx</Uri>
      <Sha>d29d1bf34dea385124d076405ccb66ccfd173a86</Sha>
    </Dependency>
    <Dependency Name="Microsoft.Net.Compilers.Toolset" Version="3.5.0-beta1-19531-01">
      <Uri>https://github.com/dotnet/roslyn</Uri>
      <Sha>d54455f982927b219209b63ba09c21b3f059be1d</Sha>
    </Dependency>
  </ToolsetDependencies>
</Dependencies><|MERGE_RESOLUTION|>--- conflicted
+++ resolved
@@ -70,7 +70,6 @@
          Win-x64 is used here because we have picked an arbitrary runtime identifier to flow the version of the latest NETCore.App runtime.
          All Runtime.$rid packages should have the same version.
     -->
-<<<<<<< HEAD
     <Dependency Name="Microsoft.NETCore.App.Runtime.win-x64" Version="3.0.1">
       <Uri>https://github.com/dotnet/core-setup</Uri>
       <Sha>32085cbc728e1016c9d6a7bc105845f0f9eb6b47</Sha>
@@ -78,15 +77,6 @@
     <Dependency Name="NETStandard.Library.Ref" Version="2.1.0" Pinned="true">
       <Uri>https://github.com/dotnet/core-setup</Uri>
       <Sha>7d57652f33493fa022125b7f63aad0d70c52d810</Sha>
-=======
-    <Dependency Name="Microsoft.NETCore.App.Runtime.win-x64" Version="3.1.0-preview3.19530.5">
-      <Uri>https://github.com/dotnet/core-setup</Uri>
-      <Sha>4950751278293d59898be799c0115e0ad895747e</Sha>
->>>>>>> e43eaf07
-    </Dependency>
-    <Dependency Name="NETStandard.Library.Ref" Version="2.1.0-preview3.19530.5">
-      <Uri>https://github.com/dotnet/core-setup</Uri>
-      <Sha>4950751278293d59898be799c0115e0ad895747e</Sha>
     </Dependency>
   </ProductDependencies>
   <ToolsetDependencies>
