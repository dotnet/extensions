<Dependencies>
  <ProductDependencies>
<<<<<<< HEAD
    <Dependency Name="Microsoft.Bcl.TimeProvider" Version="10.0.0-preview.3.25128.5" CoherentParentDependency="Microsoft.AspNetCore.App.Runtime.win-x64">
      <Uri>https://github.com/dotnet/runtime</Uri>
      <Sha>77115c33ec4fb8688e4803cd8f76cd0fa4bff7d7</Sha>
=======
    <Dependency Name="Microsoft.Bcl.AsyncInterfaces" Version="9.0.2" CoherentParentDependency="Microsoft.AspNetCore.App.Runtime.win-x64">
      <Uri>https://dev.azure.com/dnceng/internal/_git/dotnet-runtime</Uri>
      <Sha>80aa709f5d919c6814726788dc6dabe23e79e672</Sha>
    </Dependency>
    <Dependency Name="Microsoft.Bcl.TimeProvider" Version="9.0.2" CoherentParentDependency="Microsoft.AspNetCore.App.Runtime.win-x64">
      <Uri>https://dev.azure.com/dnceng/internal/_git/dotnet-runtime</Uri>
      <Sha>80aa709f5d919c6814726788dc6dabe23e79e672</Sha>
>>>>>>> 7af21846
    </Dependency>
    <Dependency Name="Microsoft.Extensions.Caching.Abstractions" Version="10.0.0-preview.3.25128.5" CoherentParentDependency="Microsoft.AspNetCore.App.Runtime.win-x64">
      <Uri>https://github.com/dotnet/runtime</Uri>
      <Sha>77115c33ec4fb8688e4803cd8f76cd0fa4bff7d7</Sha>
    </Dependency>
    <Dependency Name="Microsoft.Extensions.Caching.Memory" Version="10.0.0-preview.3.25128.5" CoherentParentDependency="Microsoft.AspNetCore.App.Runtime.win-x64">
      <Uri>https://github.com/dotnet/runtime</Uri>
      <Sha>77115c33ec4fb8688e4803cd8f76cd0fa4bff7d7</Sha>
    </Dependency>
    <Dependency Name="Microsoft.Extensions.Configuration.Abstractions" Version="10.0.0-preview.3.25128.5" CoherentParentDependency="Microsoft.AspNetCore.App.Runtime.win-x64">
      <Uri>https://github.com/dotnet/runtime</Uri>
      <Sha>77115c33ec4fb8688e4803cd8f76cd0fa4bff7d7</Sha>
    </Dependency>
    <Dependency Name="Microsoft.Extensions.Configuration.Binder" Version="10.0.0-preview.3.25128.5" CoherentParentDependency="Microsoft.AspNetCore.App.Runtime.win-x64">
      <Uri>https://github.com/dotnet/runtime</Uri>
      <Sha>77115c33ec4fb8688e4803cd8f76cd0fa4bff7d7</Sha>
    </Dependency>
    <Dependency Name="Microsoft.Extensions.Configuration.Json" Version="10.0.0-preview.3.25128.5" CoherentParentDependency="Microsoft.AspNetCore.App.Runtime.win-x64">
      <Uri>https://github.com/dotnet/runtime</Uri>
      <Sha>77115c33ec4fb8688e4803cd8f76cd0fa4bff7d7</Sha>
    </Dependency>
    <Dependency Name="Microsoft.Extensions.Configuration" Version="10.0.0-preview.3.25128.5" CoherentParentDependency="Microsoft.AspNetCore.App.Runtime.win-x64">
      <Uri>https://github.com/dotnet/runtime</Uri>
      <Sha>77115c33ec4fb8688e4803cd8f76cd0fa4bff7d7</Sha>
    </Dependency>
    <Dependency Name="Microsoft.Extensions.DependencyInjection.Abstractions" Version="10.0.0-preview.3.25128.5" CoherentParentDependency="Microsoft.AspNetCore.App.Runtime.win-x64">
      <Uri>https://github.com/dotnet/runtime</Uri>
      <Sha>77115c33ec4fb8688e4803cd8f76cd0fa4bff7d7</Sha>
    </Dependency>
    <Dependency Name="Microsoft.Extensions.DependencyInjection" Version="10.0.0-preview.3.25128.5" CoherentParentDependency="Microsoft.AspNetCore.App.Runtime.win-x64">
      <Uri>https://github.com/dotnet/runtime</Uri>
      <Sha>77115c33ec4fb8688e4803cd8f76cd0fa4bff7d7</Sha>
    </Dependency>
    <Dependency Name="Microsoft.Extensions.Hosting.Abstractions" Version="10.0.0-preview.3.25128.5" CoherentParentDependency="Microsoft.AspNetCore.App.Runtime.win-x64">
      <Uri>https://github.com/dotnet/runtime</Uri>
      <Sha>77115c33ec4fb8688e4803cd8f76cd0fa4bff7d7</Sha>
    </Dependency>
    <Dependency Name="Microsoft.Extensions.Diagnostics" Version="10.0.0-preview.3.25128.5" CoherentParentDependency="Microsoft.AspNetCore.App.Runtime.win-x64">
      <Uri>https://github.com/dotnet/runtime</Uri>
      <Sha>77115c33ec4fb8688e4803cd8f76cd0fa4bff7d7</Sha>
    </Dependency>
    <Dependency Name="Microsoft.Extensions.Hosting" Version="10.0.0-preview.3.25128.5" CoherentParentDependency="Microsoft.AspNetCore.App.Runtime.win-x64">
      <Uri>https://github.com/dotnet/runtime</Uri>
      <Sha>77115c33ec4fb8688e4803cd8f76cd0fa4bff7d7</Sha>
    </Dependency>
    <Dependency Name="Microsoft.Extensions.Http" Version="10.0.0-preview.3.25128.5" CoherentParentDependency="Microsoft.AspNetCore.App.Runtime.win-x64">
      <Uri>https://github.com/dotnet/runtime</Uri>
      <Sha>77115c33ec4fb8688e4803cd8f76cd0fa4bff7d7</Sha>
    </Dependency>
    <Dependency Name="Microsoft.Extensions.Logging.Abstractions" Version="10.0.0-preview.3.25128.5" CoherentParentDependency="Microsoft.AspNetCore.App.Runtime.win-x64">
      <Uri>https://github.com/dotnet/runtime</Uri>
      <Sha>77115c33ec4fb8688e4803cd8f76cd0fa4bff7d7</Sha>
    </Dependency>
    <Dependency Name="Microsoft.Extensions.Logging.Configuration" Version="10.0.0-preview.3.25128.5" CoherentParentDependency="Microsoft.AspNetCore.App.Runtime.win-x64">
      <Uri>https://github.com/dotnet/runtime</Uri>
      <Sha>77115c33ec4fb8688e4803cd8f76cd0fa4bff7d7</Sha>
    </Dependency>
    <Dependency Name="Microsoft.Extensions.Logging.Console" Version="10.0.0-preview.3.25128.5" CoherentParentDependency="Microsoft.AspNetCore.App.Runtime.win-x64">
      <Uri>https://github.com/dotnet/runtime</Uri>
      <Sha>77115c33ec4fb8688e4803cd8f76cd0fa4bff7d7</Sha>
    </Dependency>
    <Dependency Name="Microsoft.Extensions.Logging" Version="10.0.0-preview.3.25128.5" CoherentParentDependency="Microsoft.AspNetCore.App.Runtime.win-x64">
      <Uri>https://github.com/dotnet/runtime</Uri>
      <Sha>77115c33ec4fb8688e4803cd8f76cd0fa4bff7d7</Sha>
    </Dependency>
    <Dependency Name="Microsoft.Extensions.Options.ConfigurationExtensions" Version="10.0.0-preview.3.25128.5" CoherentParentDependency="Microsoft.AspNetCore.App.Runtime.win-x64">
      <Uri>https://github.com/dotnet/runtime</Uri>
      <Sha>77115c33ec4fb8688e4803cd8f76cd0fa4bff7d7</Sha>
    </Dependency>
    <Dependency Name="Microsoft.Extensions.Options" Version="10.0.0-preview.3.25128.5" CoherentParentDependency="Microsoft.AspNetCore.App.Runtime.win-x64">
      <Uri>https://github.com/dotnet/runtime</Uri>
      <Sha>77115c33ec4fb8688e4803cd8f76cd0fa4bff7d7</Sha>
    </Dependency>
<<<<<<< HEAD
    <Dependency Name="Microsoft.NETCore.App.Ref" Version="10.0.0-preview.3.25128.5" CoherentParentDependency="Microsoft.AspNetCore.App.Runtime.win-x64">
      <Uri>https://github.com/dotnet/runtime</Uri>
      <Sha>77115c33ec4fb8688e4803cd8f76cd0fa4bff7d7</Sha>
    </Dependency>
    <!--
         Win-x64 is used here because we have picked an arbitrary runtime identifier to flow the version of the latest NETCore.App runtime.
         All Runtime.$rid packages should have the same version.
    -->
    <Dependency Name="Microsoft.NETCore.App.Runtime.win-x64" Version="10.0.0-preview.3.25128.5" CoherentParentDependency="Microsoft.AspNetCore.App.Runtime.win-x64">
      <Uri>https://github.com/dotnet/runtime</Uri>
      <Sha>77115c33ec4fb8688e4803cd8f76cd0fa4bff7d7</Sha>
    </Dependency>
    <Dependency Name="System.Collections.Immutable" Version="10.0.0-preview.3.25128.5" CoherentParentDependency="Microsoft.AspNetCore.App.Runtime.win-x64">
      <Uri>https://github.com/dotnet/runtime</Uri>
      <Sha>77115c33ec4fb8688e4803cd8f76cd0fa4bff7d7</Sha>
    </Dependency>
    <Dependency Name="System.Configuration.ConfigurationManager" Version="10.0.0-preview.3.25128.5" CoherentParentDependency="Microsoft.AspNetCore.App.Runtime.win-x64">
      <Uri>https://github.com/dotnet/runtime</Uri>
      <Sha>77115c33ec4fb8688e4803cd8f76cd0fa4bff7d7</Sha>
    </Dependency>
    <Dependency Name="System.Diagnostics.DiagnosticSource" Version="10.0.0-preview.3.25128.5" CoherentParentDependency="Microsoft.AspNetCore.App.Runtime.win-x64">
      <Uri>https://github.com/dotnet/runtime</Uri>
      <Sha>77115c33ec4fb8688e4803cd8f76cd0fa4bff7d7</Sha>
    </Dependency>
    <Dependency Name="System.Diagnostics.PerformanceCounter" Version="10.0.0-preview.3.25128.5" CoherentParentDependency="Microsoft.AspNetCore.App.Runtime.win-x64">
      <Uri>https://github.com/dotnet/runtime</Uri>
      <Sha>77115c33ec4fb8688e4803cd8f76cd0fa4bff7d7</Sha>
    </Dependency>
    <Dependency Name="System.IO.Hashing" Version="10.0.0-preview.3.25128.5" CoherentParentDependency="Microsoft.AspNetCore.App.Runtime.win-x64">
      <Uri>https://github.com/dotnet/runtime</Uri>
      <Sha>77115c33ec4fb8688e4803cd8f76cd0fa4bff7d7</Sha>
    </Dependency>
    <Dependency Name="System.IO.Pipelines" Version="10.0.0-preview.3.25128.5" CoherentParentDependency="Microsoft.AspNetCore.App.Runtime.win-x64">
      <Uri>https://github.com/dotnet/runtime</Uri>
      <Sha>77115c33ec4fb8688e4803cd8f76cd0fa4bff7d7</Sha>
    </Dependency>
    <Dependency Name="System.Memory.Data" Version="10.0.0-preview.3.25128.5" CoherentParentDependency="Microsoft.AspNetCore.App.Runtime.win-x64">
      <Uri>https://github.com/dotnet/runtime</Uri>
      <Sha>8d3b24598a268ae00664a7dbeb792791ecde5231</Sha>
    </Dependency>
    <Dependency Name="System.Net.Http.Json" Version="10.0.0-preview.3.25128.5" CoherentParentDependency="Microsoft.AspNetCore.App.Runtime.win-x64">
      <Uri>https://github.com/dotnet/runtime</Uri>
      <Sha>8d3b24598a268ae00664a7dbeb792791ecde5231</Sha>
=======
    <Dependency Name="Microsoft.NETCore.App.Ref" Version="9.0.2" CoherentParentDependency="Microsoft.AspNetCore.App.Runtime.win-x64">
      <Uri>https://dev.azure.com/dnceng/internal/_git/dotnet-runtime</Uri>
      <Sha>80aa709f5d919c6814726788dc6dabe23e79e672</Sha>
    </Dependency>
    <!--
         Win-x64 is used here because we have picked an arbitrary runtime identifier to flow the version of the latest NETCore.App runtime.
         All Runtime.$rid packages should have the same version.
    -->
    <Dependency Name="Microsoft.NETCore.App.Runtime.win-x64" Version="9.0.2" CoherentParentDependency="Microsoft.AspNetCore.App.Runtime.win-x64">
      <Uri>https://dev.azure.com/dnceng/internal/_git/dotnet-runtime</Uri>
      <Sha>80aa709f5d919c6814726788dc6dabe23e79e672</Sha>
    </Dependency>
    <Dependency Name="System.Collections.Immutable" Version="9.0.2" CoherentParentDependency="Microsoft.AspNetCore.App.Runtime.win-x64">
      <Uri>https://dev.azure.com/dnceng/internal/_git/dotnet-runtime</Uri>
      <Sha>80aa709f5d919c6814726788dc6dabe23e79e672</Sha>
    </Dependency>
    <Dependency Name="System.Configuration.ConfigurationManager" Version="9.0.2" CoherentParentDependency="Microsoft.AspNetCore.App.Runtime.win-x64">
      <Uri>https://dev.azure.com/dnceng/internal/_git/dotnet-runtime</Uri>
      <Sha>80aa709f5d919c6814726788dc6dabe23e79e672</Sha>
    </Dependency>
    <Dependency Name="System.Diagnostics.DiagnosticSource" Version="9.0.2" CoherentParentDependency="Microsoft.AspNetCore.App.Runtime.win-x64">
      <Uri>https://dev.azure.com/dnceng/internal/_git/dotnet-runtime</Uri>
      <Sha>80aa709f5d919c6814726788dc6dabe23e79e672</Sha>
    </Dependency>
    <Dependency Name="System.Diagnostics.PerformanceCounter" Version="9.0.2" CoherentParentDependency="Microsoft.AspNetCore.App.Runtime.win-x64">
      <Uri>https://dev.azure.com/dnceng/internal/_git/dotnet-runtime</Uri>
      <Sha>80aa709f5d919c6814726788dc6dabe23e79e672</Sha>
    </Dependency>
    <Dependency Name="System.IO.Hashing" Version="9.0.2" CoherentParentDependency="Microsoft.AspNetCore.App.Runtime.win-x64">
      <Uri>https://dev.azure.com/dnceng/internal/_git/dotnet-runtime</Uri>
      <Sha>80aa709f5d919c6814726788dc6dabe23e79e672</Sha>
    </Dependency>
    <Dependency Name="System.IO.Pipelines" Version="9.0.2" CoherentParentDependency="Microsoft.AspNetCore.App.Runtime.win-x64">
      <Uri>https://dev.azure.com/dnceng/internal/_git/dotnet-runtime</Uri>
      <Sha>80aa709f5d919c6814726788dc6dabe23e79e672</Sha>
    </Dependency>
    <Dependency Name="System.Memory.Data" Version="9.0.2" CoherentParentDependency="Microsoft.AspNetCore.App.Runtime.win-x64">
      <Uri>https://dev.azure.com/dnceng/internal/_git/dotnet-runtime</Uri>
      <Sha>80aa709f5d919c6814726788dc6dabe23e79e672</Sha>
    </Dependency>
    <Dependency Name="System.Net.Http.Json" Version="9.0.2" CoherentParentDependency="Microsoft.AspNetCore.App.Runtime.win-x64">
      <Uri>https://dev.azure.com/dnceng/internal/_git/dotnet-runtime</Uri>
      <Sha>80aa709f5d919c6814726788dc6dabe23e79e672</Sha>
    </Dependency>
    <Dependency Name="System.Numerics.Tensors" Version="9.0.2" CoherentParentDependency="Microsoft.AspNetCore.App.Runtime.win-x64">
      <Uri>https://dev.azure.com/dnceng/internal/_git/dotnet-runtime</Uri>
      <Sha>80aa709f5d919c6814726788dc6dabe23e79e672</Sha>
    </Dependency>
    <Dependency Name="System.Runtime.Caching" Version="9.0.2" CoherentParentDependency="Microsoft.AspNetCore.App.Runtime.win-x64">
      <Uri>https://dev.azure.com/dnceng/internal/_git/dotnet-runtime</Uri>
      <Sha>80aa709f5d919c6814726788dc6dabe23e79e672</Sha>
>>>>>>> 7af21846
    </Dependency>
    <Dependency Name="System.Numerics.Tensors" Version="10.0.0-preview.3.25128.5" CoherentParentDependency="Microsoft.AspNetCore.App.Runtime.win-x64">
      <Uri>https://github.com/dotnet/runtime</Uri>
      <Sha>8d3b24598a268ae00664a7dbeb792791ecde5231</Sha>
    </Dependency>
    <Dependency Name="System.Security.Cryptography.Pkcs" Version="10.0.0-preview.3.25128.5" CoherentParentDependency="Microsoft.AspNetCore.App.Runtime.win-x64">
      <Uri>https://github.com/dotnet/runtime</Uri>
      <Sha>77115c33ec4fb8688e4803cd8f76cd0fa4bff7d7</Sha>
    </Dependency>
    <Dependency Name="System.Security.Cryptography.Xml" Version="10.0.0-preview.3.25128.5" CoherentParentDependency="Microsoft.AspNetCore.App.Runtime.win-x64">
      <Uri>https://github.com/dotnet/runtime</Uri>
      <Sha>77115c33ec4fb8688e4803cd8f76cd0fa4bff7d7</Sha>
    </Dependency>
    <Dependency Name="System.Text.Encodings.Web" Version="10.0.0-preview.3.25128.5" CoherentParentDependency="Microsoft.AspNetCore.App.Runtime.win-x64">
      <Uri>https://github.com/dotnet/runtime</Uri>
      <Sha>77115c33ec4fb8688e4803cd8f76cd0fa4bff7d7</Sha>
    </Dependency>
<<<<<<< HEAD
    <Dependency Name="System.Text.Json" Version="10.0.0-preview.3.25128.5" CoherentParentDependency="Microsoft.AspNetCore.App.Runtime.win-x64">
      <Uri>https://github.com/dotnet/runtime</Uri>
      <Sha>77115c33ec4fb8688e4803cd8f76cd0fa4bff7d7</Sha>
=======
    <Dependency Name="System.Threading.Channels" Version="9.0.2" CoherentParentDependency="Microsoft.AspNetCore.App.Runtime.win-x64">
      <Uri>https://dev.azure.com/dnceng/internal/_git/dotnet-runtime</Uri>
      <Sha>80aa709f5d919c6814726788dc6dabe23e79e672</Sha>
>>>>>>> 7af21846
    </Dependency>
    <Dependency Name="System.Threading.Channels" Version="10.0.0-preview.3.25128.5" CoherentParentDependency="Microsoft.AspNetCore.App.Runtime.win-x64">
      <Uri>https://github.com/dotnet/runtime</Uri>
      <Sha>8d3b24598a268ae00664a7dbeb792791ecde5231</Sha>
    </Dependency>
    <Dependency Name="System.Runtime.Caching" Version="10.0.0-preview.3.25128.5" CoherentParentDependency="Microsoft.AspNetCore.App.Runtime.win-x64">
      <Uri>https://github.com/dotnet/runtime</Uri>
      <Sha>77115c33ec4fb8688e4803cd8f76cd0fa4bff7d7</Sha>
    </Dependency>
    <Dependency Name="Microsoft.AspNetCore.App.Ref" Version="10.0.0-preview.3.25151.1">
      <Uri>https://github.com/dotnet/aspnetcore</Uri>
      <Sha>7f26caa86f90cb81efa98839c57417ef3d4d8154</Sha>
    </Dependency>
    <Dependency Name="Microsoft.AspNetCore.App.Runtime.win-x64" Version="10.0.0-preview.3.25151.1">
      <Uri>https://github.com/dotnet/aspnetcore</Uri>
      <Sha>7f26caa86f90cb81efa98839c57417ef3d4d8154</Sha>
    </Dependency>
    <Dependency Name="Microsoft.AspNetCore.Mvc.Testing" Version="10.0.0-preview.3.25151.1">
      <Uri>https://github.com/dotnet/aspnetcore</Uri>
      <Sha>7f26caa86f90cb81efa98839c57417ef3d4d8154</Sha>
    </Dependency>
    <Dependency Name="Microsoft.AspNetCore.TestHost" Version="10.0.0-preview.3.25151.1">
      <Uri>https://github.com/dotnet/aspnetcore</Uri>
      <Sha>7f26caa86f90cb81efa98839c57417ef3d4d8154</Sha>
    </Dependency>
    <Dependency Name="Microsoft.Extensions.Caching.SqlServer" Version="10.0.0-preview.3.25151.1">
      <Uri>https://github.com/dotnet/aspnetcore</Uri>
      <Sha>7f26caa86f90cb81efa98839c57417ef3d4d8154</Sha>
    </Dependency>
    <Dependency Name="Microsoft.Extensions.Caching.StackExchangeRedis" Version="10.0.0-preview.3.25151.1">
      <Uri>https://github.com/dotnet/aspnetcore</Uri>
      <Sha>7f26caa86f90cb81efa98839c57417ef3d4d8154</Sha>
    </Dependency>
    <Dependency Name="Microsoft.Extensions.Diagnostics.HealthChecks" Version="10.0.0-preview.3.25151.1">
      <Uri>https://github.com/dotnet/aspnetcore</Uri>
      <Sha>7f26caa86f90cb81efa98839c57417ef3d4d8154</Sha>
    </Dependency>
    <Dependency Name="Microsoft.Extensions.Http.Polly" Version="10.0.0-preview.3.25151.1">
      <Uri>https://github.com/dotnet/aspnetcore</Uri>
      <Sha>7f26caa86f90cb81efa98839c57417ef3d4d8154</Sha>
    </Dependency>
    <Dependency Name="Microsoft.Extensions.ObjectPool" Version="10.0.0-preview.3.25151.1">
      <Uri>https://github.com/dotnet/aspnetcore</Uri>
      <Sha>7f26caa86f90cb81efa98839c57417ef3d4d8154</Sha>
    </Dependency>
    <Dependency Name="Microsoft.EntityFrameworkCore.Sqlite" Version="10.0.0-preview.3.25126.101">
      <Uri>https://github.com/dotnet/efcore</Uri>
      <Sha />
    </Dependency>
    <Dependency Name="Microsoft.DotNet.Build.Tasks.Templating" Version="10.0.0-beta.25126.7">
      <Uri>https://github.com/dotnet/arcade</Uri>
      <Sha />
    </Dependency>
    <Dependency Name="Microsoft.EntityFrameworkCore.Sqlite" Version="9.0.2">
      <Uri>https://github.com/dotnet/efcore</Uri>
      <Sha />
    </Dependency>
    <Dependency Name="Microsoft.DotNet.Build.Tasks.Templating" Version="9.0.0-beta.25111.5">
      <Uri>https://github.com/dotnet/arcade</Uri>
      <Sha />
    </Dependency>
  </ProductDependencies>
  <ToolsetDependencies>
    <Dependency Name="Microsoft.DotNet.Arcade.Sdk" Version="10.0.0-beta.25126.4">
      <Uri>https://github.com/dotnet/arcade</Uri>
      <Sha>6d4b01bce3a29c172faff5abc0bfe2ae3d1fef3d</Sha>
    </Dependency>
    <Dependency Name="Microsoft.DotNet.Helix.Sdk" Version="10.0.0-beta.25126.4">
      <Uri>https://github.com/dotnet/arcade</Uri>
      <Sha>6d4b01bce3a29c172faff5abc0bfe2ae3d1fef3d</Sha>
    </Dependency>
  </ToolsetDependencies>
</Dependencies><|MERGE_RESOLUTION|>--- conflicted
+++ resolved
@@ -1,18 +1,12 @@
 <Dependencies>
   <ProductDependencies>
-<<<<<<< HEAD
+    <Dependency Name="Microsoft.Bcl.AsyncInterfaces" Version="10.0.0-preview.3.25128.5" CoherentParentDependency="Microsoft.AspNetCore.App.Runtime.win-x64">
+      <Uri>https://github.com/dotnet/runtime</Uri>
+      <Sha>77115c33ec4fb8688e4803cd8f76cd0fa4bff7d7</Sha>
+    </Dependency>
     <Dependency Name="Microsoft.Bcl.TimeProvider" Version="10.0.0-preview.3.25128.5" CoherentParentDependency="Microsoft.AspNetCore.App.Runtime.win-x64">
       <Uri>https://github.com/dotnet/runtime</Uri>
       <Sha>77115c33ec4fb8688e4803cd8f76cd0fa4bff7d7</Sha>
-=======
-    <Dependency Name="Microsoft.Bcl.AsyncInterfaces" Version="9.0.2" CoherentParentDependency="Microsoft.AspNetCore.App.Runtime.win-x64">
-      <Uri>https://dev.azure.com/dnceng/internal/_git/dotnet-runtime</Uri>
-      <Sha>80aa709f5d919c6814726788dc6dabe23e79e672</Sha>
-    </Dependency>
-    <Dependency Name="Microsoft.Bcl.TimeProvider" Version="9.0.2" CoherentParentDependency="Microsoft.AspNetCore.App.Runtime.win-x64">
-      <Uri>https://dev.azure.com/dnceng/internal/_git/dotnet-runtime</Uri>
-      <Sha>80aa709f5d919c6814726788dc6dabe23e79e672</Sha>
->>>>>>> 7af21846
     </Dependency>
     <Dependency Name="Microsoft.Extensions.Caching.Abstractions" Version="10.0.0-preview.3.25128.5" CoherentParentDependency="Microsoft.AspNetCore.App.Runtime.win-x64">
       <Uri>https://github.com/dotnet/runtime</Uri>
@@ -86,7 +80,6 @@
       <Uri>https://github.com/dotnet/runtime</Uri>
       <Sha>77115c33ec4fb8688e4803cd8f76cd0fa4bff7d7</Sha>
     </Dependency>
-<<<<<<< HEAD
     <Dependency Name="Microsoft.NETCore.App.Ref" Version="10.0.0-preview.3.25128.5" CoherentParentDependency="Microsoft.AspNetCore.App.Runtime.win-x64">
       <Uri>https://github.com/dotnet/runtime</Uri>
       <Sha>77115c33ec4fb8688e4803cd8f76cd0fa4bff7d7</Sha>
@@ -125,68 +118,19 @@
     </Dependency>
     <Dependency Name="System.Memory.Data" Version="10.0.0-preview.3.25128.5" CoherentParentDependency="Microsoft.AspNetCore.App.Runtime.win-x64">
       <Uri>https://github.com/dotnet/runtime</Uri>
-      <Sha>8d3b24598a268ae00664a7dbeb792791ecde5231</Sha>
+      <Sha>77115c33ec4fb8688e4803cd8f76cd0fa4bff7d7</Sha>
     </Dependency>
     <Dependency Name="System.Net.Http.Json" Version="10.0.0-preview.3.25128.5" CoherentParentDependency="Microsoft.AspNetCore.App.Runtime.win-x64">
       <Uri>https://github.com/dotnet/runtime</Uri>
-      <Sha>8d3b24598a268ae00664a7dbeb792791ecde5231</Sha>
-=======
-    <Dependency Name="Microsoft.NETCore.App.Ref" Version="9.0.2" CoherentParentDependency="Microsoft.AspNetCore.App.Runtime.win-x64">
-      <Uri>https://dev.azure.com/dnceng/internal/_git/dotnet-runtime</Uri>
-      <Sha>80aa709f5d919c6814726788dc6dabe23e79e672</Sha>
-    </Dependency>
-    <!--
-         Win-x64 is used here because we have picked an arbitrary runtime identifier to flow the version of the latest NETCore.App runtime.
-         All Runtime.$rid packages should have the same version.
-    -->
-    <Dependency Name="Microsoft.NETCore.App.Runtime.win-x64" Version="9.0.2" CoherentParentDependency="Microsoft.AspNetCore.App.Runtime.win-x64">
-      <Uri>https://dev.azure.com/dnceng/internal/_git/dotnet-runtime</Uri>
-      <Sha>80aa709f5d919c6814726788dc6dabe23e79e672</Sha>
-    </Dependency>
-    <Dependency Name="System.Collections.Immutable" Version="9.0.2" CoherentParentDependency="Microsoft.AspNetCore.App.Runtime.win-x64">
-      <Uri>https://dev.azure.com/dnceng/internal/_git/dotnet-runtime</Uri>
-      <Sha>80aa709f5d919c6814726788dc6dabe23e79e672</Sha>
-    </Dependency>
-    <Dependency Name="System.Configuration.ConfigurationManager" Version="9.0.2" CoherentParentDependency="Microsoft.AspNetCore.App.Runtime.win-x64">
-      <Uri>https://dev.azure.com/dnceng/internal/_git/dotnet-runtime</Uri>
-      <Sha>80aa709f5d919c6814726788dc6dabe23e79e672</Sha>
-    </Dependency>
-    <Dependency Name="System.Diagnostics.DiagnosticSource" Version="9.0.2" CoherentParentDependency="Microsoft.AspNetCore.App.Runtime.win-x64">
-      <Uri>https://dev.azure.com/dnceng/internal/_git/dotnet-runtime</Uri>
-      <Sha>80aa709f5d919c6814726788dc6dabe23e79e672</Sha>
-    </Dependency>
-    <Dependency Name="System.Diagnostics.PerformanceCounter" Version="9.0.2" CoherentParentDependency="Microsoft.AspNetCore.App.Runtime.win-x64">
-      <Uri>https://dev.azure.com/dnceng/internal/_git/dotnet-runtime</Uri>
-      <Sha>80aa709f5d919c6814726788dc6dabe23e79e672</Sha>
-    </Dependency>
-    <Dependency Name="System.IO.Hashing" Version="9.0.2" CoherentParentDependency="Microsoft.AspNetCore.App.Runtime.win-x64">
-      <Uri>https://dev.azure.com/dnceng/internal/_git/dotnet-runtime</Uri>
-      <Sha>80aa709f5d919c6814726788dc6dabe23e79e672</Sha>
-    </Dependency>
-    <Dependency Name="System.IO.Pipelines" Version="9.0.2" CoherentParentDependency="Microsoft.AspNetCore.App.Runtime.win-x64">
-      <Uri>https://dev.azure.com/dnceng/internal/_git/dotnet-runtime</Uri>
-      <Sha>80aa709f5d919c6814726788dc6dabe23e79e672</Sha>
-    </Dependency>
-    <Dependency Name="System.Memory.Data" Version="9.0.2" CoherentParentDependency="Microsoft.AspNetCore.App.Runtime.win-x64">
-      <Uri>https://dev.azure.com/dnceng/internal/_git/dotnet-runtime</Uri>
-      <Sha>80aa709f5d919c6814726788dc6dabe23e79e672</Sha>
-    </Dependency>
-    <Dependency Name="System.Net.Http.Json" Version="9.0.2" CoherentParentDependency="Microsoft.AspNetCore.App.Runtime.win-x64">
-      <Uri>https://dev.azure.com/dnceng/internal/_git/dotnet-runtime</Uri>
-      <Sha>80aa709f5d919c6814726788dc6dabe23e79e672</Sha>
-    </Dependency>
-    <Dependency Name="System.Numerics.Tensors" Version="9.0.2" CoherentParentDependency="Microsoft.AspNetCore.App.Runtime.win-x64">
-      <Uri>https://dev.azure.com/dnceng/internal/_git/dotnet-runtime</Uri>
-      <Sha>80aa709f5d919c6814726788dc6dabe23e79e672</Sha>
-    </Dependency>
-    <Dependency Name="System.Runtime.Caching" Version="9.0.2" CoherentParentDependency="Microsoft.AspNetCore.App.Runtime.win-x64">
-      <Uri>https://dev.azure.com/dnceng/internal/_git/dotnet-runtime</Uri>
-      <Sha>80aa709f5d919c6814726788dc6dabe23e79e672</Sha>
->>>>>>> 7af21846
+      <Sha>77115c33ec4fb8688e4803cd8f76cd0fa4bff7d7</Sha>
     </Dependency>
     <Dependency Name="System.Numerics.Tensors" Version="10.0.0-preview.3.25128.5" CoherentParentDependency="Microsoft.AspNetCore.App.Runtime.win-x64">
       <Uri>https://github.com/dotnet/runtime</Uri>
-      <Sha>8d3b24598a268ae00664a7dbeb792791ecde5231</Sha>
+      <Sha>77115c33ec4fb8688e4803cd8f76cd0fa4bff7d7</Sha>
+    </Dependency>
+    <Dependency Name="System.Runtime.Caching" Version="10.0.0-preview.3.25128.5" CoherentParentDependency="Microsoft.AspNetCore.App.Runtime.win-x64">
+      <Uri>https://github.com/dotnet/runtime</Uri>
+      <Sha>77115c33ec4fb8688e4803cd8f76cd0fa4bff7d7</Sha>
     </Dependency>
     <Dependency Name="System.Security.Cryptography.Pkcs" Version="10.0.0-preview.3.25128.5" CoherentParentDependency="Microsoft.AspNetCore.App.Runtime.win-x64">
       <Uri>https://github.com/dotnet/runtime</Uri>
@@ -200,21 +144,11 @@
       <Uri>https://github.com/dotnet/runtime</Uri>
       <Sha>77115c33ec4fb8688e4803cd8f76cd0fa4bff7d7</Sha>
     </Dependency>
-<<<<<<< HEAD
     <Dependency Name="System.Text.Json" Version="10.0.0-preview.3.25128.5" CoherentParentDependency="Microsoft.AspNetCore.App.Runtime.win-x64">
       <Uri>https://github.com/dotnet/runtime</Uri>
       <Sha>77115c33ec4fb8688e4803cd8f76cd0fa4bff7d7</Sha>
-=======
-    <Dependency Name="System.Threading.Channels" Version="9.0.2" CoherentParentDependency="Microsoft.AspNetCore.App.Runtime.win-x64">
-      <Uri>https://dev.azure.com/dnceng/internal/_git/dotnet-runtime</Uri>
-      <Sha>80aa709f5d919c6814726788dc6dabe23e79e672</Sha>
->>>>>>> 7af21846
     </Dependency>
     <Dependency Name="System.Threading.Channels" Version="10.0.0-preview.3.25128.5" CoherentParentDependency="Microsoft.AspNetCore.App.Runtime.win-x64">
-      <Uri>https://github.com/dotnet/runtime</Uri>
-      <Sha>8d3b24598a268ae00664a7dbeb792791ecde5231</Sha>
-    </Dependency>
-    <Dependency Name="System.Runtime.Caching" Version="10.0.0-preview.3.25128.5" CoherentParentDependency="Microsoft.AspNetCore.App.Runtime.win-x64">
       <Uri>https://github.com/dotnet/runtime</Uri>
       <Sha>77115c33ec4fb8688e4803cd8f76cd0fa4bff7d7</Sha>
     </Dependency>
@@ -259,14 +193,6 @@
       <Sha />
     </Dependency>
     <Dependency Name="Microsoft.DotNet.Build.Tasks.Templating" Version="10.0.0-beta.25126.7">
-      <Uri>https://github.com/dotnet/arcade</Uri>
-      <Sha />
-    </Dependency>
-    <Dependency Name="Microsoft.EntityFrameworkCore.Sqlite" Version="9.0.2">
-      <Uri>https://github.com/dotnet/efcore</Uri>
-      <Sha />
-    </Dependency>
-    <Dependency Name="Microsoft.DotNet.Build.Tasks.Templating" Version="9.0.0-beta.25111.5">
       <Uri>https://github.com/dotnet/arcade</Uri>
       <Sha />
     </Dependency>
