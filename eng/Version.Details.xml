--- conflicted
+++ resolved
@@ -30,29 +30,17 @@
       <Uri>https://github.com/dotnet/runtime</Uri>
       <Sha>121659c7dbc711afe981ee129480cf484e9779a8</Sha>
     </Dependency>
-<<<<<<< HEAD
-    <Dependency Name="System.IO.Pipelines" Version="4.7.0" CoherentParentDependency="Microsoft.NETCore.App.Runtime.win-x64">
-      <Uri>https://github.com/dotnet/corefx</Uri>
-      <Sha>0f7f38c4fd323b26da10cce95f857f77f0f09b48</Sha>
-=======
     <Dependency Name="System.Reflection.Metadata" Version="5.0.0-preview.4.20204.1" CoherentParentDependency="Microsoft.NETCore.App.Runtime.win-x64">
       <Uri>https://github.com/dotnet/runtime</Uri>
       <Sha>121659c7dbc711afe981ee129480cf484e9779a8</Sha>
->>>>>>> 60321acc
     </Dependency>
     <Dependency Name="System.Runtime.CompilerServices.Unsafe" Version="5.0.0-preview.4.20204.1" CoherentParentDependency="Microsoft.NETCore.App.Runtime.win-x64">
       <Uri>https://github.com/dotnet/runtime</Uri>
       <Sha>121659c7dbc711afe981ee129480cf484e9779a8</Sha>
     </Dependency>
-<<<<<<< HEAD
-    <Dependency Name="System.Runtime.CompilerServices.Unsafe" Version="4.7.0" CoherentParentDependency="Microsoft.NETCore.App.Runtime.win-x64">
-      <Uri>https://github.com/dotnet/corefx</Uri>
-      <Sha>0f7f38c4fd323b26da10cce95f857f77f0f09b48</Sha>
-=======
     <Dependency Name="System.Security.Cryptography.Cng" Version="5.0.0-preview.4.20204.1" CoherentParentDependency="Microsoft.NETCore.App.Runtime.win-x64">
       <Uri>https://github.com/dotnet/runtime</Uri>
       <Sha>121659c7dbc711afe981ee129480cf484e9779a8</Sha>
->>>>>>> 60321acc
     </Dependency>
     <Dependency Name="System.Security.Cryptography.Xml" Version="5.0.0-preview.4.20204.1" CoherentParentDependency="Microsoft.NETCore.App.Runtime.win-x64">
       <Uri>https://github.com/dotnet/runtime</Uri>
@@ -70,174 +58,14 @@
       <Uri>https://github.com/dotnet/runtime</Uri>
       <Sha>121659c7dbc711afe981ee129480cf484e9779a8</Sha>
     </Dependency>
-<<<<<<< HEAD
     <Dependency Name="System.Text.Json" Version="4.7.2" CoherentParentDependency="Microsoft.NETCore.App.Runtime.win-x64">
       <Uri>https://github.com/dotnet/corefx</Uri>
       <Sha>282d5b9f83e7a4e7fe0cef268f4f8f85e6162510</Sha>
-=======
-    <Dependency Name="Microsoft.Extensions.Caching.Abstractions" Version="5.0.0-preview.4.20204.1">
-      <Uri>https://github.com/dotnet/runtime</Uri>
-      <Sha>121659c7dbc711afe981ee129480cf484e9779a8</Sha>
-    </Dependency>
-    <Dependency Name="Microsoft.Extensions.Caching.Memory" Version="5.0.0-preview.4.20204.1">
-      <Uri>https://github.com/dotnet/runtime</Uri>
-      <Sha>121659c7dbc711afe981ee129480cf484e9779a8</Sha>
-    </Dependency>
-    <Dependency Name="Microsoft.Extensions.Configuration.Abstractions" Version="5.0.0-preview.4.20204.1">
-      <Uri>https://github.com/dotnet/runtime</Uri>
-      <Sha>121659c7dbc711afe981ee129480cf484e9779a8</Sha>
-    </Dependency>
-    <Dependency Name="Microsoft.Extensions.Configuration.Binder" Version="5.0.0-preview.4.20204.1">
-      <Uri>https://github.com/dotnet/runtime</Uri>
-      <Sha>121659c7dbc711afe981ee129480cf484e9779a8</Sha>
-    </Dependency>
-    <Dependency Name="Microsoft.Extensions.Configuration.CommandLine" Version="5.0.0-preview.4.20204.1">
-      <Uri>https://github.com/dotnet/runtime</Uri>
-      <Sha>121659c7dbc711afe981ee129480cf484e9779a8</Sha>
-    </Dependency>
-    <Dependency Name="Microsoft.Extensions.Configuration.EnvironmentVariables" Version="5.0.0-preview.4.20204.1">
-      <Uri>https://github.com/dotnet/runtime</Uri>
-      <Sha>121659c7dbc711afe981ee129480cf484e9779a8</Sha>
-    </Dependency>
-    <Dependency Name="Microsoft.Extensions.Configuration.FileExtensions" Version="5.0.0-preview.4.20204.1">
-      <Uri>https://github.com/dotnet/runtime</Uri>
-      <Sha>121659c7dbc711afe981ee129480cf484e9779a8</Sha>
-    </Dependency>
-    <Dependency Name="Microsoft.Extensions.Configuration.Ini" Version="5.0.0-preview.4.20204.1">
-      <Uri>https://github.com/dotnet/runtime</Uri>
-      <Sha>121659c7dbc711afe981ee129480cf484e9779a8</Sha>
-    </Dependency>
-    <Dependency Name="Microsoft.Extensions.Configuration.Json" Version="5.0.0-preview.4.20204.1">
-      <Uri>https://github.com/dotnet/runtime</Uri>
-      <Sha>121659c7dbc711afe981ee129480cf484e9779a8</Sha>
-    </Dependency>
-    <Dependency Name="Microsoft.Extensions.Configuration.UserSecrets" Version="5.0.0-preview.4.20204.1">
-      <Uri>https://github.com/dotnet/runtime</Uri>
-      <Sha>121659c7dbc711afe981ee129480cf484e9779a8</Sha>
-    </Dependency>
-    <Dependency Name="Microsoft.Extensions.Configuration.Xml" Version="5.0.0-preview.4.20204.1">
-      <Uri>https://github.com/dotnet/runtime</Uri>
-      <Sha>121659c7dbc711afe981ee129480cf484e9779a8</Sha>
-    </Dependency>
-    <Dependency Name="Microsoft.Extensions.Configuration" Version="5.0.0-preview.4.20204.1">
-      <Uri>https://github.com/dotnet/runtime</Uri>
-      <Sha>121659c7dbc711afe981ee129480cf484e9779a8</Sha>
-    </Dependency>
-    <Dependency Name="Microsoft.Extensions.DependencyInjection.Abstractions" Version="5.0.0-preview.4.20204.1">
-      <Uri>https://github.com/dotnet/runtime</Uri>
-      <Sha>121659c7dbc711afe981ee129480cf484e9779a8</Sha>
-    </Dependency>
-    <Dependency Name="Microsoft.Extensions.DependencyInjection" Version="5.0.0-preview.4.20204.1">
-      <Uri>https://github.com/dotnet/runtime</Uri>
-      <Sha>121659c7dbc711afe981ee129480cf484e9779a8</Sha>
-    </Dependency>
-    <Dependency Name="Microsoft.Extensions.FileProviders.Abstractions" Version="5.0.0-preview.4.20204.1">
-      <Uri>https://github.com/dotnet/runtime</Uri>
-      <Sha>121659c7dbc711afe981ee129480cf484e9779a8</Sha>
-    </Dependency>
-    <Dependency Name="Microsoft.Extensions.FileProviders.Composite" Version="5.0.0-preview.4.20204.1">
-      <Uri>https://github.com/dotnet/runtime</Uri>
-      <Sha>121659c7dbc711afe981ee129480cf484e9779a8</Sha>
-    </Dependency>
-    <Dependency Name="Microsoft.Extensions.FileProviders.Physical" Version="5.0.0-preview.4.20204.1">
-      <Uri>https://github.com/dotnet/runtime</Uri>
-      <Sha>121659c7dbc711afe981ee129480cf484e9779a8</Sha>
-    </Dependency>
-    <Dependency Name="Microsoft.Extensions.FileSystemGlobbing" Version="5.0.0-preview.4.20204.1">
-      <Uri>https://github.com/dotnet/runtime</Uri>
-      <Sha>121659c7dbc711afe981ee129480cf484e9779a8</Sha>
-    </Dependency>
-    <Dependency Name="Microsoft.Extensions.Primitives" Version="5.0.0-preview.4.20204.1">
-      <Uri>https://github.com/dotnet/runtime</Uri>
-      <Sha>121659c7dbc711afe981ee129480cf484e9779a8</Sha>
-    </Dependency>
-    <Dependency Name="Microsoft.Extensions.Hosting.Abstractions" Version="5.0.0-preview.4.20204.1">
-      <Uri>https://github.com/dotnet/runtime</Uri>
-      <Sha>121659c7dbc711afe981ee129480cf484e9779a8</Sha>
-    </Dependency>
-    <Dependency Name="Microsoft.Extensions.Hosting" Version="5.0.0-preview.4.20204.1">
-      <Uri>https://github.com/dotnet/runtime</Uri>
-      <Sha>121659c7dbc711afe981ee129480cf484e9779a8</Sha>
-    </Dependency>
-    <Dependency Name="Microsoft.Extensions.Http" Version="5.0.0-preview.4.20204.1">
-      <Uri>https://github.com/dotnet/runtime</Uri>
-      <Sha>121659c7dbc711afe981ee129480cf484e9779a8</Sha>
-    </Dependency>
-    <Dependency Name="Microsoft.Extensions.Logging.Abstractions" Version="5.0.0-preview.4.20204.1">
-      <Uri>https://github.com/dotnet/runtime</Uri>
-      <Sha>121659c7dbc711afe981ee129480cf484e9779a8</Sha>
-    </Dependency>
-    <Dependency Name="Microsoft.Extensions.Logging.Configuration" Version="5.0.0-preview.4.20204.1">
-      <Uri>https://github.com/dotnet/runtime</Uri>
-      <Sha>121659c7dbc711afe981ee129480cf484e9779a8</Sha>
-    </Dependency>
-    <Dependency Name="Microsoft.Extensions.Logging.Console" Version="5.0.0-preview.4.20204.1">
-      <Uri>https://github.com/dotnet/runtime</Uri>
-      <Sha>121659c7dbc711afe981ee129480cf484e9779a8</Sha>
-    </Dependency>
-    <Dependency Name="Microsoft.Extensions.Logging.Debug" Version="5.0.0-preview.4.20204.1">
-      <Uri>https://github.com/dotnet/runtime</Uri>
-      <Sha>121659c7dbc711afe981ee129480cf484e9779a8</Sha>
-    </Dependency>
-    <Dependency Name="Microsoft.Extensions.Logging.EventLog" Version="5.0.0-preview.4.20204.1">
-      <Uri>https://github.com/dotnet/runtime</Uri>
-      <Sha>121659c7dbc711afe981ee129480cf484e9779a8</Sha>
-    </Dependency>
-    <Dependency Name="Microsoft.Extensions.Logging.EventSource" Version="5.0.0-preview.4.20204.1">
-      <Uri>https://github.com/dotnet/runtime</Uri>
-      <Sha>121659c7dbc711afe981ee129480cf484e9779a8</Sha>
-    </Dependency>
-    <Dependency Name="Microsoft.Extensions.Logging.TraceSource" Version="5.0.0-preview.4.20204.1">
-      <Uri>https://github.com/dotnet/runtime</Uri>
-      <Sha>121659c7dbc711afe981ee129480cf484e9779a8</Sha>
-    </Dependency>
-    <Dependency Name="Microsoft.Extensions.Logging" Version="5.0.0-preview.4.20204.1">
-      <Uri>https://github.com/dotnet/runtime</Uri>
-      <Sha>121659c7dbc711afe981ee129480cf484e9779a8</Sha>
-    </Dependency>
-    <Dependency Name="Microsoft.Extensions.Options.ConfigurationExtensions" Version="5.0.0-preview.4.20204.1">
-      <Uri>https://github.com/dotnet/runtime</Uri>
-      <Sha>121659c7dbc711afe981ee129480cf484e9779a8</Sha>
-    </Dependency>
-    <Dependency Name="Microsoft.Extensions.Options.DataAnnotations" Version="5.0.0-preview.4.20204.1">
-      <Uri>https://github.com/dotnet/runtime</Uri>
-      <Sha>121659c7dbc711afe981ee129480cf484e9779a8</Sha>
-    </Dependency>
-    <Dependency Name="Microsoft.Extensions.Options" Version="5.0.0-preview.4.20204.1">
-      <Uri>https://github.com/dotnet/runtime</Uri>
-      <Sha>121659c7dbc711afe981ee129480cf484e9779a8</Sha>
-    </Dependency>
-    <Dependency Name="Microsoft.NETCore.App.Ref" Version="5.0.0-preview.4.20204.1">
-      <Uri>https://github.com/dotnet/runtime</Uri>
-      <Sha>121659c7dbc711afe981ee129480cf484e9779a8</Sha>
->>>>>>> 60321acc
     </Dependency>
     <!--
          Win-x64 is used here because we have picked an arbitrary runtime identifier to flow the version of the latest NETCore.App runtime.
          All Runtime.$rid packages should have the same version.
     -->
-<<<<<<< HEAD
-    <Dependency Name="Microsoft.NETCore.App.Runtime.win-x64" Version="3.1.4">
-      <Uri>https://github.com/dotnet/core-setup</Uri>
-      <Sha>57d5bbb58f17a8cb3a82c81839c9379b4fcfe0d8</Sha>
-    </Dependency>
-    <Dependency Name="Microsoft.NETCore.App.Internal" Version="3.1.4-servicing.20181.2">
-      <Uri>https://github.com/dotnet/core-setup</Uri>
-      <Sha>57d5bbb58f17a8cb3a82c81839c9379b4fcfe0d8</Sha>
-    </Dependency>
-    <Dependency Name="Microsoft.NETCore.Platforms" Version="3.1.1" CoherentParentDependency="Microsoft.NETCore.App.Runtime.win-x64">
-      <Uri>https://github.com/dotnet/corefx</Uri>
-      <Sha>282d5b9f83e7a4e7fe0cef268f4f8f85e6162510</Sha>
-    </Dependency>
-    <!-- Keep this dependency at the bottom of ProductDependencies, else it will be picked as the parent for CoherentParentDependencies -->
-    <Dependency Name="Microsoft.NETCore.App.Ref" Version="3.1.0" Pinned="true">
-      <Uri>https://github.com/dotnet/core-setup</Uri>
-      <Sha>65f04fb6db7a5e198d05dbebd5c4ad21eb018f89</Sha>
-    </Dependency>
-    <Dependency Name="NETStandard.Library.Ref" Version="2.1.0" Pinned="true">
-      <Uri>https://github.com/dotnet/core-setup</Uri>
-      <Sha>7d57652f33493fa022125b7f63aad0d70c52d810</Sha>
-=======
     <Dependency Name="Microsoft.NETCore.App.Runtime.win-x64" Version="5.0.0-preview.4.20204.1">
       <Uri>https://github.com/dotnet/runtime</Uri>
       <Sha>121659c7dbc711afe981ee129480cf484e9779a8</Sha>
@@ -249,7 +77,6 @@
     <Dependency Name="Microsoft.Bcl.AsyncInterfaces" Version="1.0.0" Pinned="true">
       <Uri>https://github.com/dotnet/corefx</Uri>
       <Sha>4ac4c0367003fe3973a3648eb0715ddb0e3bbcea</Sha>
->>>>>>> 60321acc
     </Dependency>
   </ProductDependencies>
   <ToolsetDependencies>
