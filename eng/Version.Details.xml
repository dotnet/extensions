<?xml version="1.0" encoding="utf-8"?>
<!--

  This file is used by automation to update Versions.props and may be used for other purposes, such as
  static analysis to determine the repo dependency graph.  It should only be modified manually when adding
  or removing dependencies. Updating versions should be done using the `darc` command line tool.

  See https://github.com/dotnet/arcade/blob/master/Documentation/Darc.md for instructions on using darc.

-->
<Dependencies>
  <ProductDependencies>
<<<<<<< HEAD
    <Dependency Name="Microsoft.Win32.Registry" Version="4.6.0-rc1.19420.10" CoherentParentDependency="Microsoft.NETCore.App.Runtime.win-x64">
      <Uri>https://github.com/dotnet/corefx</Uri>
      <Sha>d341fd37dcb2c22e382adccdc06770cf8f160577</Sha>
    </Dependency>
    <Dependency Name="System.ComponentModel.Annotations" Version="4.6.0-rc1.19420.10" CoherentParentDependency="Microsoft.NETCore.App.Runtime.win-x64">
      <Uri>https://github.com/dotnet/corefx</Uri>
      <Sha>d341fd37dcb2c22e382adccdc06770cf8f160577</Sha>
    </Dependency>
    <Dependency Name="System.Diagnostics.DiagnosticSource" Version="4.6.0-rc1.19420.10" CoherentParentDependency="Microsoft.NETCore.App.Runtime.win-x64">
      <Uri>https://github.com/dotnet/corefx</Uri>
      <Sha>d341fd37dcb2c22e382adccdc06770cf8f160577</Sha>
    </Dependency>
    <Dependency Name="System.Diagnostics.EventLog" Version="4.6.0-rc1.19420.10" CoherentParentDependency="Microsoft.NETCore.App.Runtime.win-x64">
      <Uri>https://github.com/dotnet/corefx</Uri>
      <Sha>d341fd37dcb2c22e382adccdc06770cf8f160577</Sha>
    </Dependency>
    <Dependency Name="System.IO.Pipelines" Version="4.6.0-rc1.19420.10" CoherentParentDependency="Microsoft.NETCore.App.Runtime.win-x64">
      <Uri>https://github.com/dotnet/corefx</Uri>
      <Sha>d341fd37dcb2c22e382adccdc06770cf8f160577</Sha>
    </Dependency>
    <Dependency Name="System.Reflection.Metadata" Version="1.7.0-rc1.19420.10" CoherentParentDependency="Microsoft.NETCore.App.Runtime.win-x64">
      <Uri>https://github.com/dotnet/corefx</Uri>
      <Sha>d341fd37dcb2c22e382adccdc06770cf8f160577</Sha>
    </Dependency>
    <Dependency Name="System.Runtime.CompilerServices.Unsafe" Version="4.6.0-rc1.19420.10" CoherentParentDependency="Microsoft.NETCore.App.Runtime.win-x64">
      <Uri>https://github.com/dotnet/corefx</Uri>
      <Sha>d341fd37dcb2c22e382adccdc06770cf8f160577</Sha>
    </Dependency>
    <Dependency Name="System.Security.Cryptography.Cng" Version="4.6.0-rc1.19420.10" CoherentParentDependency="Microsoft.NETCore.App.Runtime.win-x64">
      <Uri>https://github.com/dotnet/corefx</Uri>
      <Sha>d341fd37dcb2c22e382adccdc06770cf8f160577</Sha>
    </Dependency>
    <Dependency Name="System.Security.Cryptography.Xml" Version="4.6.0-rc1.19420.10" CoherentParentDependency="Microsoft.NETCore.App.Runtime.win-x64">
      <Uri>https://github.com/dotnet/corefx</Uri>
      <Sha>d341fd37dcb2c22e382adccdc06770cf8f160577</Sha>
    </Dependency>
    <Dependency Name="System.ServiceProcess.ServiceController" Version="4.6.0-rc1.19420.10" CoherentParentDependency="Microsoft.NETCore.App.Runtime.win-x64">
      <Uri>https://github.com/dotnet/corefx</Uri>
      <Sha>d341fd37dcb2c22e382adccdc06770cf8f160577</Sha>
    </Dependency>
    <Dependency Name="System.Text.Encodings.Web" Version="4.6.0-rc1.19420.10" CoherentParentDependency="Microsoft.NETCore.App.Runtime.win-x64">
      <Uri>https://github.com/dotnet/corefx</Uri>
      <Sha>d341fd37dcb2c22e382adccdc06770cf8f160577</Sha>
    </Dependency>
    <Dependency Name="System.Text.Json" Version="4.6.0-rc1.19420.10" CoherentParentDependency="Microsoft.NETCore.App.Runtime.win-x64">
      <Uri>https://github.com/dotnet/corefx</Uri>
      <Sha>d341fd37dcb2c22e382adccdc06770cf8f160577</Sha>
    </Dependency>
    <Dependency Name="Microsoft.NETCore.App.Ref" Version="3.0.0-rc1-19421-22">
      <Uri>https://github.com/dotnet/core-setup</Uri>
      <Sha>de78ba11198343228e7e4f8fbf2117add6c67944</Sha>
=======
    <Dependency Name="Microsoft.Win32.Registry" Version="5.0.0-alpha1.19409.9" CoherentParentDependency="Microsoft.NETCore.App.Runtime.win-x64">
      <Uri>https://github.com/dotnet/corefx</Uri>
      <Sha>ba8156d2f0d206655caf0713f6bed0265f48f098</Sha>
    </Dependency>
    <Dependency Name="System.ComponentModel.Annotations" Version="5.0.0-alpha1.19409.9" CoherentParentDependency="Microsoft.NETCore.App.Runtime.win-x64">
      <Uri>https://github.com/dotnet/corefx</Uri>
      <Sha>ba8156d2f0d206655caf0713f6bed0265f48f098</Sha>
    </Dependency>
    <Dependency Name="System.Diagnostics.DiagnosticSource" Version="5.0.0-alpha1.19409.9" CoherentParentDependency="Microsoft.NETCore.App.Runtime.win-x64">
      <Uri>https://github.com/dotnet/corefx</Uri>
      <Sha>ba8156d2f0d206655caf0713f6bed0265f48f098</Sha>
    </Dependency>
    <Dependency Name="System.Diagnostics.EventLog" Version="5.0.0-alpha1.19409.9" CoherentParentDependency="Microsoft.NETCore.App.Runtime.win-x64">
      <Uri>https://github.com/dotnet/corefx</Uri>
      <Sha>ba8156d2f0d206655caf0713f6bed0265f48f098</Sha>
    </Dependency>
    <Dependency Name="System.IO.Pipelines" Version="5.0.0-alpha1.19409.9" CoherentParentDependency="Microsoft.NETCore.App.Runtime.win-x64">
      <Uri>https://github.com/dotnet/corefx</Uri>
      <Sha>ba8156d2f0d206655caf0713f6bed0265f48f098</Sha>
    </Dependency>
    <Dependency Name="System.Reflection.Metadata" Version="1.8.0-alpha1.19409.9" CoherentParentDependency="Microsoft.NETCore.App.Runtime.win-x64">
      <Uri>https://github.com/dotnet/corefx</Uri>
      <Sha>ba8156d2f0d206655caf0713f6bed0265f48f098</Sha>
    </Dependency>
    <Dependency Name="System.Runtime.CompilerServices.Unsafe" Version="5.0.0-alpha1.19409.9" CoherentParentDependency="Microsoft.NETCore.App.Runtime.win-x64">
      <Uri>https://github.com/dotnet/corefx</Uri>
      <Sha>ba8156d2f0d206655caf0713f6bed0265f48f098</Sha>
    </Dependency>
    <Dependency Name="System.Security.Cryptography.Cng" Version="5.0.0-alpha1.19409.9" CoherentParentDependency="Microsoft.NETCore.App.Runtime.win-x64">
      <Uri>https://github.com/dotnet/corefx</Uri>
      <Sha>ba8156d2f0d206655caf0713f6bed0265f48f098</Sha>
    </Dependency>
    <Dependency Name="System.Security.Cryptography.Xml" Version="5.0.0-alpha1.19409.9" CoherentParentDependency="Microsoft.NETCore.App.Runtime.win-x64">
      <Uri>https://github.com/dotnet/corefx</Uri>
      <Sha>ba8156d2f0d206655caf0713f6bed0265f48f098</Sha>
    </Dependency>
    <Dependency Name="System.ServiceProcess.ServiceController" Version="5.0.0-alpha1.19409.9" CoherentParentDependency="Microsoft.NETCore.App.Runtime.win-x64">
      <Uri>https://github.com/dotnet/corefx</Uri>
      <Sha>ba8156d2f0d206655caf0713f6bed0265f48f098</Sha>
    </Dependency>
    <Dependency Name="System.Text.Encodings.Web" Version="5.0.0-alpha1.19409.9" CoherentParentDependency="Microsoft.NETCore.App.Runtime.win-x64">
      <Uri>https://github.com/dotnet/corefx</Uri>
      <Sha>ba8156d2f0d206655caf0713f6bed0265f48f098</Sha>
    </Dependency>
    <Dependency Name="System.Text.Json" Version="5.0.0-alpha1.19409.9" CoherentParentDependency="Microsoft.NETCore.App.Runtime.win-x64">
      <Uri>https://github.com/dotnet/corefx</Uri>
      <Sha>ba8156d2f0d206655caf0713f6bed0265f48f098</Sha>
    </Dependency>
    <Dependency Name="Microsoft.NETCore.App.Ref" Version="5.0.0-alpha1.19418.3">
      <Uri>https://github.com/dotnet/core-setup</Uri>
      <Sha>8a5f710c474a955ae82ce449fb9185a781782558</Sha>
>>>>>>> f8d29bc1
    </Dependency>
    <!--
         Win-x64 is used here because we have picked an arbitrary runtime identifier to flow the version of the latest NETCore.App runtime.
         All Runtime.$rid packages should have the same version.
    -->
<<<<<<< HEAD
    <Dependency Name="Microsoft.NETCore.App.Runtime.win-x64" Version="3.0.0-rc1-19421-22">
      <Uri>https://github.com/dotnet/core-setup</Uri>
      <Sha>de78ba11198343228e7e4f8fbf2117add6c67944</Sha>
    </Dependency>
    <Dependency Name="NETStandard.Library.Ref" Version="2.1.0-rc1-19421-22">
      <Uri>https://github.com/dotnet/core-setup</Uri>
      <Sha>de78ba11198343228e7e4f8fbf2117add6c67944</Sha>
=======
    <Dependency Name="Microsoft.NETCore.App.Runtime.win-x64" Version="5.0.0-alpha1.19418.3">
      <Uri>https://github.com/dotnet/core-setup</Uri>
      <Sha>8a5f710c474a955ae82ce449fb9185a781782558</Sha>
    </Dependency>
    <Dependency Name="NETStandard.Library.Ref" Version="2.1.0-alpha1.19418.3">
      <Uri>https://github.com/dotnet/core-setup</Uri>
      <Sha>8a5f710c474a955ae82ce449fb9185a781782558</Sha>
>>>>>>> f8d29bc1
    </Dependency>
  </ProductDependencies>
  <ToolsetDependencies>
    <Dependency Name="Microsoft.DotNet.Arcade.Sdk" Version="1.0.0-beta.19421.1">
      <Uri>https://github.com/dotnet/arcade</Uri>
      <Sha>7aa107d818fe87e627154c0331d6de5d47f39a45</Sha>
    </Dependency>
    <Dependency Name="Microsoft.DotNet.GenAPI" Version="1.0.0-beta.19421.1">
      <Uri>https://github.com/dotnet/arcade</Uri>
      <Sha>7aa107d818fe87e627154c0331d6de5d47f39a45</Sha>
    </Dependency>
    <Dependency Name="Microsoft.DotNet.Helix.Sdk" Version="2.0.0-beta.19421.1">
      <Uri>https://github.com/dotnet/arcade</Uri>
      <Sha>7aa107d818fe87e627154c0331d6de5d47f39a45</Sha>
    </Dependency>
<<<<<<< HEAD
    <Dependency Name="Microsoft.NETCore.Platforms" Version="3.0.0-rc1.19420.10" CoherentParentDependency="Microsoft.NETCore.App.Runtime.win-x64">
      <Uri>https://github.com/dotnet/corefx</Uri>
      <Sha>d341fd37dcb2c22e382adccdc06770cf8f160577</Sha>
    </Dependency>
    <Dependency Name="Microsoft.Net.Compilers.Toolset" Version="3.3.1-beta3-19422-01">
      <Uri>https://github.com/dotnet/roslyn</Uri>
      <Sha>807f6d9c1f62e66aa907513ccf0fa5b2372748f6</Sha>
=======
    <Dependency Name="Microsoft.NETCore.Platforms" Version="5.0.0-alpha1.19409.9" CoherentParentDependency="Microsoft.NETCore.App.Runtime.win-x64">
      <Uri>https://github.com/dotnet/corefx</Uri>
      <Sha>ba8156d2f0d206655caf0713f6bed0265f48f098</Sha>
    </Dependency>
    <Dependency Name="Microsoft.Net.Compilers.Toolset" Version="3.4.0-beta1-19420-02">
      <Uri>https://github.com/dotnet/roslyn</Uri>
      <Sha>e740ac1746ca6f53d19947b1a0fb008e66780684</Sha>
>>>>>>> f8d29bc1
    </Dependency>
  </ToolsetDependencies>
</Dependencies><|MERGE_RESOLUTION|>--- conflicted
+++ resolved
@@ -10,59 +10,6 @@
 -->
 <Dependencies>
   <ProductDependencies>
-<<<<<<< HEAD
-    <Dependency Name="Microsoft.Win32.Registry" Version="4.6.0-rc1.19420.10" CoherentParentDependency="Microsoft.NETCore.App.Runtime.win-x64">
-      <Uri>https://github.com/dotnet/corefx</Uri>
-      <Sha>d341fd37dcb2c22e382adccdc06770cf8f160577</Sha>
-    </Dependency>
-    <Dependency Name="System.ComponentModel.Annotations" Version="4.6.0-rc1.19420.10" CoherentParentDependency="Microsoft.NETCore.App.Runtime.win-x64">
-      <Uri>https://github.com/dotnet/corefx</Uri>
-      <Sha>d341fd37dcb2c22e382adccdc06770cf8f160577</Sha>
-    </Dependency>
-    <Dependency Name="System.Diagnostics.DiagnosticSource" Version="4.6.0-rc1.19420.10" CoherentParentDependency="Microsoft.NETCore.App.Runtime.win-x64">
-      <Uri>https://github.com/dotnet/corefx</Uri>
-      <Sha>d341fd37dcb2c22e382adccdc06770cf8f160577</Sha>
-    </Dependency>
-    <Dependency Name="System.Diagnostics.EventLog" Version="4.6.0-rc1.19420.10" CoherentParentDependency="Microsoft.NETCore.App.Runtime.win-x64">
-      <Uri>https://github.com/dotnet/corefx</Uri>
-      <Sha>d341fd37dcb2c22e382adccdc06770cf8f160577</Sha>
-    </Dependency>
-    <Dependency Name="System.IO.Pipelines" Version="4.6.0-rc1.19420.10" CoherentParentDependency="Microsoft.NETCore.App.Runtime.win-x64">
-      <Uri>https://github.com/dotnet/corefx</Uri>
-      <Sha>d341fd37dcb2c22e382adccdc06770cf8f160577</Sha>
-    </Dependency>
-    <Dependency Name="System.Reflection.Metadata" Version="1.7.0-rc1.19420.10" CoherentParentDependency="Microsoft.NETCore.App.Runtime.win-x64">
-      <Uri>https://github.com/dotnet/corefx</Uri>
-      <Sha>d341fd37dcb2c22e382adccdc06770cf8f160577</Sha>
-    </Dependency>
-    <Dependency Name="System.Runtime.CompilerServices.Unsafe" Version="4.6.0-rc1.19420.10" CoherentParentDependency="Microsoft.NETCore.App.Runtime.win-x64">
-      <Uri>https://github.com/dotnet/corefx</Uri>
-      <Sha>d341fd37dcb2c22e382adccdc06770cf8f160577</Sha>
-    </Dependency>
-    <Dependency Name="System.Security.Cryptography.Cng" Version="4.6.0-rc1.19420.10" CoherentParentDependency="Microsoft.NETCore.App.Runtime.win-x64">
-      <Uri>https://github.com/dotnet/corefx</Uri>
-      <Sha>d341fd37dcb2c22e382adccdc06770cf8f160577</Sha>
-    </Dependency>
-    <Dependency Name="System.Security.Cryptography.Xml" Version="4.6.0-rc1.19420.10" CoherentParentDependency="Microsoft.NETCore.App.Runtime.win-x64">
-      <Uri>https://github.com/dotnet/corefx</Uri>
-      <Sha>d341fd37dcb2c22e382adccdc06770cf8f160577</Sha>
-    </Dependency>
-    <Dependency Name="System.ServiceProcess.ServiceController" Version="4.6.0-rc1.19420.10" CoherentParentDependency="Microsoft.NETCore.App.Runtime.win-x64">
-      <Uri>https://github.com/dotnet/corefx</Uri>
-      <Sha>d341fd37dcb2c22e382adccdc06770cf8f160577</Sha>
-    </Dependency>
-    <Dependency Name="System.Text.Encodings.Web" Version="4.6.0-rc1.19420.10" CoherentParentDependency="Microsoft.NETCore.App.Runtime.win-x64">
-      <Uri>https://github.com/dotnet/corefx</Uri>
-      <Sha>d341fd37dcb2c22e382adccdc06770cf8f160577</Sha>
-    </Dependency>
-    <Dependency Name="System.Text.Json" Version="4.6.0-rc1.19420.10" CoherentParentDependency="Microsoft.NETCore.App.Runtime.win-x64">
-      <Uri>https://github.com/dotnet/corefx</Uri>
-      <Sha>d341fd37dcb2c22e382adccdc06770cf8f160577</Sha>
-    </Dependency>
-    <Dependency Name="Microsoft.NETCore.App.Ref" Version="3.0.0-rc1-19421-22">
-      <Uri>https://github.com/dotnet/core-setup</Uri>
-      <Sha>de78ba11198343228e7e4f8fbf2117add6c67944</Sha>
-=======
     <Dependency Name="Microsoft.Win32.Registry" Version="5.0.0-alpha1.19409.9" CoherentParentDependency="Microsoft.NETCore.App.Runtime.win-x64">
       <Uri>https://github.com/dotnet/corefx</Uri>
       <Sha>ba8156d2f0d206655caf0713f6bed0265f48f098</Sha>
@@ -114,21 +61,11 @@
     <Dependency Name="Microsoft.NETCore.App.Ref" Version="5.0.0-alpha1.19418.3">
       <Uri>https://github.com/dotnet/core-setup</Uri>
       <Sha>8a5f710c474a955ae82ce449fb9185a781782558</Sha>
->>>>>>> f8d29bc1
     </Dependency>
     <!--
          Win-x64 is used here because we have picked an arbitrary runtime identifier to flow the version of the latest NETCore.App runtime.
          All Runtime.$rid packages should have the same version.
     -->
-<<<<<<< HEAD
-    <Dependency Name="Microsoft.NETCore.App.Runtime.win-x64" Version="3.0.0-rc1-19421-22">
-      <Uri>https://github.com/dotnet/core-setup</Uri>
-      <Sha>de78ba11198343228e7e4f8fbf2117add6c67944</Sha>
-    </Dependency>
-    <Dependency Name="NETStandard.Library.Ref" Version="2.1.0-rc1-19421-22">
-      <Uri>https://github.com/dotnet/core-setup</Uri>
-      <Sha>de78ba11198343228e7e4f8fbf2117add6c67944</Sha>
-=======
     <Dependency Name="Microsoft.NETCore.App.Runtime.win-x64" Version="5.0.0-alpha1.19418.3">
       <Uri>https://github.com/dotnet/core-setup</Uri>
       <Sha>8a5f710c474a955ae82ce449fb9185a781782558</Sha>
@@ -136,7 +73,6 @@
     <Dependency Name="NETStandard.Library.Ref" Version="2.1.0-alpha1.19418.3">
       <Uri>https://github.com/dotnet/core-setup</Uri>
       <Sha>8a5f710c474a955ae82ce449fb9185a781782558</Sha>
->>>>>>> f8d29bc1
     </Dependency>
   </ProductDependencies>
   <ToolsetDependencies>
@@ -152,15 +88,6 @@
       <Uri>https://github.com/dotnet/arcade</Uri>
       <Sha>7aa107d818fe87e627154c0331d6de5d47f39a45</Sha>
     </Dependency>
-<<<<<<< HEAD
-    <Dependency Name="Microsoft.NETCore.Platforms" Version="3.0.0-rc1.19420.10" CoherentParentDependency="Microsoft.NETCore.App.Runtime.win-x64">
-      <Uri>https://github.com/dotnet/corefx</Uri>
-      <Sha>d341fd37dcb2c22e382adccdc06770cf8f160577</Sha>
-    </Dependency>
-    <Dependency Name="Microsoft.Net.Compilers.Toolset" Version="3.3.1-beta3-19422-01">
-      <Uri>https://github.com/dotnet/roslyn</Uri>
-      <Sha>807f6d9c1f62e66aa907513ccf0fa5b2372748f6</Sha>
-=======
     <Dependency Name="Microsoft.NETCore.Platforms" Version="5.0.0-alpha1.19409.9" CoherentParentDependency="Microsoft.NETCore.App.Runtime.win-x64">
       <Uri>https://github.com/dotnet/corefx</Uri>
       <Sha>ba8156d2f0d206655caf0713f6bed0265f48f098</Sha>
@@ -168,7 +95,6 @@
     <Dependency Name="Microsoft.Net.Compilers.Toolset" Version="3.4.0-beta1-19420-02">
       <Uri>https://github.com/dotnet/roslyn</Uri>
       <Sha>e740ac1746ca6f53d19947b1a0fb008e66780684</Sha>
->>>>>>> f8d29bc1
     </Dependency>
   </ToolsetDependencies>
 </Dependencies>