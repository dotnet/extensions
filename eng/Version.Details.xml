--- conflicted
+++ resolved
@@ -30,29 +30,17 @@
       <Uri>https://github.com/dotnet/runtime</Uri>
       <Sha>7b90ab20a9283d86e0e4f5a603457cabf65c5843</Sha>
     </Dependency>
-<<<<<<< HEAD
-    <Dependency Name="System.IO.Pipelines" Version="4.7.1" Pinned="true">
-      <Uri>https://github.com/dotnet/corefx</Uri>
-      <Sha>8a3ffed558ddf943c1efa87d693227722d6af094</Sha>
-=======
     <Dependency Name="System.Reflection.Metadata" Version="5.0.0-preview.4.20209.1" CoherentParentDependency="Microsoft.NETCore.App.Runtime.win-x64">
       <Uri>https://github.com/dotnet/runtime</Uri>
       <Sha>7b90ab20a9283d86e0e4f5a603457cabf65c5843</Sha>
->>>>>>> e8798961
     </Dependency>
     <Dependency Name="System.Runtime.CompilerServices.Unsafe" Version="5.0.0-preview.4.20209.1" CoherentParentDependency="Microsoft.NETCore.App.Runtime.win-x64">
       <Uri>https://github.com/dotnet/runtime</Uri>
       <Sha>7b90ab20a9283d86e0e4f5a603457cabf65c5843</Sha>
     </Dependency>
-<<<<<<< HEAD
-    <Dependency Name="System.Runtime.CompilerServices.Unsafe" Version="4.7.1" Pinned="true">
-      <Uri>https://github.com/dotnet/corefx</Uri>
-      <Sha>8a3ffed558ddf943c1efa87d693227722d6af094</Sha>
-=======
     <Dependency Name="System.Security.Cryptography.Cng" Version="5.0.0-preview.4.20209.1" CoherentParentDependency="Microsoft.NETCore.App.Runtime.win-x64">
       <Uri>https://github.com/dotnet/runtime</Uri>
       <Sha>7b90ab20a9283d86e0e4f5a603457cabf65c5843</Sha>
->>>>>>> e8798961
     </Dependency>
     <Dependency Name="System.Security.Cryptography.Xml" Version="5.0.0-preview.4.20209.1" CoherentParentDependency="Microsoft.NETCore.App.Runtime.win-x64">
       <Uri>https://github.com/dotnet/runtime</Uri>
