--- conflicted
+++ resolved
@@ -58,15 +58,9 @@
       <Uri>https://github.com/dotnet/corefx</Uri>
       <Sha>475778fa982064e26a8b3a5d7545112f6586ac61</Sha>
     </Dependency>
-<<<<<<< HEAD
-    <Dependency Name="System.Text.Json" Version="4.7.0" CoherentParentDependency="Microsoft.NETCore.App.Runtime.win-x64">
-      <Uri>https://github.com/dotnet/corefx</Uri>
-      <Sha>0f7f38c4fd323b26da10cce95f857f77f0f09b48</Sha>
-=======
     <Dependency Name="Microsoft.NETCore.App.Ref" Version="5.0.0-alpha.1.19562.8">
       <Uri>https://github.com/dotnet/core-setup</Uri>
       <Sha>6fab00563d09dca0d2b777a4f0dbda59d19c8546</Sha>
->>>>>>> cda77439
     </Dependency>
     <!--
          Win-x64 is used here because we have picked an arbitrary runtime identifier to flow the version of the latest NETCore.App runtime.
