<Project>
  <PropertyGroup Label="Version settings">
<<<<<<< HEAD
    <MajorVersion>8</MajorVersion>
    <MinorVersion>2</MinorVersion>
=======
    <MajorVersion>9</MajorVersion>
    <MinorVersion>0</MinorVersion>
>>>>>>> 47969c18
    <PatchVersion>0</PatchVersion>
    <PreReleaseVersionLabel>alpha</PreReleaseVersionLabel>
    <PreReleaseVersionIteration>1</PreReleaseVersionIteration>
    <VersionPrefix>$(MajorVersion).$(MinorVersion).$(PatchVersion)</VersionPrefix>
    <ValidateBaseline>true</ValidateBaseline>
    <AssemblyVersion>$(MajorVersion).$(MinorVersion).0.0</AssemblyVersion>
    <IsServicingBuild Condition=" '$(PreReleaseVersionLabel)' == 'servicing' ">true</IsServicingBuild>
    <!--
        When StabilizePackageVersion is set to 'true', this branch will produce stable outputs for 'Shipping' packages
    -->
    <StabilizePackageVersion Condition="'$(StabilizePackageVersion)' == ''">false</StabilizePackageVersion>
    <!-- Enabling this rule will cause build failures on undocumented public APIs. -->
    <SkipArcadeNoWarnCS1591>true</SkipArcadeNoWarnCS1591>
  </PropertyGroup>
  <!--

    These versions should ONLY be updated by automation.

    DO NOT UPDATE THESE MANUALLY. Use the `darc` command line tool to update this file so it stays in sync with
    Version.Details.xml.

    See https://github.com/dotnet/arcade/blob/main/Documentation/Darc.md for instructions on using darc.

  -->
  <PropertyGroup Label="Automated">
    <!-- Packages from dotnet/runtime -->
    <MicrosoftBclTimeProviderVersion>9.0.0-alpha.1.24055.7</MicrosoftBclTimeProviderVersion>
    <MicrosoftExtensionsCachingAbstractionsVersion>9.0.0-alpha.1.24055.7</MicrosoftExtensionsCachingAbstractionsVersion>
    <MicrosoftExtensionsCachingMemoryVersion>9.0.0-alpha.1.24055.7</MicrosoftExtensionsCachingMemoryVersion>
    <MicrosoftExtensionsConfigurationAbstractionsVersion>9.0.0-alpha.1.24055.7</MicrosoftExtensionsConfigurationAbstractionsVersion>
    <MicrosoftExtensionsConfigurationBinderVersion>9.0.0-alpha.1.24055.7</MicrosoftExtensionsConfigurationBinderVersion>
    <MicrosoftExtensionsConfigurationCommandLineVersion>9.0.0-alpha.1.24055.7</MicrosoftExtensionsConfigurationCommandLineVersion>
    <MicrosoftExtensionsConfigurationJsonVersion>9.0.0-alpha.1.24055.7</MicrosoftExtensionsConfigurationJsonVersion>
    <MicrosoftExtensionsConfigurationVersion>9.0.0-alpha.1.24055.7</MicrosoftExtensionsConfigurationVersion>
    <MicrosoftExtensionsDependencyInjectionAbstractionsVersion>9.0.0-alpha.1.24055.7</MicrosoftExtensionsDependencyInjectionAbstractionsVersion>
    <MicrosoftExtensionsDependencyInjectionVersion>9.0.0-alpha.1.24055.7</MicrosoftExtensionsDependencyInjectionVersion>
    <MicrosoftExtensionsDiagnosticsVersion>9.0.0-alpha.1.24055.7</MicrosoftExtensionsDiagnosticsVersion>
    <MicrosoftExtensionsHostingAbstractionsVersion>9.0.0-alpha.1.24055.7</MicrosoftExtensionsHostingAbstractionsVersion>
    <MicrosoftExtensionsHostingVersion>9.0.0-alpha.1.24055.7</MicrosoftExtensionsHostingVersion>
    <MicrosoftExtensionsHttpVersion>9.0.0-alpha.1.24055.7</MicrosoftExtensionsHttpVersion>
    <MicrosoftExtensionsLoggingAbstractionsVersion>9.0.0-alpha.1.24055.7</MicrosoftExtensionsLoggingAbstractionsVersion>
    <MicrosoftExtensionsLoggingConfigurationVersion>9.0.0-alpha.1.24055.7</MicrosoftExtensionsLoggingConfigurationVersion>
    <MicrosoftExtensionsLoggingConsoleVersion>9.0.0-alpha.1.24055.7</MicrosoftExtensionsLoggingConsoleVersion>
    <MicrosoftExtensionsLoggingVersion>9.0.0-alpha.1.24055.7</MicrosoftExtensionsLoggingVersion>
    <MicrosoftExtensionsOptionsConfigurationExtensionsVersion>9.0.0-alpha.1.24055.7</MicrosoftExtensionsOptionsConfigurationExtensionsVersion>
    <MicrosoftExtensionsOptionsDataAnnotationsVersion>9.0.0-alpha.1.24055.7</MicrosoftExtensionsOptionsDataAnnotationsVersion>
    <MicrosoftExtensionsOptionsVersion>9.0.0-alpha.1.24055.7</MicrosoftExtensionsOptionsVersion>
    <MicrosoftExtensionsPrimitivesVersion>9.0.0-alpha.1.24055.7</MicrosoftExtensionsPrimitivesVersion>
    <MicrosoftNETCoreAppRefVersion>9.0.0-alpha.1.24055.7</MicrosoftNETCoreAppRefVersion>
    <MicrosoftNETCoreAppRuntimewinx64Version>9.0.0-alpha.1.24055.7</MicrosoftNETCoreAppRuntimewinx64Version>
    <SystemCollectionsImmutableVersion>9.0.0-alpha.1.24055.7</SystemCollectionsImmutableVersion>
    <SystemConfigurationConfigurationManagerVersion>9.0.0-alpha.1.24055.7</SystemConfigurationConfigurationManagerVersion>
    <SystemDiagnosticsDiagnosticSourceVersion>9.0.0-alpha.1.24055.7</SystemDiagnosticsDiagnosticSourceVersion>
    <SystemDiagnosticsPerformanceCounterVersion>9.0.0-alpha.1.24055.7</SystemDiagnosticsPerformanceCounterVersion>
    <SystemIOHashingVersion>9.0.0-alpha.1.24055.7</SystemIOHashingVersion>
    <SystemNetHttpJsonVersion>9.0.0-alpha.1.24055.7</SystemNetHttpJsonVersion>
    <SystemRuntimeCachingVersion>9.0.0-alpha.1.24055.7</SystemRuntimeCachingVersion>
    <SystemSecurityCryptographyPkcsVersion>9.0.0-alpha.1.24055.7</SystemSecurityCryptographyPkcsVersion>
    <SystemSecurityCryptographyXmlVersion>9.0.0-alpha.1.24055.7</SystemSecurityCryptographyXmlVersion>
    <SystemTextEncodingsWebVersion>9.0.0-alpha.1.24055.7</SystemTextEncodingsWebVersion>
    <SystemTextJsonVersion>9.0.0-alpha.1.24055.7</SystemTextJsonVersion>
    <!-- Dependencies from https://github.com/aspnet/AspNetCore -->
    <MicrosoftAspNetCoreAppRefVersion>9.0.0-alpha.1.24056.2</MicrosoftAspNetCoreAppRefVersion>
    <MicrosoftAspNetCoreAppRuntimewinx64Version>9.0.0-alpha.1.24056.2</MicrosoftAspNetCoreAppRuntimewinx64Version>
    <MicrosoftAspNetCoreMvcTestingVersion>9.0.0-alpha.1.24056.2</MicrosoftAspNetCoreMvcTestingVersion>
    <MicrosoftAspNetCoreTestHostVersion>9.0.0-alpha.1.24056.2</MicrosoftAspNetCoreTestHostVersion>
    <MicrosoftExtensionsCachingStackExchangeRedisVersion>9.0.0-alpha.1.24056.2</MicrosoftExtensionsCachingStackExchangeRedisVersion>
    <MicrosoftExtensionsDiagnosticsHealthChecksAbstractionsVersion>9.0.0-alpha.1.24056.2</MicrosoftExtensionsDiagnosticsHealthChecksAbstractionsVersion>
    <MicrosoftExtensionsDiagnosticsHealthChecksVersion>9.0.0-alpha.1.24056.2</MicrosoftExtensionsDiagnosticsHealthChecksVersion>
    <MicrosoftExtensionsFeaturesVersion>9.0.0-alpha.1.24056.2</MicrosoftExtensionsFeaturesVersion>
    <MicrosoftExtensionsHttpPollyVersion>9.0.0-alpha.1.24056.2</MicrosoftExtensionsHttpPollyVersion>
    <MicrosoftExtensionsObjectPoolVersion>9.0.0-alpha.1.24056.2</MicrosoftExtensionsObjectPoolVersion>
  </PropertyGroup>
  <!--

    ^^^^^^^^^^
    SEE NOTE ABOVE.

    Versions above this comment are updated automatically. Don't change them manually.

    Versions below this comment are not managed by automation and can be changed as needed.
  -->
  <PropertyGroup Label="Manual">
    <!--
      Win-x64 is used here because we have picked an arbitrary runtime identifier to flow the version of the latest NETCore.App runtime.
      All Runtime.$rid packages should have the same version.
    -->
    <MicrosoftNETCoreAppRuntimeVersion>$(MicrosoftNETCoreAppRuntimewinx64Version)</MicrosoftNETCoreAppRuntimeVersion>
  </PropertyGroup>
</Project><|MERGE_RESOLUTION|>--- conflicted
+++ resolved
@@ -1,12 +1,7 @@
 <Project>
   <PropertyGroup Label="Version settings">
-<<<<<<< HEAD
-    <MajorVersion>8</MajorVersion>
-    <MinorVersion>2</MinorVersion>
-=======
     <MajorVersion>9</MajorVersion>
     <MinorVersion>0</MinorVersion>
->>>>>>> 47969c18
     <PatchVersion>0</PatchVersion>
     <PreReleaseVersionLabel>alpha</PreReleaseVersionLabel>
     <PreReleaseVersionIteration>1</PreReleaseVersionIteration>
