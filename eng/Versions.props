--- conflicted
+++ resolved
@@ -1,12 +1,7 @@
 <Project>
   <PropertyGroup Label="Version settings">
-<<<<<<< HEAD
-    <MajorVersion>9</MajorVersion>
-    <MinorVersion>5</MinorVersion>
-=======
     <MajorVersion>10</MajorVersion>
     <MinorVersion>0</MinorVersion>
->>>>>>> c6b411ec
     <PatchVersion>0</PatchVersion>
     <PreReleaseVersionLabel>alpha</PreReleaseVersionLabel>
     <PreReleaseVersionIteration>1</PreReleaseVersionIteration>
@@ -81,11 +76,7 @@
     <!-- Dependencies from https://github.com/dotnet/efcore -->
     <MicrosoftEntityFrameworkCoreSqliteVersion>9.0.3</MicrosoftEntityFrameworkCoreSqliteVersion>
     <!-- Dependencies from https://github.com/dotnet/arcade -->
-<<<<<<< HEAD
-    <MicrosoftDotNetBuildTasksTemplatingVersion>9.0.0-beta.25204.5</MicrosoftDotNetBuildTasksTemplatingVersion>
-=======
     <MicrosoftDotNetBuildTasksTemplatingVersion>10.0.0-beta.25126.4</MicrosoftDotNetBuildTasksTemplatingVersion>
->>>>>>> c6b411ec
   </PropertyGroup>
   <PropertyGroup Label="No longer automated Maestro dependency updates 9.0">
     <!-- Packages from dotnet/runtime -->
