<!--

  This file defines the versions of external dependencies used by this repo.
  This file might be updated by automation.

-->
<Project>
  <PropertyGroup Label="Version settings">
    <MajorVersion>5</MajorVersion>
    <MinorVersion>0</MinorVersion>
    <PatchVersion>0</PatchVersion>
    <VersionPrefix>$(MajorVersion).$(MinorVersion).$(PatchVersion)</VersionPrefix>
<<<<<<< HEAD
    <PreReleaseVersionLabel>preview9</PreReleaseVersionLabel>
=======
    <PreReleaseVersionLabel>alpha1</PreReleaseVersionLabel>
>>>>>>> dba9dd0c
    <AssemblyVersion Condition="'$(IsReferenceAssemblyProject)' != 'true'">$(VersionPrefix).0</AssemblyVersion>
    <!--
      We do not support changing reference assemblies in a patch. This ignores
      the patch version number to ensure assembly version of ref assemblies stays constant
      throughout major.minor.
    -->
    <AssemblyVersion Condition="'$(IsReferenceAssemblyProject)' == 'true'">$(MajorVersion).$(MinorVersion).0.0</AssemblyVersion>
    <ExperimentalVersionPrefix>0.1.$(PatchVersion)</ExperimentalVersionPrefix>
    <!-- Servicing builds have different characteristics for the way dependencies, baselines, and versions are handled. -->
    <IsServicingBuild Condition=" '$(PreReleaseVersionLabel)' == 'servicing' ">true</IsServicingBuild>
    <!-- This is used for error checking to ensure generated code and baselines are up to date when we increment the patch. -->
    <PreviousExtensionsReleaseVersion Condition=" '$(PatchVersion)' != '0' ">$(MajorVersion).$(MinorVersion).$([MSBuild]::Subtract($(PatchVersion), 1))</PreviousExtensionsReleaseVersion>
  </PropertyGroup>
  <PropertyGroup Label="Arcade settings">
    <!-- Disable Arcade's Xliff tools -->
    <UsingToolXliff>false</UsingToolXliff>
    <!-- Using .NET framework assemblies from a package. -->
    <UsingToolNetFrameworkReferenceAssemblies>true</UsingToolNetFrameworkReferenceAssemblies>
  </PropertyGroup>
  <!--

    These versions should ONLY be updated by automation.

    DO NOT UPDATE THESE MANUALLY. Use the `darc` command line tool to update this file so it stays in sync with
    Version.Details.xml.

    See https://github.com/dotnet/arcade/blob/master/Documentation/Darc.md for instructions on using darc.

  -->
  <PropertyGroup Label="Automated">
    <!-- Packages from dotnet/core-setup -->
    <MicrosoftNETCoreAppRefPackageVersion>3.0.0-preview8-28379-02</MicrosoftNETCoreAppRefPackageVersion>
    <MicrosoftNETCoreAppRuntimewinx64PackageVersion>3.0.0-preview8-28379-02</MicrosoftNETCoreAppRuntimewinx64PackageVersion>
    <NETStandardLibraryRefPackageVersion>2.1.0-preview8-28379-02</NETStandardLibraryRefPackageVersion>
    <!-- Packages from dotnet/corefx -->
    <MicrosoftWin32RegistryPackageVersion>4.6.0-preview8.19378.8</MicrosoftWin32RegistryPackageVersion>
    <SystemComponentModelAnnotationsPackageVersion>4.6.0-preview8.19378.8</SystemComponentModelAnnotationsPackageVersion>
    <SystemDiagnosticsDiagnosticSourcePackageVersion>4.6.0-preview8.19378.8</SystemDiagnosticsDiagnosticSourcePackageVersion>
    <SystemDiagnosticsEventLogPackageVersion>4.6.0-preview8.19378.8</SystemDiagnosticsEventLogPackageVersion>
    <SystemIOPipelinesPackageVersion>4.6.0-preview8.19378.8</SystemIOPipelinesPackageVersion>
    <SystemReflectionMetadataPackageVersion>1.7.0-preview8.19378.8</SystemReflectionMetadataPackageVersion>
    <SystemRuntimeCompilerServicesUnsafePackageVersion>4.6.0-preview8.19378.8</SystemRuntimeCompilerServicesUnsafePackageVersion>
    <SystemSecurityCryptographyCngPackageVersion>4.6.0-preview8.19378.8</SystemSecurityCryptographyCngPackageVersion>
    <SystemSecurityCryptographyXmlPackageVersion>4.6.0-preview8.19378.8</SystemSecurityCryptographyXmlPackageVersion>
    <SystemServiceProcessServiceControllerPackageVersion>4.6.0-preview8.19378.8</SystemServiceProcessServiceControllerPackageVersion>
    <SystemTextEncodingsWebPackageVersion>4.6.0-preview8.19378.8</SystemTextEncodingsWebPackageVersion>
    <SystemTextJsonPackageVersion>4.6.0-preview8.19378.8</SystemTextJsonPackageVersion>
    <!-- Workaround https://github.com/dotnet/cli/issues/10528-->
    <MicrosoftNETCorePlatformsPackageVersion>3.0.0-preview8.19378.8</MicrosoftNETCorePlatformsPackageVersion>
    <!-- Packages from dotnet/arcade -->
    <MicrosoftDotNetGenAPIPackageVersion>1.0.0-beta.19378.1</MicrosoftDotNetGenAPIPackageVersion>
    <!-- Packages from dotnet/roslyn -->
    <MicrosoftNetCompilersToolsetVersion>3.3.0-beta2-19376-02</MicrosoftNetCompilersToolsetVersion>
  </PropertyGroup>
  <PropertyGroup Label="Dependency version settings">
    <!--
      Win-x64 is used here because we have picked an arbitrary runtime identifier to flow the version of the latest NETCore.App runtime.
      All Runtime.$rid packages should have the same version.
    -->
    <MicrosoftNETCoreAppRuntimeVersion>$(MicrosoftNETCoreAppRuntimewinx64PackageVersion)</MicrosoftNETCoreAppRuntimeVersion>
  </PropertyGroup>
  <!--

    ^^^^^^^^^^
    SEE NOTE ABOVE.

    Versions above this comment are updated automatically. Don't change them manually.

    Versions below this comment are not managed by automation and can be changed as needed.
  -->
  <PropertyGroup Label="Manual">
    <!-- Stable MSBuild task dependencies -->
    <MicrosoftBuildFrameworkPackageVersion>15.8.166</MicrosoftBuildFrameworkPackageVersion>
    <MicrosoftBuildUtilitiesCorePackageVersion>15.8.166</MicrosoftBuildUtilitiesCorePackageVersion>
    <!-- Used for building and testing analyzers -->
    <MicrosoftCodeAnalysisCommonPackageVersion>2.8.0</MicrosoftCodeAnalysisCommonPackageVersion>
    <MicrosoftCodeAnalysisCSharpPackageVersion>2.8.0</MicrosoftCodeAnalysisCSharpPackageVersion>
    <MicrosoftCodeAnalysisCSharpWorkspacesPackageVersion>2.8.0</MicrosoftCodeAnalysisCSharpWorkspacesPackageVersion>
    <MicrosoftExtensionsDependencyModelPackageVersion>2.1.0</MicrosoftExtensionsDependencyModelPackageVersion>
    <!-- Stable dotnet/corefx packages no longer updated for .NET Core 3 -->
    <SystemMemoryPackageVersion>4.5.2</SystemMemoryPackageVersion>
    <SystemNetHttpPackageVersion>4.3.2</SystemNetHttpPackageVersion>
    <SystemRuntimeInteropServicesRuntimeInformationPackageVersion>4.3.0</SystemRuntimeInteropServicesRuntimeInformationPackageVersion>
    <SystemThreadingTasksExtensionsPackageVersion>4.5.2</SystemThreadingTasksExtensionsPackageVersion>
    <SystemValueTuplePackageVersion>4.5.0</SystemValueTuplePackageVersion>
  </PropertyGroup>
  <PropertyGroup Label="Restore sources">
    <RestoreSources Condition="'$(DotNetBuildOffline)' != 'true'">
      $(RestoreSources);
      https://dotnetfeed.blob.core.windows.net/dotnet-core/index.json;
    </RestoreSources>
    <RestoreSources Condition="'$(DotNetBuildOffline)' != 'true' AND $(MicrosoftNetCompilersToolsetVersion.Contains('-')) ">
      $(RestoreSources);
      https://dotnet.myget.org/F/roslyn/api/v3/index.json;
    </RestoreSources>
  </PropertyGroup>
</Project><|MERGE_RESOLUTION|>--- conflicted
+++ resolved
@@ -10,11 +10,7 @@
     <MinorVersion>0</MinorVersion>
     <PatchVersion>0</PatchVersion>
     <VersionPrefix>$(MajorVersion).$(MinorVersion).$(PatchVersion)</VersionPrefix>
-<<<<<<< HEAD
-    <PreReleaseVersionLabel>preview9</PreReleaseVersionLabel>
-=======
     <PreReleaseVersionLabel>alpha1</PreReleaseVersionLabel>
->>>>>>> dba9dd0c
     <AssemblyVersion Condition="'$(IsReferenceAssemblyProject)' != 'true'">$(VersionPrefix).0</AssemblyVersion>
     <!--
       We do not support changing reference assemblies in a patch. This ignores
