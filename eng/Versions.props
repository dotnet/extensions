--- conflicted
+++ resolved
@@ -69,11 +69,7 @@
     <!-- Packages from dotnet/arcade -->
     <MicrosoftDotNetGenAPIPackageVersion>1.0.0-beta.19461.7</MicrosoftDotNetGenAPIPackageVersion>
     <!-- Packages from dotnet/roslyn -->
-<<<<<<< HEAD
-    <MicrosoftNetCompilersToolsetVersion>3.3.1-beta4-19462-11</MicrosoftNetCompilersToolsetVersion>
-=======
     <MicrosoftNetCompilersToolsetVersion>3.4.0-beta2-19462-08</MicrosoftNetCompilersToolsetVersion>
->>>>>>> 47a9c6c0
   </PropertyGroup>
   <PropertyGroup Label="Dependency version settings">
     <!--
