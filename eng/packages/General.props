--- conflicted
+++ resolved
@@ -20,11 +20,7 @@
     <PackageVersion Include="Microsoft.ML.Tokenizers" Version="$(MicrosoftMLTokenizersVersion)" />
     <PackageVersion Include="Newtonsoft.Json" Version="13.0.3" />
     <PackageVersion Include="OllamaSharp" Version="5.1.9" />
-<<<<<<< HEAD
-    <PackageVersion Include="OpenAI" Version="2.6.0-preview2" />
-=======
     <PackageVersion Include="OpenAI" Version="2.6.0" />
->>>>>>> dbee7073
     <PackageVersion Include="Polly" Version="8.4.2" />
     <PackageVersion Include="Polly.Core" Version="8.4.2" />
     <PackageVersion Include="Polly.Extensions" Version="8.4.2" />
