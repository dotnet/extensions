<?xml version="1.0" encoding="utf-8"?>
<Project xmlns="http://schemas.microsoft.com/developer/msbuild/2003">
  <ItemGroup>
    <PackageVersion Include="Azure.Storage.Files.DataLake" Version="12.21.0" />
    <PackageVersion Include="Azure.AI.Inference" Version="1.0.0-beta.3" />
    <PackageVersion Include="ICSharpCode.Decompiler" Version="8.2.0.7535" />
    <PackageVersion Include="Microsoft.Bcl.HashCode" Version="1.1.1" />
    <PackageVersion Include="Microsoft.CodeAnalysis.Analyzers" Version="$(MicrosoftCodeAnalysisAnalyzersVersion)" />
    <PackageVersion Include="Microsoft.CodeAnalysis.Common" Version="$(MicrosoftCodeAnalysisVersion)" />
    <PackageVersion Include="Microsoft.CodeAnalysis.CSharp.Workspaces" Version="$(MicrosoftCodeAnalysisVersion)" />
    <PackageVersion Include="Microsoft.CodeAnalysis.CSharp" Version="$(MicrosoftCodeAnalysisVersion)" />
    <PackageVersion Include="Microsoft.CodeAnalysis" Version="$(MicrosoftCodeAnalysisVersion)" />
    <PackageVersion Include="Microsoft.IO.RecyclableMemoryStream" Version="3.0.0" />
    <PackageVersion Include="Microsoft.ML.Tokenizers" Version="$(MicrosoftMLTokenizersVersion)" />
    <PackageVersion Include="Newtonsoft.Json" Version="13.0.3" />
    <PackageVersion Include="OpenAI" Version="2.2.0-beta.1" />
    <PackageVersion Include="Polly" Version="8.4.2" />
    <PackageVersion Include="Polly.Core" Version="8.4.2" />
    <PackageVersion Include="Polly.Extensions" Version="8.4.2" />
    <PackageVersion Include="Polly.RateLimiting" Version="8.4.2" />
    <PackageVersion Include="System.Buffers" Version="4.5.1" />
    <PackageVersion Include="System.ClientModel" Version="1.2.1" />
    <PackageVersion Include="System.CommandLine.NamingConventionBinder" Version="2.0.0-beta4.22272.1" />
    <PackageVersion Include="System.CommandLine" Version="2.0.0-beta4.22272.1" />
    <PackageVersion Include="System.ComponentModel.Annotations" Version="5.0.0" />
    <PackageVersion Include="System.Memory" Version="4.6.0" />
    <PackageVersion Include="System.Private.Uri" Version="4.3.2" />
    <PackageVersion Include="System.Runtime.Caching" Version="$(SystemRuntimeCachingVersion)" />
    <PackageVersion Include="System.Runtime.CompilerServices.Unsafe" Version="6.1.0" />
<<<<<<< HEAD
    <PackageVersion Include="System.Threading.Tasks.Extensions" Version="4.5.4" />
=======
    <PackageVersion Include="System.Threading.Tasks.Extensions" Version="4.6.0" />
>>>>>>> 9b538c68
    <PackageVersion Include="System.ValueTuple" Version="4.5.0" />
    <PackageVersion Include="YamlDotNet" Version="12.3.1" />
  </ItemGroup>

  <ItemGroup>
    <PackageVersion Include="Microsoft.VisualStudio.Threading.Analyzers" Version="17.10.48" />
    <PackageVersion Include="ReferenceTrimmer" Version="3.3.1" />
    <PackageVersion Include="SonarAnalyzer.CSharp" Version="8.56.0.67649" />
    <PackageVersion Include="StyleCop.Analyzers.Unstable" Version="1.2.0.556" />
  </ItemGroup>

  <ItemGroup Condition="'$(TargetFramework)' == 'net462'">
    <PackageVersion Include="Microsoft.AspNetCore.Http.Features" Version="2.2.0" />
    <PackageVersion Include="Microsoft.AspNetCore.Http" Version="2.2.2" />
    <PackageVersion Include="Microsoft.AspNetCore.Routing.Abstractions" Version="2.2.0" />
    <PackageVersion Include="Microsoft.AspNetCore.Routing" Version="2.2.2" />
    <PackageVersion Include="System.Security.Cryptography.Xml" Version="4.7.1" />
  </ItemGroup>

  <Import Project="General-current.props" />
  <Import Project="General-net9.props" />
  <Import Project="General-net8.props" />

</Project><|MERGE_RESOLUTION|>--- conflicted
+++ resolved
@@ -27,11 +27,7 @@
     <PackageVersion Include="System.Private.Uri" Version="4.3.2" />
     <PackageVersion Include="System.Runtime.Caching" Version="$(SystemRuntimeCachingVersion)" />
     <PackageVersion Include="System.Runtime.CompilerServices.Unsafe" Version="6.1.0" />
-<<<<<<< HEAD
-    <PackageVersion Include="System.Threading.Tasks.Extensions" Version="4.5.4" />
-=======
     <PackageVersion Include="System.Threading.Tasks.Extensions" Version="4.6.0" />
->>>>>>> 9b538c68
     <PackageVersion Include="System.ValueTuple" Version="4.5.0" />
     <PackageVersion Include="YamlDotNet" Version="12.3.1" />
   </ItemGroup>
