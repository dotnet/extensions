# Initialize variables if they aren't already defined.
# These may be defined as parameters of the importing script, or set after importing this script.

# CI mode - set to true on CI server for PR validation build or official build.
[bool]$ci = if (Test-Path variable:ci) { $ci } else { $false }

# Build configuration. Common values include 'Debug' and 'Release', but the repository may use other names.
[string]$configuration = if (Test-Path variable:configuration) { $configuration } else { 'Debug' }

# Set to true to opt out of outputting binary log while running in CI
[bool]$excludeCIBinarylog = if (Test-Path variable:excludeCIBinarylog) { $excludeCIBinarylog } else { $false }

# Set to true to output binary log from msbuild. Note that emitting binary log slows down the build.
[bool]$binaryLog = if (Test-Path variable:binaryLog) { $binaryLog } else { $ci -and !$excludeCIBinarylog }

# Set to true to use the pipelines logger which will enable Azure logging output.
# https://github.com/Microsoft/azure-pipelines-tasks/blob/master/docs/authoring/commands.md
# This flag is meant as a temporary opt-opt for the feature while validate it across
# our consumers. It will be deleted in the future.
[bool]$pipelinesLog = if (Test-Path variable:pipelinesLog) { $pipelinesLog } else { $ci }

# Turns on machine preparation/clean up code that changes the machine state (e.g. kills build processes).
[bool]$prepareMachine = if (Test-Path variable:prepareMachine) { $prepareMachine } else { $false }

# True to restore toolsets and dependencies.
[bool]$restore = if (Test-Path variable:restore) { $restore } else { $true }

# Adjusts msbuild verbosity level.
[string]$verbosity = if (Test-Path variable:verbosity) { $verbosity } else { 'minimal' }

# Set to true to reuse msbuild nodes. Recommended to not reuse on CI.
[bool]$nodeReuse = if (Test-Path variable:nodeReuse) { $nodeReuse } else { !$ci }

# Configures warning treatment in msbuild.
[bool]$warnAsError = if (Test-Path variable:warnAsError) { $warnAsError } else { $true }

# Specifies which msbuild engine to use for build: 'vs', 'dotnet' or unspecified (determined based on presence of tools.vs in global.json).
[string]$msbuildEngine = if (Test-Path variable:msbuildEngine) { $msbuildEngine } else { $null }

# True to attempt using .NET Core already that meets requirements specified in global.json
# installed on the machine instead of downloading one.
[bool]$useInstalledDotNetCli = if (Test-Path variable:useInstalledDotNetCli) { $useInstalledDotNetCli } else { $true }

# Enable repos to use a particular version of the on-line dotnet-install scripts.
#    default URL: https://builds.dotnet.microsoft.com/dotnet/scripts/v1/dotnet-install.ps1
[string]$dotnetInstallScriptVersion = if (Test-Path variable:dotnetInstallScriptVersion) { $dotnetInstallScriptVersion } else { 'v1' }

# True to use global NuGet cache instead of restoring packages to repository-local directory.
[bool]$useGlobalNuGetCache = if (Test-Path variable:useGlobalNuGetCache) { $useGlobalNuGetCache } else { !$ci }

# True to exclude prerelease versions Visual Studio during build
[bool]$excludePrereleaseVS = if (Test-Path variable:excludePrereleaseVS) { $excludePrereleaseVS } else { $false }

# An array of names of processes to stop on script exit if prepareMachine is true.
$processesToStopOnExit = if (Test-Path variable:processesToStopOnExit) { $processesToStopOnExit } else { @('msbuild', 'dotnet', 'vbcscompiler') }

$disableConfigureToolsetImport = if (Test-Path variable:disableConfigureToolsetImport) { $disableConfigureToolsetImport } else { $null }

set-strictmode -version 2.0
$ErrorActionPreference = 'Stop'
[Net.ServicePointManager]::SecurityProtocol = [Net.SecurityProtocolType]::Tls12

# If specifies, provides an alternate path for getting .NET Core SDKs and Runtimes. This script will still try public sources first.
[string]$runtimeSourceFeed = if (Test-Path variable:runtimeSourceFeed) { $runtimeSourceFeed } else { $null }
# Base-64 encoded SAS token that has permission to storage container described by $runtimeSourceFeed
[string]$runtimeSourceFeedKey = if (Test-Path variable:runtimeSourceFeedKey) { $runtimeSourceFeedKey } else { $null }

# True if the build is a product build
[bool]$productBuild = if (Test-Path variable:productBuild) { $productBuild } else { $false }

[String[]]$properties = if (Test-Path variable:properties) { $properties } else { @() }

function Create-Directory ([string[]] $path) {
    New-Item -Path $path -Force -ItemType 'Directory' | Out-Null
}

function Unzip([string]$zipfile, [string]$outpath) {
  Add-Type -AssemblyName System.IO.Compression.FileSystem
  [System.IO.Compression.ZipFile]::ExtractToDirectory($zipfile, $outpath)
}

# This will exec a process using the console and return it's exit code.
# This will not throw when the process fails.
# Returns process exit code.
function Exec-Process([string]$command, [string]$commandArgs) {
  $startInfo = New-Object System.Diagnostics.ProcessStartInfo
  $startInfo.FileName = $command
  $startInfo.Arguments = $commandArgs
  $startInfo.UseShellExecute = $false
  $startInfo.WorkingDirectory = Get-Location

  $process = New-Object System.Diagnostics.Process
  $process.StartInfo = $startInfo
  $process.Start() | Out-Null

  $finished = $false
  try {
    while (-not $process.WaitForExit(100)) {
      # Non-blocking loop done to allow ctr-c interrupts
    }

    $finished = $true
    return $global:LASTEXITCODE = $process.ExitCode
  }
  finally {
    # If we didn't finish then an error occurred or the user hit ctrl-c.  Either
    # way kill the process
    if (-not $finished) {
      $process.Kill()
    }
  }
}

# Take the given block, print it, print what the block probably references from the current set of
# variables using low-effort string matching, then run the block.
#
# This is intended to replace the pattern of manually copy-pasting a command, wrapping it in quotes,
# and printing it using "Write-Host". The copy-paste method is more readable in build logs, but less
# maintainable and less reliable. It is easy to make a mistake and modify the command without
# properly updating the "Write-Host" line, resulting in misleading build logs. The probability of
# this mistake makes the pattern hard to trust when it shows up in build logs. Finding the bug in
# existing source code can also be difficult, because the strings are not aligned to each other and
# the line may be 300+ columns long.
#
# By removing the need to maintain two copies of the command, Exec-BlockVerbosely avoids the issues.
#
# In Bash (or any posix-like shell), "set -x" prints usable verbose output automatically.
# "Set-PSDebug" appears to be similar at first glance, but unfortunately, it isn't very useful: it
# doesn't print any info about the variables being used by the command, which is normally the
# interesting part to diagnose.
function Exec-BlockVerbosely([scriptblock] $block) {
  Write-Host "--- Running script block:"
  $blockString = $block.ToString().Trim()
  Write-Host $blockString

  Write-Host "--- List of variables that might be used:"
  # For each variable x in the environment, check the block for a reference to x via simple "$x" or
  # "@x" syntax. This doesn't detect other ways to reference variables ("${x}" nor "$variable:x",
  # among others). It only catches what this function was originally written for: simple
  # command-line commands.
  $variableTable = Get-Variable |
    Where-Object {
      $blockString.Contains("`$$($_.Name)") -or $blockString.Contains("@$($_.Name)")
    } |
    Format-Table -AutoSize -HideTableHeaders -Wrap |
    Out-String
  Write-Host $variableTable.Trim()

  Write-Host "--- Executing:"
  & $block
  Write-Host "--- Done running script block!"
}

# createSdkLocationFile parameter enables a file being generated under the toolset directory
# which writes the sdk's location into. This is only necessary for cmd --> powershell invocations
# as dot sourcing isn't possible.
function InitializeDotNetCli([bool]$install, [bool]$createSdkLocationFile) {
  if (Test-Path variable:global:_DotNetInstallDir) {
    return $global:_DotNetInstallDir
  }

  # Don't resolve runtime, shared framework, or SDK from other locations to ensure build determinism
  $env:DOTNET_MULTILEVEL_LOOKUP=0

  # Disable first run since we do not need all ASP.NET packages restored.
  $env:DOTNET_NOLOGO=1

  # Disable telemetry on CI.
  if ($ci) {
    $env:DOTNET_CLI_TELEMETRY_OPTOUT=1
  }

  # Find the first path on %PATH% that contains the dotnet.exe
  if ($useInstalledDotNetCli -and (-not $globalJsonHasRuntimes) -and ($env:DOTNET_INSTALL_DIR -eq $null)) {
    $dotnetExecutable = GetExecutableFileName 'dotnet'
    $dotnetCmd = Get-Command $dotnetExecutable -ErrorAction SilentlyContinue

    if ($dotnetCmd -ne $null) {
      $env:DOTNET_INSTALL_DIR = Split-Path $dotnetCmd.Path -Parent
    }
  }

  $dotnetSdkVersion = $GlobalJson.tools.dotnet

  # Use dotnet installation specified in DOTNET_INSTALL_DIR if it contains the required SDK version,
  # otherwise install the dotnet CLI and SDK to repo local .dotnet directory to avoid potential permission issues.
  if ((-not $globalJsonHasRuntimes) -and (-not [string]::IsNullOrEmpty($env:DOTNET_INSTALL_DIR)) -and (Test-Path(Join-Path $env:DOTNET_INSTALL_DIR "sdk\$dotnetSdkVersion"))) {
    $dotnetRoot = $env:DOTNET_INSTALL_DIR
  } else {
    $dotnetRoot = Join-Path $RepoRoot '.dotnet'

    if (-not (Test-Path(Join-Path $dotnetRoot "sdk\$dotnetSdkVersion"))) {
      if ($install) {
        InstallDotNetSdk $dotnetRoot $dotnetSdkVersion
      } else {
        Write-PipelineTelemetryError -Category 'InitializeToolset' -Message "Unable to find dotnet with SDK version '$dotnetSdkVersion'"
        ExitWithExitCode 1
      }
    }

    $env:DOTNET_INSTALL_DIR = $dotnetRoot
  }

  # Creates a temporary file under the toolset dir.
  # The following code block is protecting against concurrent access so that this function can
  # be called in parallel.
  if ($createSdkLocationFile) {
    do {
      $sdkCacheFileTemp = Join-Path $ToolsetDir $([System.IO.Path]::GetRandomFileName())
    }
    until (!(Test-Path $sdkCacheFileTemp))
    Set-Content -Path $sdkCacheFileTemp -Value $dotnetRoot

    try {
      Move-Item -Force $sdkCacheFileTemp (Join-Path $ToolsetDir 'sdk.txt')
    } catch {
      # Somebody beat us
      Remove-Item -Path $sdkCacheFileTemp
    }
  }

  # Add dotnet to PATH. This prevents any bare invocation of dotnet in custom
  # build steps from using anything other than what we've downloaded.
  # It also ensures that VS msbuild will use the downloaded sdk targets.
  $env:PATH = "$dotnetRoot;$env:PATH"

  # Make Sure that our bootstrapped dotnet cli is available in future steps of the Azure Pipelines build
  Write-PipelinePrependPath -Path $dotnetRoot

  Write-PipelineSetVariable -Name 'DOTNET_MULTILEVEL_LOOKUP' -Value '0'
  Write-PipelineSetVariable -Name 'DOTNET_NOLOGO' -Value '1'

  return $global:_DotNetInstallDir = $dotnetRoot
}

function Retry($downloadBlock, $maxRetries = 5) {
  $retries = 1

  while($true) {
    try {
      & $downloadBlock
      break
    }
    catch {
      Write-PipelineTelemetryError -Category 'InitializeToolset' -Message $_
    }

    if (++$retries -le $maxRetries) {
      $delayInSeconds = [math]::Pow(2, $retries) - 1 # Exponential backoff
      Write-Host "Retrying. Waiting for $delayInSeconds seconds before next attempt ($retries of $maxRetries)."
      Start-Sleep -Seconds $delayInSeconds
    }
    else {
      Write-PipelineTelemetryError -Category 'InitializeToolset' -Message "Unable to download file in $maxRetries attempts."
      break
    }
  }
}

function GetDotNetInstallScript([string] $dotnetRoot) {
  $installScript = Join-Path $dotnetRoot 'dotnet-install.ps1'
  if (!(Test-Path $installScript)) {
    Create-Directory $dotnetRoot
    $ProgressPreference = 'SilentlyContinue' # Don't display the console progress UI - it's a huge perf hit
<<<<<<< HEAD
    $uri = "https://builds.dotnet.microsoft.com/dotnet/scripts/$dotnetInstallScriptVersion/dotnet-install.ps1"
=======
    $uri = "https://builds.dotnet.microsoft.com/dotnet/scripts/v1/dotnet-install.ps1"
>>>>>>> f187cf04

    Retry({
      Write-Host "GET $uri"
      Invoke-WebRequest $uri -OutFile $installScript
    })
  }

  return $installScript
}

function InstallDotNetSdk([string] $dotnetRoot, [string] $version, [string] $architecture = '', [switch] $noPath) {
  InstallDotNet $dotnetRoot $version $architecture '' $false $runtimeSourceFeed $runtimeSourceFeedKey -noPath:$noPath
}

function InstallDotNet([string] $dotnetRoot,
  [string] $version,
  [string] $architecture = '',
  [string] $runtime = '',
  [bool] $skipNonVersionedFiles = $false,
  [string] $runtimeSourceFeed = '',
  [string] $runtimeSourceFeedKey = '',
  [switch] $noPath) {

  $dotnetVersionLabel = "'sdk v$version'"

  if ($runtime -ne '' -and $runtime -ne 'sdk') {
    $runtimePath = $dotnetRoot
    $runtimePath = $runtimePath + "\shared"
    if ($runtime -eq "dotnet") { $runtimePath = $runtimePath + "\Microsoft.NETCore.App" }
    if ($runtime -eq "aspnetcore") { $runtimePath = $runtimePath + "\Microsoft.AspNetCore.App" }
    if ($runtime -eq "windowsdesktop") { $runtimePath = $runtimePath + "\Microsoft.WindowsDesktop.App" }
    $runtimePath = $runtimePath + "\" + $version
  
    $dotnetVersionLabel = "runtime toolset '$runtime/$architecture v$version'"

    if (Test-Path $runtimePath) {
      Write-Host "  Runtime toolset '$runtime/$architecture v$version' already installed."
      $installSuccess = $true
      Exit
    }
  }

  $installScript = GetDotNetInstallScript $dotnetRoot
  $installParameters = @{
    Version = $version
    InstallDir = $dotnetRoot
  }

  if ($architecture) { $installParameters.Architecture = $architecture }
  if ($runtime) { $installParameters.Runtime = $runtime }
  if ($skipNonVersionedFiles) { $installParameters.SkipNonVersionedFiles = $skipNonVersionedFiles }
  if ($noPath) { $installParameters.NoPath = $True }

  $variations = @()
  $variations += @($installParameters)

  $dotnetBuilds = $installParameters.Clone()
  $dotnetbuilds.AzureFeed = "https://ci.dot.net/public"
  $variations += @($dotnetBuilds)

  if ($runtimeSourceFeed) {
    $runtimeSource = $installParameters.Clone()
    $runtimeSource.AzureFeed = $runtimeSourceFeed
    if ($runtimeSourceFeedKey) {
      $decodedBytes = [System.Convert]::FromBase64String($runtimeSourceFeedKey)
      $decodedString = [System.Text.Encoding]::UTF8.GetString($decodedBytes)
      $runtimeSource.FeedCredential = $decodedString
    }
    $variations += @($runtimeSource)
  }

  $installSuccess = $false
  foreach ($variation in $variations) {
    if ($variation | Get-Member AzureFeed) {
      $location = $variation.AzureFeed
    } else {
      $location = "public location";
    }
    Write-Host "  Attempting to install $dotnetVersionLabel from $location."
    try {
      & $installScript @variation
      $installSuccess = $true
      break
    }
    catch {
      Write-Host "  Failed to install $dotnetVersionLabel from $location."
    }
  }
  if (-not $installSuccess) {
    Write-PipelineTelemetryError -Category 'InitializeToolset' -Message "Failed to install $dotnetVersionLabel from any of the specified locations."
    ExitWithExitCode 1
  }
}

#
# Locates Visual Studio MSBuild installation.
# The preference order for MSBuild to use is as follows:
#
#   1. MSBuild from an active VS command prompt
#   2. MSBuild from a compatible VS installation
#   3. MSBuild from the xcopy tool package
#
# Returns full path to msbuild.exe.
# Throws on failure.
#
function InitializeVisualStudioMSBuild([bool]$install, [object]$vsRequirements = $null) {
  if (-not (IsWindowsPlatform)) {
    throw "Cannot initialize Visual Studio on non-Windows"
  }

  if (Test-Path variable:global:_MSBuildExe) {
    return $global:_MSBuildExe
  }

  # Minimum VS version to require.
  $vsMinVersionReqdStr = '17.7'
  $vsMinVersionReqd = [Version]::new($vsMinVersionReqdStr)

  # If the version of msbuild is going to be xcopied,
  # use this version. Version matches a package here:
  # https://dev.azure.com/dnceng/public/_artifacts/feed/dotnet-eng/NuGet/Microsoft.DotNet.Arcade.MSBuild.Xcopy/versions/17.13.0
  $defaultXCopyMSBuildVersion = '17.13.0'

  if (!$vsRequirements) {
    if (Get-Member -InputObject $GlobalJson.tools -Name 'vs') {
      $vsRequirements = $GlobalJson.tools.vs
    }
    else {
      $vsRequirements = New-Object PSObject -Property @{ version = $vsMinVersionReqdStr }
    }
  }
  $vsMinVersionStr = if ($vsRequirements.version) { $vsRequirements.version } else { $vsMinVersionReqdStr }
  $vsMinVersion = [Version]::new($vsMinVersionStr)

  # Try msbuild command available in the environment.
  if ($env:VSINSTALLDIR -ne $null) {
    $msbuildCmd = Get-Command 'msbuild.exe' -ErrorAction SilentlyContinue
    if ($msbuildCmd -ne $null) {
      # Workaround for https://github.com/dotnet/roslyn/issues/35793
      # Due to this issue $msbuildCmd.Version returns 0.0.0.0 for msbuild.exe 16.2+
      $msbuildVersion = [Version]::new((Get-Item $msbuildCmd.Path).VersionInfo.ProductVersion.Split([char[]]@('-', '+'))[0])

      if ($msbuildVersion -ge $vsMinVersion) {
        return $global:_MSBuildExe = $msbuildCmd.Path
      }

      # Report error - the developer environment is initialized with incompatible VS version.
      throw "Developer Command Prompt for VS $($env:VisualStudioVersion) is not recent enough. Please upgrade to $vsMinVersionStr or build from a plain CMD window"
    }
  }

  # Locate Visual Studio installation or download x-copy msbuild.
  $vsInfo = LocateVisualStudio $vsRequirements
  if ($vsInfo -ne $null) {
    # Ensure vsInstallDir has a trailing slash
    $vsInstallDir = Join-Path $vsInfo.installationPath "\"
    $vsMajorVersion = $vsInfo.installationVersion.Split('.')[0]

    InitializeVisualStudioEnvironmentVariables $vsInstallDir $vsMajorVersion
  } else {
    if (Get-Member -InputObject $GlobalJson.tools -Name 'xcopy-msbuild') {
      $xcopyMSBuildVersion = $GlobalJson.tools.'xcopy-msbuild'
      $vsMajorVersion = $xcopyMSBuildVersion.Split('.')[0]
    } else {
      #if vs version provided in global.json is incompatible (too low) then use the default version for xcopy msbuild download
      if($vsMinVersion -lt $vsMinVersionReqd){
        Write-Host "Using xcopy-msbuild version of $defaultXCopyMSBuildVersion since VS version $vsMinVersionStr provided in global.json is not compatible"
        $xcopyMSBuildVersion = $defaultXCopyMSBuildVersion
        $vsMajorVersion = $xcopyMSBuildVersion.Split('.')[0]
      }
      else{
        # If the VS version IS compatible, look for an xcopy msbuild package
        # with a version matching VS.
        # Note: If this version does not exist, then an explicit version of xcopy msbuild
        # can be specified in global.json. This will be required for pre-release versions of msbuild.
        $vsMajorVersion = $vsMinVersion.Major
        $vsMinorVersion = $vsMinVersion.Minor
        $xcopyMSBuildVersion = "$vsMajorVersion.$vsMinorVersion.0"
      }
    }

    $vsInstallDir = $null
    if ($xcopyMSBuildVersion.Trim() -ine "none") {
        $vsInstallDir = InitializeXCopyMSBuild $xcopyMSBuildVersion $install
        if ($vsInstallDir -eq $null) {
            throw "Could not xcopy msbuild. Please check that package 'Microsoft.DotNet.Arcade.MSBuild.Xcopy @ $xcopyMSBuildVersion' exists on feed 'dotnet-eng'."
        }
    }
    if ($vsInstallDir -eq $null) {
      throw 'Unable to find Visual Studio that has required version and components installed'
    }
  }

  $msbuildVersionDir = if ([int]$vsMajorVersion -lt 16) { "$vsMajorVersion.0" } else { "Current" }

  $local:BinFolder = Join-Path $vsInstallDir "MSBuild\$msbuildVersionDir\Bin"
  $local:Prefer64bit = if (Get-Member -InputObject $vsRequirements -Name 'Prefer64bit') { $vsRequirements.Prefer64bit } else { $false }
  if ($local:Prefer64bit -and (Test-Path(Join-Path $local:BinFolder "amd64"))) {
    $global:_MSBuildExe = Join-Path $local:BinFolder "amd64\msbuild.exe"
  } else {
    $global:_MSBuildExe = Join-Path $local:BinFolder "msbuild.exe"
  }

  return $global:_MSBuildExe
}

function InitializeVisualStudioEnvironmentVariables([string] $vsInstallDir, [string] $vsMajorVersion) {
  $env:VSINSTALLDIR = $vsInstallDir
  Set-Item "env:VS$($vsMajorVersion)0COMNTOOLS" (Join-Path $vsInstallDir "Common7\Tools\")

  $vsSdkInstallDir = Join-Path $vsInstallDir "VSSDK\"
  if (Test-Path $vsSdkInstallDir) {
    Set-Item "env:VSSDK$($vsMajorVersion)0Install" $vsSdkInstallDir
    $env:VSSDKInstall = $vsSdkInstallDir
  }
}

function InstallXCopyMSBuild([string]$packageVersion) {
  return InitializeXCopyMSBuild $packageVersion -install $true
}

function InitializeXCopyMSBuild([string]$packageVersion, [bool]$install) {
  $packageName = 'Microsoft.DotNet.Arcade.MSBuild.Xcopy'
  $packageDir = Join-Path $ToolsDir "msbuild\$packageVersion"
  $packagePath = Join-Path $packageDir "$packageName.$packageVersion.nupkg"

  if (!(Test-Path $packageDir)) {
    if (!$install) {
      return $null
    }

    Create-Directory $packageDir

    Write-Host "Downloading $packageName $packageVersion"
    $ProgressPreference = 'SilentlyContinue' # Don't display the console progress UI - it's a huge perf hit
    Retry({
      Invoke-WebRequest "https://pkgs.dev.azure.com/dnceng/public/_packaging/dotnet-eng/nuget/v3/flat2/$packageName/$packageVersion/$packageName.$packageVersion.nupkg" -OutFile $packagePath
    })

    if (!(Test-Path $packagePath)) {
      Write-PipelineTelemetryError -Category 'InitializeToolset' -Message "See https://dev.azure.com/dnceng/internal/_wiki/wikis/DNCEng%20Services%20Wiki/1074/Updating-Microsoft.DotNet.Arcade.MSBuild.Xcopy-WAS-RoslynTools.MSBuild-(xcopy-msbuild)-generation?anchor=troubleshooting for help troubleshooting issues with XCopy MSBuild"
      throw
    }
    Unzip $packagePath $packageDir
  }

  return Join-Path $packageDir 'tools'
}

#
# Locates Visual Studio instance that meets the minimal requirements specified by tools.vs object in global.json.
#
# The following properties of tools.vs are recognized:
#   "version": "{major}.{minor}"
#       Two part minimal VS version, e.g. "15.9", "16.0", etc.
#   "components": ["componentId1", "componentId2", ...]
#       Array of ids of workload components that must be available in the VS instance.
#       See e.g. https://docs.microsoft.com/en-us/visualstudio/install/workload-component-id-vs-enterprise?view=vs-2017
#
# Returns JSON describing the located VS instance (same format as returned by vswhere),
# or $null if no instance meeting the requirements is found on the machine.
#
function LocateVisualStudio([object]$vsRequirements = $null){
  if (-not (IsWindowsPlatform)) {
    throw "Cannot run vswhere on non-Windows platforms."
  }

  if (Get-Member -InputObject $GlobalJson.tools -Name 'vswhere') {
    $vswhereVersion = $GlobalJson.tools.vswhere
  } else {
    $vswhereVersion = '2.5.2'
  }

  $vsWhereDir = Join-Path $ToolsDir "vswhere\$vswhereVersion"
  $vsWhereExe = Join-Path $vsWhereDir 'vswhere.exe'

  if (!(Test-Path $vsWhereExe)) {
    Create-Directory $vsWhereDir
    Write-Host 'Downloading vswhere'
    Retry({
      Invoke-WebRequest "https://netcorenativeassets.blob.core.windows.net/resource-packages/external/windows/vswhere/$vswhereVersion/vswhere.exe" -OutFile $vswhereExe
    })
  }

  if (!$vsRequirements) { $vsRequirements = $GlobalJson.tools.vs }
  $args = @('-latest', '-format', 'json', '-requires', 'Microsoft.Component.MSBuild', '-products', '*')

  if (!$excludePrereleaseVS) {
    $args += '-prerelease'
  }

  if (Get-Member -InputObject $vsRequirements -Name 'version') {
    $args += '-version'
    $args += $vsRequirements.version
  }

  if (Get-Member -InputObject $vsRequirements -Name 'components') {
    foreach ($component in $vsRequirements.components) {
      $args += '-requires'
      $args += $component
    }
  }

  $vsInfo =& $vsWhereExe $args | ConvertFrom-Json

  if ($lastExitCode -ne 0) {
    return $null
  }

  # use first matching instance
  return $vsInfo[0]
}

function InitializeBuildTool() {
  if (Test-Path variable:global:_BuildTool) {
    # If the requested msbuild parameters do not match, clear the cached variables.
    if($global:_BuildTool.Contains('ExcludePrereleaseVS') -and $global:_BuildTool.ExcludePrereleaseVS -ne $excludePrereleaseVS) {
      Remove-Item variable:global:_BuildTool
      Remove-Item variable:global:_MSBuildExe
    } else {
      return $global:_BuildTool
    }
  }

  if (-not $msbuildEngine) {
    $msbuildEngine = GetDefaultMSBuildEngine
  }

  # Initialize dotnet cli if listed in 'tools'
  $dotnetRoot = $null
  if (Get-Member -InputObject $GlobalJson.tools -Name 'dotnet') {
    $dotnetRoot = InitializeDotNetCli -install:$restore
  }

  if ($msbuildEngine -eq 'dotnet') {
    if (!$dotnetRoot) {
      Write-PipelineTelemetryError -Category 'InitializeToolset' -Message "/global.json must specify 'tools.dotnet'."
      ExitWithExitCode 1
    }
    $dotnetPath = Join-Path $dotnetRoot (GetExecutableFileName 'dotnet')

    $buildTool = @{ Path = $dotnetPath; Command = 'msbuild'; Tool = 'dotnet'; Framework = 'net' }
  } elseif ($msbuildEngine -eq "vs") {
    try {
      $msbuildPath = InitializeVisualStudioMSBuild -install:$restore
    } catch {
      Write-PipelineTelemetryError -Category 'InitializeToolset' -Message $_
      ExitWithExitCode 1
    }

    $buildTool = @{ Path = $msbuildPath; Command = ""; Tool = "vs"; Framework = "netframework"; ExcludePrereleaseVS = $excludePrereleaseVS }
  } else {
    Write-PipelineTelemetryError -Category 'InitializeToolset' -Message "Unexpected value of -msbuildEngine: '$msbuildEngine'."
    ExitWithExitCode 1
  }

  return $global:_BuildTool = $buildTool
}

function GetDefaultMSBuildEngine() {
  # Presence of tools.vs indicates the repo needs to build using VS msbuild on Windows.
  if (Get-Member -InputObject $GlobalJson.tools -Name 'vs') {
    return 'vs'
  }

  if (Get-Member -InputObject $GlobalJson.tools -Name 'dotnet') {
    return 'dotnet'
  }

  Write-PipelineTelemetryError -Category 'InitializeToolset' -Message "-msbuildEngine must be specified, or /global.json must specify 'tools.dotnet' or 'tools.vs'."
  ExitWithExitCode 1
}

function GetNuGetPackageCachePath() {
  if ($env:NUGET_PACKAGES -eq $null) {
    # Use local cache on CI to ensure deterministic build.
    # Avoid using the http cache as workaround for https://github.com/NuGet/Home/issues/3116
    # use global cache in dev builds to avoid cost of downloading packages.
    # For directory normalization, see also: https://github.com/NuGet/Home/issues/7968
    if ($useGlobalNuGetCache) {
      $env:NUGET_PACKAGES = Join-Path $env:UserProfile '.nuget\packages\'
    } else {
      $env:NUGET_PACKAGES = Join-Path $RepoRoot '.packages\'
      $env:RESTORENOHTTPCACHE = $true
    }
  }

  return $env:NUGET_PACKAGES
}

# Returns a full path to an Arcade SDK task project file.
function GetSdkTaskProject([string]$taskName) {
  return Join-Path (Split-Path (InitializeToolset) -Parent) "SdkTasks\$taskName.proj"
}

function InitializeNativeTools() {
  if (-Not (Test-Path variable:DisableNativeToolsetInstalls) -And (Get-Member -InputObject $GlobalJson -Name "native-tools")) {
    $nativeArgs= @{}
    if ($ci) {
      $nativeArgs = @{
        InstallDirectory = "$ToolsDir"
      }
    }
    if ($env:NativeToolsOnMachine) {
      Write-Host "Variable NativeToolsOnMachine detected, enabling native tool path promotion..."
      $nativeArgs += @{ PathPromotion = $true }
    }
    & "$PSScriptRoot/init-tools-native.ps1" @nativeArgs
  }
}

function Read-ArcadeSdkVersion() {
  return $GlobalJson.'msbuild-sdks'.'Microsoft.DotNet.Arcade.Sdk'
}

function InitializeToolset() {
  # For Unified Build/Source-build support, check whether the environment variable is
  # set. If it is, then use this as the toolset build project.
  if ($env:_InitializeToolset -ne $null) {
    return $global:_InitializeToolset = $env:_InitializeToolset
  }

  if (Test-Path variable:global:_InitializeToolset) {
    return $global:_InitializeToolset
  }

  $nugetCache = GetNuGetPackageCachePath

  $toolsetVersion = Read-ArcadeSdkVersion
  $toolsetLocationFile = Join-Path $ToolsetDir "$toolsetVersion.txt"

  if (Test-Path $toolsetLocationFile) {
    $path = Get-Content $toolsetLocationFile -TotalCount 1
    if (Test-Path $path) {
      return $global:_InitializeToolset = $path
    }
  }

  if (-not $restore) {
    Write-PipelineTelemetryError -Category 'InitializeToolset' -Message "Toolset version $toolsetVersion has not been restored."
    ExitWithExitCode 1
  }

  $buildTool = InitializeBuildTool

  $proj = Join-Path $ToolsetDir 'restore.proj'
  $bl = if ($binaryLog) { '/bl:' + (Join-Path $LogDir 'ToolsetRestore.binlog') } else { '' }

  '<Project Sdk="Microsoft.DotNet.Arcade.Sdk"/>' | Set-Content $proj

  MSBuild-Core $proj $bl /t:__WriteToolsetLocation /clp:ErrorsOnly`;NoSummary /p:__ToolsetLocationOutputFile=$toolsetLocationFile

  $path = Get-Content $toolsetLocationFile -Encoding UTF8 -TotalCount 1
  if (!(Test-Path $path)) {
    throw "Invalid toolset path: $path"
  }

  return $global:_InitializeToolset = $path
}

function ExitWithExitCode([int] $exitCode) {
  if ($ci -and $prepareMachine) {
    Stop-Processes
  }
  exit $exitCode
}

# Check if $LASTEXITCODE is a nonzero exit code (NZEC). If so, print a Azure Pipeline error for
# diagnostics, then exit the script with the $LASTEXITCODE.
function Exit-IfNZEC([string] $category = "General") {
  Write-Host "Exit code $LASTEXITCODE"
  if ($LASTEXITCODE -ne 0) {
    $message = "Last command failed with exit code $LASTEXITCODE."
    Write-PipelineTelemetryError -Force -Category $category -Message $message
    ExitWithExitCode $LASTEXITCODE
  }
}

function Stop-Processes() {
  Write-Host 'Killing running build processes...'
  foreach ($processName in $processesToStopOnExit) {
    Get-Process -Name $processName -ErrorAction SilentlyContinue | Stop-Process
  }
}

#
# Executes msbuild (or 'dotnet msbuild') with arguments passed to the function.
# The arguments are automatically quoted.
# Terminates the script if the build fails.
#
function MSBuild() {
  if ($pipelinesLog) {
    $buildTool = InitializeBuildTool

    if ($ci -and $buildTool.Tool -eq 'dotnet') {
      $env:NUGET_PLUGIN_HANDSHAKE_TIMEOUT_IN_SECONDS = 20
      $env:NUGET_PLUGIN_REQUEST_TIMEOUT_IN_SECONDS = 20
      Write-PipelineSetVariable -Name 'NUGET_PLUGIN_HANDSHAKE_TIMEOUT_IN_SECONDS' -Value '20'
      Write-PipelineSetVariable -Name 'NUGET_PLUGIN_REQUEST_TIMEOUT_IN_SECONDS' -Value '20'
    }

    Enable-Nuget-EnhancedRetry

    $toolsetBuildProject = InitializeToolset
    $basePath = Split-Path -parent $toolsetBuildProject
    $possiblePaths = @(
      # new scripts need to work with old packages, so we need to look for the old names/versions
      (Join-Path $basePath (Join-Path $buildTool.Framework 'Microsoft.DotNet.ArcadeLogging.dll')),
      (Join-Path $basePath (Join-Path $buildTool.Framework 'Microsoft.DotNet.Arcade.Sdk.dll')),

      # This list doesn't need to be updated anymore and can eventually be removed.
      (Join-Path $basePath (Join-Path net9.0 'Microsoft.DotNet.ArcadeLogging.dll')),
      (Join-Path $basePath (Join-Path net9.0 'Microsoft.DotNet.Arcade.Sdk.dll')),
      (Join-Path $basePath (Join-Path net8.0 'Microsoft.DotNet.ArcadeLogging.dll')),
      (Join-Path $basePath (Join-Path net8.0 'Microsoft.DotNet.Arcade.Sdk.dll'))
    )
    $selectedPath = $null
    foreach ($path in $possiblePaths) {
      if (Test-Path $path -PathType Leaf) {
        $selectedPath = $path
        break
      }
    }
    if (-not $selectedPath) {
      Write-PipelineTelemetryError -Category 'Build' -Message 'Unable to find arcade sdk logger assembly.'
      ExitWithExitCode 1
    }
    $args += "/logger:$selectedPath"
  }

  MSBuild-Core @args
}

#
# Executes msbuild (or 'dotnet msbuild') with arguments passed to the function.
# The arguments are automatically quoted.
# Terminates the script if the build fails.
#
function MSBuild-Core() {
  if ($ci) {
    if (!$binaryLog -and !$excludeCIBinarylog) {
      Write-PipelineTelemetryError -Category 'Build' -Message 'Binary log must be enabled in CI build, or explicitly opted-out from with the -excludeCIBinarylog switch.'
      ExitWithExitCode 1
    }

    if ($nodeReuse) {
      Write-PipelineTelemetryError -Category 'Build' -Message 'Node reuse must be disabled in CI build.'
      ExitWithExitCode 1
    }
  }

  Enable-Nuget-EnhancedRetry

  $buildTool = InitializeBuildTool

  $cmdArgs = "$($buildTool.Command) /m /nologo /clp:Summary /v:$verbosity /nr:$nodeReuse /p:ContinuousIntegrationBuild=$ci"

  if ($warnAsError) {
    $cmdArgs += ' /warnaserror /p:TreatWarningsAsErrors=true'
  }
  else {
    $cmdArgs += ' /p:TreatWarningsAsErrors=false'
  }

  foreach ($arg in $args) {
    if ($null -ne $arg -and $arg.Trim() -ne "") {
      if ($arg.EndsWith('\')) {
        $arg = $arg + "\"
      }
      $cmdArgs += " `"$arg`""
    }
  }

  # Be sure quote the path in case there are spaces in the dotnet installation location.
  $env:ARCADE_BUILD_TOOL_COMMAND = "`"$($buildTool.Path)`" $cmdArgs"

  $exitCode = Exec-Process $buildTool.Path $cmdArgs

  if ($exitCode -ne 0) {
    # We should not Write-PipelineTaskError here because that message shows up in the build summary
    # The build already logged an error, that's the reason it failed. Producing an error here only adds noise.
    Write-Host "Build failed with exit code $exitCode. Check errors above." -ForegroundColor Red

    $buildLog = GetMSBuildBinaryLogCommandLineArgument $args
    if ($null -ne $buildLog) {
      Write-Host "See log: $buildLog" -ForegroundColor DarkGray
    }

    # When running on Azure Pipelines, override the returned exit code to avoid double logging.
    # Skip this when the build is a child of the VMR orchestrator build.
    if ($ci -and $env:SYSTEM_TEAMPROJECT -ne $null -and !$productBuild -and -not($properties -like "*DotNetBuildRepo=true*")) {
      Write-PipelineSetResult -Result "Failed" -Message "msbuild execution failed."
      # Exiting with an exit code causes the azure pipelines task to log yet another "noise" error
      # The above Write-PipelineSetResult will cause the task to be marked as failure without adding yet another error
      ExitWithExitCode 0
    } else {
      ExitWithExitCode $exitCode
    }
  }
}

function GetMSBuildBinaryLogCommandLineArgument($arguments) {
  foreach ($argument in $arguments) {
    if ($argument -ne $null) {
      $arg = $argument.Trim()
      if ($arg.StartsWith('/bl:', "OrdinalIgnoreCase")) {
        return $arg.Substring('/bl:'.Length)
      }

      if ($arg.StartsWith('/binaryLogger:', 'OrdinalIgnoreCase')) {
        return $arg.Substring('/binaryLogger:'.Length)
      }
    }
  }

  return $null
}

function GetExecutableFileName($baseName) {
  if (IsWindowsPlatform) {
    return "$baseName.exe"
  }
  else {
    return $baseName
  }
}

function IsWindowsPlatform() {
  return [environment]::OSVersion.Platform -eq [PlatformID]::Win32NT
}

function Get-Darc($version) {
  $darcPath  = "$TempDir\darc\$([guid]::NewGuid())"
  if ($version -ne $null) {
    & $PSScriptRoot\darc-init.ps1 -toolpath $darcPath -darcVersion $version | Out-Host
  } else {
    & $PSScriptRoot\darc-init.ps1 -toolpath $darcPath | Out-Host
  }
  return "$darcPath\darc.exe"
}

. $PSScriptRoot\pipeline-logging-functions.ps1

$RepoRoot = Resolve-Path (Join-Path $PSScriptRoot '..\..\')
$EngRoot = Resolve-Path (Join-Path $PSScriptRoot '..')
$ArtifactsDir = Join-Path $RepoRoot 'artifacts'
$ToolsetDir = Join-Path $ArtifactsDir 'toolset'
$ToolsDir = Join-Path $RepoRoot '.tools'
$LogDir = Join-Path (Join-Path $ArtifactsDir 'log') $configuration
$TempDir = Join-Path (Join-Path $ArtifactsDir 'tmp') $configuration
$GlobalJson = Get-Content -Raw -Path (Join-Path $RepoRoot 'global.json') | ConvertFrom-Json
# true if global.json contains a "runtimes" section
$globalJsonHasRuntimes = if ($GlobalJson.tools.PSObject.Properties.Name -Match 'runtimes') { $true } else { $false }

Create-Directory $ToolsetDir
Create-Directory $TempDir
Create-Directory $LogDir

Write-PipelineSetVariable -Name 'Artifacts' -Value $ArtifactsDir
Write-PipelineSetVariable -Name 'Artifacts.Toolset' -Value $ToolsetDir
Write-PipelineSetVariable -Name 'Artifacts.Log' -Value $LogDir
Write-PipelineSetVariable -Name 'TEMP' -Value $TempDir
Write-PipelineSetVariable -Name 'TMP' -Value $TempDir

# Import custom tools configuration, if present in the repo.
# Note: Import in global scope so that the script set top-level variables without qualification.
if (!$disableConfigureToolsetImport) {
  $configureToolsetScript = Join-Path $EngRoot 'configure-toolset.ps1'
  if (Test-Path $configureToolsetScript) {
    . $configureToolsetScript
    if ((Test-Path variable:failOnConfigureToolsetError) -And $failOnConfigureToolsetError) {
      if ((Test-Path variable:LastExitCode) -And ($LastExitCode -ne 0)) {
        Write-PipelineTelemetryError -Category 'Build' -Message 'configure-toolset.ps1 returned a non-zero exit code'
        ExitWithExitCode $LastExitCode
      }
    }
  }
}

#
# If $ci flag is set, turn on (and log that we did) special environment variables for improved Nuget client retry logic.
#
function Enable-Nuget-EnhancedRetry() {
    if ($ci) {
      Write-Host "Setting NUGET enhanced retry environment variables"
      $env:NUGET_ENABLE_ENHANCED_HTTP_RETRY = 'true'
      $env:NUGET_ENHANCED_MAX_NETWORK_TRY_COUNT = 6
      $env:NUGET_ENHANCED_NETWORK_RETRY_DELAY_MILLISECONDS = 1000
      $env:NUGET_RETRY_HTTP_429 = 'true'
      Write-PipelineSetVariable -Name 'NUGET_ENABLE_ENHANCED_HTTP_RETRY' -Value 'true'
      Write-PipelineSetVariable -Name 'NUGET_ENHANCED_MAX_NETWORK_TRY_COUNT' -Value '6'
      Write-PipelineSetVariable -Name 'NUGET_ENHANCED_NETWORK_RETRY_DELAY_MILLISECONDS' -Value '1000'
      Write-PipelineSetVariable -Name 'NUGET_RETRY_HTTP_429' -Value 'true'
    }
}<|MERGE_RESOLUTION|>--- conflicted
+++ resolved
@@ -262,11 +262,7 @@
   if (!(Test-Path $installScript)) {
     Create-Directory $dotnetRoot
     $ProgressPreference = 'SilentlyContinue' # Don't display the console progress UI - it's a huge perf hit
-<<<<<<< HEAD
-    $uri = "https://builds.dotnet.microsoft.com/dotnet/scripts/$dotnetInstallScriptVersion/dotnet-install.ps1"
-=======
     $uri = "https://builds.dotnet.microsoft.com/dotnet/scripts/v1/dotnet-install.ps1"
->>>>>>> f187cf04
 
     Retry({
       Write-Host "GET $uri"
