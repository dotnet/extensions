parameters:
  configuration: 'Debug'

  # Optional: condition for the job to run
  condition: ''

  # Optional: 'true' if future jobs should run even if this job fails
  continueOnError: false

  # Optional: dependencies of the job
  dependsOn: ''

  # Optional: Include PublishBuildArtifacts task
  enablePublishBuildArtifacts: false

  # Optional: A defined YAML pool - https://docs.microsoft.com/en-us/azure/devops/pipelines/yaml-schema?view=vsts&tabs=schema#pool
  pool: {}

  # Optional: should run as a public build even in the internal project
  #           if 'true', the build won't run any of the internal only steps, even if it is running in non-public projects.
  runAsPublic: false

  # Optional: whether the build's artifacts will be published using release pipelines or direct feed publishing
  publishAssetsImmediately: false

  artifactsPublishingAdditionalParameters: ''

  signingValidationAdditionalParameters: ''

  is1ESPipeline: ''

  # Optional: 🌤️ or not the build has assets it wants to publish to BAR
  isAssetlessBuild: false

  # Optional, publishing version
  publishingVersion: 3

  # Optional: A minimatch pattern for the asset manifests to publish to BAR
  assetManifestsPattern: '*/manifests/**/*.xml'

  repositoryAlias: self

  officialBuildId: ''

jobs:
- job: Asset_Registry_Publish

  dependsOn: ${{ parameters.dependsOn }}
  timeoutInMinutes: 150

  ${{ if eq(parameters.publishAssetsImmediately, 'true') }}:
    displayName: Publish Assets
  ${{ else }}:
    displayName: Publish to Build Asset Registry

  variables:
  - template: /eng/common/core-templates/variables/pool-providers.yml
    parameters:
      is1ESPipeline: ${{ parameters.is1ESPipeline }}
  - ${{ if and(eq(parameters.runAsPublic, 'false'), ne(variables['System.TeamProject'], 'public'), notin(variables['Build.Reason'], 'PullRequest')) }}:
    - group: Publish-Build-Assets
    - group: AzureDevOps-Artifact-Feeds-Pats
    - name: runCodesignValidationInjection
      value: false
    # unconditional - needed for logs publishing (redactor tool version)
    - template: /eng/common/core-templates/post-build/common-variables.yml
  - name: OfficialBuildId
    ${{ if ne(parameters.officialBuildId, '') }}:
      value: ${{ parameters.officialBuildId }}
    ${{ else }}:
      value: $(Build.BuildNumber)

  pool:
    # We don't use the collection uri here because it might vary (.visualstudio.com vs. dev.azure.com)
    ${{ if eq(variables['System.TeamProject'], 'DevDiv') }}:
      name: AzurePipelines-EO
      image: 1ESPT-Windows2022
      demands: Cmd
      os: windows
    # If it's not devdiv, it's dnceng
    ${{ if ne(variables['System.TeamProject'], 'DevDiv') }}:
      name: NetCore1ESPool-Publishing-Internal
      image: windows.vs2019.amd64
      os: windows
  steps:
  - ${{ if eq(parameters.is1ESPipeline, '') }}:
    - 'Illegal entry point, is1ESPipeline is not defined. Repository yaml should not directly reference templates in core-templates folder.': error

  - ${{ if and(eq(parameters.runAsPublic, 'false'), ne(variables['System.TeamProject'], 'public'), notin(variables['Build.Reason'], 'PullRequest')) }}:
    - checkout: ${{ parameters.repositoryAlias }}
      fetchDepth: 3
      clean: true

    - ${{ if eq(parameters.isAssetlessBuild, 'false') }}: 
      - ${{ if eq(parameters.publishingVersion, 3) }}: 
        - task: DownloadPipelineArtifact@2
          displayName: Download Asset Manifests
          inputs:
            artifactName: AssetManifests
            targetPath: '$(Build.StagingDirectory)/AssetManifests'
          condition: ${{ parameters.condition }}
          continueOnError: ${{ parameters.continueOnError }}
      - ${{ if eq(parameters.publishingVersion, 4) }}:
        - task: DownloadPipelineArtifact@2
          displayName: Download V4 asset manifests
          inputs:
            itemPattern: '*/manifests/**/*.xml'
            targetPath: '$(Build.StagingDirectory)/AllAssetManifests'
          condition: ${{ parameters.condition }}
          continueOnError: ${{ parameters.continueOnError }}
        - task: CopyFiles@2
          displayName: Copy V4 asset manifests to AssetManifests
          inputs:
            SourceFolder: '$(Build.StagingDirectory)/AllAssetManifests'
            Contents: ${{ parameters.assetManifestsPattern }}
            TargetFolder: '$(Build.StagingDirectory)/AssetManifests'
            flattenFolders: true
          condition: ${{ parameters.condition }}
          continueOnError: ${{ parameters.continueOnError }}
    
    - task: NuGetAuthenticate@1

    - task: AzureCLI@2
      displayName: Publish Build Assets
      inputs:
        azureSubscription: "Darc: Maestro Production"
        scriptType: ps
        scriptLocation: scriptPath
        scriptPath: $(System.DefaultWorkingDirectory)/eng/common/sdk-task.ps1
        arguments: -task PublishBuildAssets -restore -msbuildEngine dotnet
          /p:ManifestsPath='$(Build.StagingDirectory)/AssetManifests'
          /p:IsAssetlessBuild=${{ parameters.isAssetlessBuild }}
          /p:MaestroApiEndpoint=https://maestro.dot.net
<<<<<<< HEAD
          /p:PublishUsingPipelines=${{ parameters.publishUsingPipelines }}
=======
>>>>>>> de0f507c
          /p:OfficialBuildId=$(OfficialBuildId)
      condition: ${{ parameters.condition }}
      continueOnError: ${{ parameters.continueOnError }}
    
    - task: powershell@2
      displayName: Create ReleaseConfigs Artifact
      inputs:
        targetType: inline
        script: |
          New-Item -Path "$(Build.StagingDirectory)/ReleaseConfigs" -ItemType Directory -Force
          $filePath = "$(Build.StagingDirectory)/ReleaseConfigs/ReleaseConfigs.txt"
          Add-Content -Path $filePath -Value $(BARBuildId)
          Add-Content -Path $filePath -Value "$(DefaultChannels)"
          Add-Content -Path $filePath -Value $(IsStableBuild)

          $symbolExclusionfile = "$(System.DefaultWorkingDirectory)/eng/SymbolPublishingExclusionsFile.txt"
          if (Test-Path -Path $symbolExclusionfile)
          {
            Write-Host "SymbolExclusionFile exists"
            Copy-Item -Path $symbolExclusionfile -Destination "$(Build.StagingDirectory)/ReleaseConfigs"
          }

    - ${{ if eq(parameters.publishingVersion, 4) }}:
      - template: /eng/common/core-templates/steps/publish-pipeline-artifacts.yml
        parameters:
          is1ESPipeline: ${{ parameters.is1ESPipeline }}
          args:
            targetPath: '$(Build.ArtifactStagingDirectory)/MergedManifest.xml'
            artifactName: AssetManifests
            displayName: 'Publish Merged Manifest'
            retryCountOnTaskFailure: 10 # for any logs being locked
            sbomEnabled: false  # we don't need SBOM for logs

    - template: /eng/common/core-templates/steps/publish-build-artifacts.yml
      parameters:
        is1ESPipeline: ${{ parameters.is1ESPipeline }}
        args:
          displayName: Publish ReleaseConfigs Artifact
          pathToPublish: '$(Build.StagingDirectory)/ReleaseConfigs'
          publishLocation: Container
          artifactName: ReleaseConfigs

    - ${{ if or(eq(parameters.publishAssetsImmediately, 'true'), eq(parameters.isAssetlessBuild, 'true')) }}:
      - template: /eng/common/core-templates/post-build/setup-maestro-vars.yml
        parameters:
          BARBuildId: ${{ parameters.BARBuildId }}
          PromoteToChannelIds: ${{ parameters.PromoteToChannelIds }}
          is1ESPipeline: ${{ parameters.is1ESPipeline }}

      - task: AzureCLI@2
        displayName: Publish Using Darc
        inputs:
          azureSubscription: "Darc: Maestro Production"
          scriptType: ps
          scriptLocation: scriptPath
          scriptPath: $(System.DefaultWorkingDirectory)/eng/common/post-build/publish-using-darc.ps1
          arguments: >
            -BuildId $(BARBuildId)
            -PublishingInfraVersion 3
            -AzdoToken '$(System.AccessToken)'
            -WaitPublishingFinish true
            -ArtifactsPublishingAdditionalParameters '${{ parameters.artifactsPublishingAdditionalParameters }}'
            -SymbolPublishingAdditionalParameters '${{ parameters.symbolPublishingAdditionalParameters }}'
            -SkipAssetsPublishing '${{ parameters.isAssetlessBuild }}'

    - ${{ if eq(parameters.enablePublishBuildArtifacts, 'true') }}:
      - template: /eng/common/core-templates/steps/publish-logs.yml
        parameters:
          is1ESPipeline: ${{ parameters.is1ESPipeline }}
          JobLabel: 'Publish_Artifacts_Logs'     <|MERGE_RESOLUTION|>--- conflicted
+++ resolved
@@ -131,10 +131,6 @@
           /p:ManifestsPath='$(Build.StagingDirectory)/AssetManifests'
           /p:IsAssetlessBuild=${{ parameters.isAssetlessBuild }}
           /p:MaestroApiEndpoint=https://maestro.dot.net
-<<<<<<< HEAD
-          /p:PublishUsingPipelines=${{ parameters.publishUsingPipelines }}
-=======
->>>>>>> de0f507c
           /p:OfficialBuildId=$(OfficialBuildId)
       condition: ${{ parameters.condition }}
       continueOnError: ${{ parameters.continueOnError }}
