--- conflicted
+++ resolved
@@ -8,12 +8,7 @@
   </PropertyGroup>
 
   <ItemGroup>
-<<<<<<< HEAD
-    <PackageReference Include="Microsoft.Extensions.AI.OpenAI" Version="9.4.0" />
-=======
-    <PackageReference Include="OpenAI" Version="2.2.0-beta.3" />
     <PackageReference Include="Microsoft.Extensions.AI.OpenAI" Version="10.0.0" />
->>>>>>> 38e4202e
     <PackageReference Include="Microsoft.EntityFrameworkCore.Sqlite" Version="9.0.3" />
     <PackageReference Include="Microsoft.Extensions.AI" Version="10.0.0" />
     <PackageReference Include="Microsoft.SemanticKernel.Core" Version="1.41.0" />
