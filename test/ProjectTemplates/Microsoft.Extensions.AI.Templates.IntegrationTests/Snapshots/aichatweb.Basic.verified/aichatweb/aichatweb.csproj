--- conflicted
+++ resolved
@@ -8,15 +8,9 @@
   </PropertyGroup>
 
   <ItemGroup>
-<<<<<<< HEAD
-    <PackageReference Include="Microsoft.Extensions.AI.OpenAI" Version="9.5.0" />
-    <PackageReference Include="Microsoft.EntityFrameworkCore.Sqlite" Version="9.0.4" />
-    <PackageReference Include="Microsoft.Extensions.AI" Version="9.5.0" />
-=======
     <PackageReference Include="Microsoft.Extensions.AI.OpenAI" Version="10.0.0" />
     <PackageReference Include="Microsoft.EntityFrameworkCore.Sqlite" Version="9.0.3" />
     <PackageReference Include="Microsoft.Extensions.AI" Version="10.0.0" />
->>>>>>> 97d60ec9
     <PackageReference Include="Microsoft.SemanticKernel.Core" Version="1.41.0" />
     <PackageReference Include="PdfPig" Version="0.1.9" />
     <PackageReference Include="System.Linq.Async" Version="6.0.1" />
