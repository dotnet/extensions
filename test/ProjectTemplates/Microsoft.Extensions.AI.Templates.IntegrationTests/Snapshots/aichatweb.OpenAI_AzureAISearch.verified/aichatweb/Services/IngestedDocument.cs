﻿using Microsoft.Extensions.VectorData;

namespace aichatweb.Services;

public class IngestedDocument
{
    const string VectorDistanceFunction = DistanceFunction.CosineSimilarity;

    [VectorStoreKey]
    public required string Key { get; set; }

    [VectorStoreData(IsIndexed = true)]
    public required string SourceId { get; set; }

    [VectorStoreData]
    public required string DocumentId { get; set; }

    [VectorStoreData]
    public required string DocumentVersion { get; set; }

    // The vector is not used but required for some vector databases
<<<<<<< HEAD
    [VectorStoreVector(1, DistanceFunction = VectorDistanceFunction)]
    public ReadOnlyMemory<float> Vector { get; set; } = new ReadOnlyMemory<float>([0]);
=======
    [VectorStoreRecordVector(2, DistanceFunction = DistanceFunction.CosineSimilarity)]
    public ReadOnlyMemory<float> Vector { get; set; } = new ReadOnlyMemory<float>([0, 0]);
>>>>>>> dec7e30e
}<|MERGE_RESOLUTION|>--- conflicted
+++ resolved
@@ -19,11 +19,6 @@
     public required string DocumentVersion { get; set; }
 
     // The vector is not used but required for some vector databases
-<<<<<<< HEAD
-    [VectorStoreVector(1, DistanceFunction = VectorDistanceFunction)]
-    public ReadOnlyMemory<float> Vector { get; set; } = new ReadOnlyMemory<float>([0]);
-=======
-    [VectorStoreRecordVector(2, DistanceFunction = DistanceFunction.CosineSimilarity)]
+    [VectorStoreVector(2, DistanceFunction = VectorDistanceFunction)]
     public ReadOnlyMemory<float> Vector { get; set; } = new ReadOnlyMemory<float>([0, 0]);
->>>>>>> dec7e30e
 }