﻿<Project Sdk="Microsoft.NET.Sdk.Web">

  <PropertyGroup>
    <TargetFramework>net9.0</TargetFramework>
    <Nullable>enable</Nullable>
    <ImplicitUsings>enable</ImplicitUsings>
    <UserSecretsId>secret</UserSecretsId>
  </PropertyGroup>

  <ItemGroup>
    <PackageReference Include="CommunityToolkit.Aspire.OllamaSharp" Version="9.4.1-beta.291" />
    <PackageReference Include="OllamaSharp" Version="5.1.18" />
<<<<<<< HEAD
    <PackageReference Include="Microsoft.Extensions.AI" Version="9.8.0" />
    <PackageReference Include="Microsoft.SemanticKernel.Core" Version="1.61.0" />
=======
    <PackageReference Include="Microsoft.Extensions.AI" Version="9.9.0" />
    <PackageReference Include="Microsoft.SemanticKernel.Core" Version="1.53.0" />
>>>>>>> 9a573e32
    <PackageReference Include="PdfPig" Version="0.1.10" />
    <PackageReference Include="System.Linq.Async" Version="6.0.1" />
    <PackageReference Include="Aspire.Qdrant.Client" Version="9.4.0" />
    <PackageReference Include="Microsoft.SemanticKernel.Connectors.Qdrant" Version="1.61.0-preview" />
  </ItemGroup>

  <ItemGroup>
    <ProjectReference Include="..\aichatweb.ServiceDefaults\aichatweb.ServiceDefaults.csproj" />
  </ItemGroup>

</Project><|MERGE_RESOLUTION|>--- conflicted
+++ resolved
@@ -10,13 +10,8 @@
   <ItemGroup>
     <PackageReference Include="CommunityToolkit.Aspire.OllamaSharp" Version="9.4.1-beta.291" />
     <PackageReference Include="OllamaSharp" Version="5.1.18" />
-<<<<<<< HEAD
-    <PackageReference Include="Microsoft.Extensions.AI" Version="9.8.0" />
+    <PackageReference Include="Microsoft.Extensions.AI" Version="9.9.0" />
     <PackageReference Include="Microsoft.SemanticKernel.Core" Version="1.61.0" />
-=======
-    <PackageReference Include="Microsoft.Extensions.AI" Version="9.9.0" />
-    <PackageReference Include="Microsoft.SemanticKernel.Core" Version="1.53.0" />
->>>>>>> 9a573e32
     <PackageReference Include="PdfPig" Version="0.1.10" />
     <PackageReference Include="System.Linq.Async" Version="6.0.1" />
     <PackageReference Include="Aspire.Qdrant.Client" Version="9.4.0" />
