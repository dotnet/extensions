--- conflicted
+++ resolved
@@ -40,13 +40,10 @@
       <DependentUpon>GiantModel.tt</DependentUpon>
     </Compile>
 
-<<<<<<< HEAD
-=======
     <None Update="ModelBuilding\GiantModel.tt">
       <Generator>TextTemplatingFileGenerator</Generator>
       <LastGenOutput>GiantModel.cs</LastGenOutput>
     </None>
   </ItemGroup>
 
->>>>>>> f2dc8c07
 </Project>