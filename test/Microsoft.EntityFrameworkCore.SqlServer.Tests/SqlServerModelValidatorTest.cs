// Copyright (c) .NET Foundation. All rights reserved.
// Licensed under the Apache License, Version 2.0. See License.txt in the project root for license information.

using System;
using Microsoft.EntityFrameworkCore.Infrastructure;
using Microsoft.EntityFrameworkCore.Internal;
using Microsoft.EntityFrameworkCore.Metadata;
using Microsoft.EntityFrameworkCore.Metadata.Conventions.Internal;
using Microsoft.EntityFrameworkCore.Relational.Tests;
using Microsoft.EntityFrameworkCore.Relational.Tests.TestUtilities;
using Microsoft.EntityFrameworkCore.Storage.Internal;
using Microsoft.EntityFrameworkCore.Tests.TestUtilities;
using Microsoft.Extensions.Logging;
using Xunit;

namespace Microsoft.EntityFrameworkCore.SqlServer.Tests
{
    public class SqlServerModelValidatorTest : RelationalModelValidatorTest
    {
        public override void Detects_duplicate_column_names()
        {
            var modelBuilder = new ModelBuilder(TestRelationalConventionSetBuilder.Build());
            modelBuilder.Entity<Animal>().Property(b => b.Id).ForSqlServerHasColumnName("Name");

            VerifyError(RelationalStrings.DuplicateColumnNameDataTypeMismatch(nameof(Animal), nameof(Animal.Id),
                    nameof(Animal), nameof(Animal.Name), "Name", nameof(Animal), "int", "nvarchar(max)"),
                modelBuilder.Model);
        }

        public override void Detects_duplicate_columns_in_derived_types_with_different_types()
        {
            var modelBuilder = new ModelBuilder(TestRelationalConventionSetBuilder.Build());
            modelBuilder.Entity<Animal>();
            modelBuilder.Entity<Cat>().Property(c => c.Type);
            modelBuilder.Entity<Dog>().Property(c => c.Type);

            VerifyError(RelationalStrings.DuplicateColumnNameDataTypeMismatch(
                typeof(Cat).Name, "Type", typeof(Dog).Name, "Type", "Type", nameof(Animal), "nvarchar(max)", "int"), modelBuilder.Model);
        }

        public override void Detects_duplicate_column_names_within_hierarchy_with_different_MaxLength()
        {
            var modelBuilder = new ModelBuilder(TestRelationalConventionSetBuilder.Build());
            modelBuilder.Entity<Animal>();
            modelBuilder.Entity<Cat>().Ignore(e => e.Type).Property(c => c.Breed).HasMaxLength(30);
            modelBuilder.Entity<Dog>().Ignore(e => e.Type).Property(d => d.Breed).HasMaxLength(15);

            VerifyError(RelationalStrings.DuplicateColumnNameDataTypeMismatch(
                nameof(Cat), nameof(Cat.Breed), nameof(Dog), nameof(Dog.Breed), nameof(Cat.Breed), nameof(Animal), "nvarchar(30)", "nvarchar(15)"), modelBuilder.Model);
        }

        [Fact]
        public virtual void Detects_duplicate_column_names_within_hierarchy_with_different_unicode()
        {
            var modelBuilder = new ModelBuilder(TestRelationalConventionSetBuilder.Build());
            modelBuilder.Entity<Animal>();
            modelBuilder.Entity<Cat>().Ignore(e => e.Type).Property(c => c.Breed).IsUnicode(false);
            modelBuilder.Entity<Dog>().Ignore(e => e.Type).Property(d => d.Breed).IsUnicode();

            VerifyError(RelationalStrings.DuplicateColumnNameDataTypeMismatch(
                nameof(Cat), nameof(Cat.Breed), nameof(Dog), nameof(Dog.Breed), nameof(Cat.Breed), nameof(Animal), "varchar(max)", "nvarchar(max)"), modelBuilder.Model);
        }

        [Fact]
<<<<<<< HEAD
        public virtual void Detects_default_decimal_mapping()
        {
            var modelBuilder = new ModelBuilder(TestRelationalConventionSetBuilder.Build());
            modelBuilder.Entity<Animal>().Property<decimal>("Price");

            VerifyWarning(SqlServerStrings.DefaultDecimalTypeColumn("Price", nameof(Animal)), modelBuilder.Model);
        }

        [Fact]
        public void Throws_for_non_key_identity()
        {
            var modelBuilder = new ModelBuilder(TestRelationalConventionSetBuilder.Build());
            modelBuilder.Entity<Dog>().Property(c => c.Type).UseSqlServerIdentityColumn();

            VerifyError(SqlServerStrings.NonKeyValueGeneration(nameof(Dog.Type), nameof(Dog)), modelBuilder.Model);
        }

        [Fact]
        public void Throws_for_non_key_SequenceHiLo()
        {
            var modelBuilder = new ModelBuilder(TestRelationalConventionSetBuilder.Build());
            modelBuilder.Entity<Dog>().Property(c => c.Type).ForSqlServerUseSequenceHiLo();

            VerifyError(SqlServerStrings.NonKeyValueGeneration(nameof(Dog.Type), nameof(Dog)), modelBuilder.Model);
        }

        [Fact]
        public void Passes_for_non_key_identity_on_model()
        {
            var modelBuilder = new ModelBuilder(TestRelationalConventionSetBuilder.Build());
            modelBuilder.ForSqlServerUseIdentityColumns();
            modelBuilder.Entity<Dog>().Property(c => c.Type).ValueGeneratedOnAdd();

            Validate(modelBuilder.Model);
        }

        [Fact]
        public void Passes_for_non_key_SequenceHiLo_on_model()
        {
            var modelBuilder = new ModelBuilder(TestRelationalConventionSetBuilder.Build());
            modelBuilder.ForSqlServerUseSequenceHiLo();
            modelBuilder.Entity<Dog>().Property(c => c.Type).ValueGeneratedOnAdd();

            Validate(modelBuilder.Model);
=======
        public virtual void Passes_for_incompatible_foreignKeys_within_hierarchy_when_one_name_configured_explicitly_for_sqlServer()
        {
            var modelBuilder = new ModelBuilder(TestConventionalSetBuilder.Build());
            modelBuilder.Entity<Animal>();
            var fk1 = modelBuilder.Entity<Cat>().HasOne<Person>().WithMany().HasForeignKey(c => c.Name).HasPrincipalKey(p => p.Name)
                .OnDelete(DeleteBehavior.Cascade).ForSqlServerHasConstraintName("FK_Animal_Person_Name").Metadata;
            var fk2 = modelBuilder.Entity<Dog>().HasOne<Person>().WithMany().HasForeignKey(d => d.Name).HasPrincipalKey(p => p.Name)
                .OnDelete(DeleteBehavior.SetNull).Metadata;

            Validate(modelBuilder.Model);

            Assert.Equal("FK_Animal_Person_Name", fk1.Relational().Name);
            Assert.Equal("FK_Animal_Person_Name", fk1.SqlServer().Name);
            Assert.Equal("FK_Animal_Person_Name", fk2.Relational().Name);
            Assert.Equal("FK_Animal_Person_Name0", fk2.SqlServer().Name);
        }

        [Fact]
        public virtual void Passes_for_incompatible_indexes_within_hierarchy_when_one_name_configured_explicitly_for_sqlServer()
        {
            var modelBuilder = new ModelBuilder(TestConventionalSetBuilder.Build());
            modelBuilder.Entity<Animal>();
            var index1 = modelBuilder.Entity<Cat>().HasIndex(c => c.Name).IsUnique().ForSqlServerHasName("IX_Animal_Name").Metadata;
            var index2 = modelBuilder.Entity<Dog>().HasIndex(d => d.Name).IsUnique(false).Metadata;

            Validate(modelBuilder.Model);

            Assert.Equal("IX_Animal_Name", index1.Relational().Name);
            Assert.Equal("IX_Animal_Name", index1.SqlServer().Name);
            Assert.Equal("IX_Animal_Name", index2.Relational().Name);
            Assert.Equal("IX_Animal_Name0", index2.SqlServer().Name);
        }

        [Fact]
        public virtual void Throws_for_unsupported_data_types()
        {
            var modelBuilder = new ModelBuilder(new CoreConventionSetBuilder().CreateConventionSet());
            modelBuilder.Entity<Cheese>().Property(e => e.Name).HasColumnType("nvarchar");

            Assert.Equal(
                SqlServerStrings.UnqualifiedDataType("nvarchar"),
                Assert.Throws<ArgumentException>(() => Validate(modelBuilder.Model)).Message);
>>>>>>> 84ca0ff4
        }

        private class Cheese
        {
            public int Id { get; set; }

            public string Name { get; set; }
        }

        protected override ModelValidator CreateModelValidator()
            => new SqlServerModelValidator(
                new Logger<RelationalModelValidator>(
                    new ListLoggerFactory(Log, l => l == typeof(RelationalModelValidator).FullName)),
                new TestSqlServerAnnotationProvider(),
                new SqlServerTypeMapper());
    }
}<|MERGE_RESOLUTION|>--- conflicted
+++ resolved
@@ -62,7 +62,51 @@
         }
 
         [Fact]
-<<<<<<< HEAD
+        public virtual void Passes_for_incompatible_foreignKeys_within_hierarchy_when_one_name_configured_explicitly_for_sqlServer()
+        {
+            var modelBuilder = new ModelBuilder(TestRelationalConventionSetBuilder.Build());
+            modelBuilder.Entity<Animal>();
+            var fk1 = modelBuilder.Entity<Cat>().HasOne<Person>().WithMany().HasForeignKey(c => c.Name).HasPrincipalKey(p => p.Name)
+                .OnDelete(DeleteBehavior.Cascade).ForSqlServerHasConstraintName("FK_Animal_Person_Name").Metadata;
+            var fk2 = modelBuilder.Entity<Dog>().HasOne<Person>().WithMany().HasForeignKey(d => d.Name).HasPrincipalKey(p => p.Name)
+                .OnDelete(DeleteBehavior.SetNull).Metadata;
+
+            Validate(modelBuilder.Model);
+
+            Assert.Equal("FK_Animal_Person_Name", fk1.Relational().Name);
+            Assert.Equal("FK_Animal_Person_Name", fk1.SqlServer().Name);
+            Assert.Equal("FK_Animal_Person_Name", fk2.Relational().Name);
+            Assert.Equal("FK_Animal_Person_Name0", fk2.SqlServer().Name);
+        }
+
+        [Fact]
+        public virtual void Passes_for_incompatible_indexes_within_hierarchy_when_one_name_configured_explicitly_for_sqlServer()
+        {
+            var modelBuilder = new ModelBuilder(TestRelationalConventionSetBuilder.Build());
+            modelBuilder.Entity<Animal>();
+            var index1 = modelBuilder.Entity<Cat>().HasIndex(c => c.Name).IsUnique().ForSqlServerHasName("IX_Animal_Name").Metadata;
+            var index2 = modelBuilder.Entity<Dog>().HasIndex(d => d.Name).IsUnique(false).Metadata;
+
+            Validate(modelBuilder.Model);
+
+            Assert.Equal("IX_Animal_Name", index1.Relational().Name);
+            Assert.Equal("IX_Animal_Name", index1.SqlServer().Name);
+            Assert.Equal("IX_Animal_Name", index2.Relational().Name);
+            Assert.Equal("IX_Animal_Name0", index2.SqlServer().Name);
+        }
+
+        [Fact]
+        public virtual void Throws_for_unsupported_data_types()
+        {
+            var modelBuilder = new ModelBuilder(new CoreConventionSetBuilder().CreateConventionSet());
+            modelBuilder.Entity<Cheese>().Property(e => e.Name).HasColumnType("nvarchar");
+
+            Assert.Equal(
+                SqlServerStrings.UnqualifiedDataType("nvarchar"),
+                Assert.Throws<ArgumentException>(() => Validate(modelBuilder.Model)).Message);
+        }
+
+        [Fact]
         public virtual void Detects_default_decimal_mapping()
         {
             var modelBuilder = new ModelBuilder(TestRelationalConventionSetBuilder.Build());
@@ -107,50 +151,6 @@
             modelBuilder.Entity<Dog>().Property(c => c.Type).ValueGeneratedOnAdd();
 
             Validate(modelBuilder.Model);
-=======
-        public virtual void Passes_for_incompatible_foreignKeys_within_hierarchy_when_one_name_configured_explicitly_for_sqlServer()
-        {
-            var modelBuilder = new ModelBuilder(TestConventionalSetBuilder.Build());
-            modelBuilder.Entity<Animal>();
-            var fk1 = modelBuilder.Entity<Cat>().HasOne<Person>().WithMany().HasForeignKey(c => c.Name).HasPrincipalKey(p => p.Name)
-                .OnDelete(DeleteBehavior.Cascade).ForSqlServerHasConstraintName("FK_Animal_Person_Name").Metadata;
-            var fk2 = modelBuilder.Entity<Dog>().HasOne<Person>().WithMany().HasForeignKey(d => d.Name).HasPrincipalKey(p => p.Name)
-                .OnDelete(DeleteBehavior.SetNull).Metadata;
-
-            Validate(modelBuilder.Model);
-
-            Assert.Equal("FK_Animal_Person_Name", fk1.Relational().Name);
-            Assert.Equal("FK_Animal_Person_Name", fk1.SqlServer().Name);
-            Assert.Equal("FK_Animal_Person_Name", fk2.Relational().Name);
-            Assert.Equal("FK_Animal_Person_Name0", fk2.SqlServer().Name);
-        }
-
-        [Fact]
-        public virtual void Passes_for_incompatible_indexes_within_hierarchy_when_one_name_configured_explicitly_for_sqlServer()
-        {
-            var modelBuilder = new ModelBuilder(TestConventionalSetBuilder.Build());
-            modelBuilder.Entity<Animal>();
-            var index1 = modelBuilder.Entity<Cat>().HasIndex(c => c.Name).IsUnique().ForSqlServerHasName("IX_Animal_Name").Metadata;
-            var index2 = modelBuilder.Entity<Dog>().HasIndex(d => d.Name).IsUnique(false).Metadata;
-
-            Validate(modelBuilder.Model);
-
-            Assert.Equal("IX_Animal_Name", index1.Relational().Name);
-            Assert.Equal("IX_Animal_Name", index1.SqlServer().Name);
-            Assert.Equal("IX_Animal_Name", index2.Relational().Name);
-            Assert.Equal("IX_Animal_Name0", index2.SqlServer().Name);
-        }
-
-        [Fact]
-        public virtual void Throws_for_unsupported_data_types()
-        {
-            var modelBuilder = new ModelBuilder(new CoreConventionSetBuilder().CreateConventionSet());
-            modelBuilder.Entity<Cheese>().Property(e => e.Name).HasColumnType("nvarchar");
-
-            Assert.Equal(
-                SqlServerStrings.UnqualifiedDataType("nvarchar"),
-                Assert.Throws<ArgumentException>(() => Validate(modelBuilder.Model)).Message);
->>>>>>> 84ca0ff4
         }
 
         private class Cheese
