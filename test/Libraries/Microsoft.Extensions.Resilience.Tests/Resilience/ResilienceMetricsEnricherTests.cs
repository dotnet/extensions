--- conflicted
+++ resolved
@@ -40,12 +40,7 @@
 
         CreateSut().Enrich(CreateEnrichmentContext<string>(Outcome.FromException<string>(new InvalidOperationException { Source = "my-source" })));
 
-<<<<<<< HEAD
         Tags["error.type"].Should().Be("type:desc:details");
-        Tags["dotnet.exception.source"].Should().Be("my-source");
-=======
-        Tags.Should().ContainKey("error.type").WhoseValue.Should().Be("type:desc:details");
->>>>>>> 14fb52b0
     }
 
     [Fact]
@@ -59,32 +54,14 @@
     }
 
     [Fact]
-<<<<<<< HEAD
-=======
-    public void AddResilienceEnricher_Outcome_EnsureDimensions()
-    {
-        _options.ConfigureFailureResultContext<string>(v => FailureResultContext.Create("my-source", "my-reason", v));
-
-        CreateSut().Enrich(CreateEnrichmentContext<string>(Outcome.FromResult("string-result")));
-
-        Tags.Should().ContainKey("error.type").WhoseValue.Should().Be("string-result");
-    }
-
-    [Fact]
->>>>>>> 14fb52b0
     public void AddResilienceEnricher_RequestMetadata_EnsureDimensions()
     {
         CreateSut().Enrich(CreateEnrichmentContext<string>(
             Outcome.FromResult("string-result"),
             context => context.SetRequestMetadata(new RequestMetadata { RequestName = "my-req", DependencyName = "my-dep" })));
 
-<<<<<<< HEAD
-        Tags["dotnet.dependency.name"].Should().Be("my-dep");
-        Tags["dotnet.request.name"].Should().Be("my-req");
-=======
-        Tags.Should().ContainKey("request.dependency.name").WhoseValue.Should().Be("my-dep");
-        Tags.Should().ContainKey("request.name").WhoseValue.Should().Be("my-req");
->>>>>>> 14fb52b0
+        Tags["request.dependency.name"].Should().Be("my-dep");
+        Tags["request.name"].Should().Be("my-req");
     }
 
     [Fact]
@@ -95,13 +72,8 @@
 
         CreateSut().Enrich(CreateEnrichmentContext<string>());
 
-<<<<<<< HEAD
-        Tags["dotnet.dependency.name"].Should().Be("my-dep");
-        Tags["dotnet.request.name"].Should().Be("my-req");
-=======
-        Tags.Should().ContainKey("request.dependency.name").WhoseValue.Should().Be("my-dep");
-        Tags.Should().ContainKey("request.name").WhoseValue.Should().Be("my-req");
->>>>>>> 14fb52b0
+        Tags["request.dependency.name"].Should().Be("my-dep");
+        Tags["request.name"].Should().Be("my-req");
     }
 
     private EnrichmentContext<T, object> CreateEnrichmentContext<T>(Outcome<T>? outcome = null, Action<ResilienceContext>? configure = null)
