﻿// Licensed to the .NET Foundation under one or more agreements.
// The .NET Foundation licenses this file to you under the MIT license.

using System;
using System.Collections.Generic;
using System.Linq;
using System.Net.Http;
using System.Text;
using System.Threading.Tasks;
using FluentAssertions;
using Microsoft.Extensions.Compliance.Classification;
using Microsoft.Extensions.Compliance.Testing;
using Microsoft.Extensions.DependencyInjection;
using Microsoft.Extensions.Http.Diagnostics;
using Microsoft.Extensions.Http.Logging.Test.Internal;
using Microsoft.Extensions.Logging;
using Microsoft.Extensions.Options;
using Xunit;

namespace Microsoft.Extensions.Http.Logging.Test;

public class AcceptanceTests
{
    private const string LoggingCategory = "Microsoft.Extensions.Http.Logging.HttpClientLogger";
    private static readonly Uri _unreachableRequestUri = new("https://we.wont.hit.this.domain.anyway");

    [Fact]
    public async Task AddHttpClientLogEnricher_WhenNullEnricherRegistered_SkipsNullEnrichers()
    {
        await using var sp = new ServiceCollection()
            .AddFakeLogging()
            .AddFakeRedaction()
            .AddExtendedHttpClientLogging()
            .AddHttpClientLogEnricher<EnricherWithCounter>()
            .AddSingleton<IHttpClientLogEnricher>(static _ => null!)
            .BlockRemoteCall()
            .BuildServiceProvider();

        using var httpClient = sp.GetRequiredService<IHttpClientFactory>().CreateClient();
        using var _ = await httpClient.GetAsync(_unreachableRequestUri).ConfigureAwait(false);
        var collector = sp.GetFakeLogCollector();
        var logRecord = Assert.Single(collector.GetSnapshot());

        // No error should be logged:
        Assert.Equal(LogLevel.Information, logRecord.Level);
        Assert.Equal(LoggingCategory, logRecord.Category);
        Assert.Equal($"{HttpMethod.Get} {_unreachableRequestUri.Host}/{TelemetryConstants.Redacted}", logRecord.Message);
        Assert.Null(logRecord.Exception);

        var enrichers = sp.GetServices<IHttpClientLogEnricher>().ToList();
        var nullEnricher = Assert.Single(enrichers, x => x is null);
        Assert.Null(nullEnricher);

        var enricher = Assert.Single(enrichers, x => x is not null);
        var testEnricher = Assert.IsType<EnricherWithCounter>(enricher);
        Assert.Equal(1, testEnricher.TimesCalled);
    }

    [Fact]
    public async Task HttpClientLogger_WhenEnricherThrows_EmitsErrorAndKeepsExecution()
    {
        await using var sp = new ServiceCollection()
            .AddFakeLogging()
            .AddFakeRedaction()
            .AddExtendedHttpClientLogging()
            .AddSingleton<IHttpClientLogEnricher, TestEnricher>(static _ => new TestEnricher(throwOnEnrich: true))
            .BlockRemoteCall()
            .BuildServiceProvider();

        using var httpClient = sp.GetRequiredService<IHttpClientFactory>().CreateClient();
        using var _ = await httpClient.GetAsync(_unreachableRequestUri).ConfigureAwait(false);
        var collector = sp.GetFakeLogCollector();
        Assert.Collection(
            collector.GetSnapshot(),
            static firstLogRecord =>
            {
                Assert.Equal(LogLevel.Error, firstLogRecord.Level);
                Assert.Equal(LoggingCategory, firstLogRecord.Category);
                Assert.StartsWith($"An error occurred in enricher '{typeof(TestEnricher).FullName}'", firstLogRecord.Message);
                Assert.EndsWith($"{HttpMethod.Get} {_unreachableRequestUri.Host}/{TelemetryConstants.Redacted}", firstLogRecord.Message);
                Assert.IsType<NotSupportedException>(firstLogRecord.Exception);
            },
            static secondLogRecord =>
            {
                // No error should be logged:
                Assert.Equal(LogLevel.Information, secondLogRecord.Level);
                Assert.Equal(LoggingCategory, secondLogRecord.Category);
                Assert.Equal($"{HttpMethod.Get} {_unreachableRequestUri.Host}/{TelemetryConstants.Redacted}", secondLogRecord.Message);
                Assert.Null(secondLogRecord.Exception);
            });
    }

    [Fact]
    public async Task AddHttpClientLogging_ServiceCollectionAndEnrichers_EnrichesLogsWithAllEnrichers()
    {
        await using var sp = new ServiceCollection()
            .AddFakeLogging()
            .AddFakeRedaction()
            .AddExtendedHttpClientLogging()
            .AddHttpClientLogEnricher<EnricherWithCounter>()
            .AddHttpClientLogEnricher<TestEnricher>()
            .AddHttpClient("testClient").Services
            .BlockRemoteCall()
            .BuildServiceProvider();

        using var httpClient = sp.GetRequiredService<IHttpClientFactory>().CreateClient("testClient");
        using var httpRequestMessage = new HttpRequestMessage
        {
            Method = HttpMethod.Get,
            RequestUri = _unreachableRequestUri,
        };

        _ = await httpClient.SendAsync(httpRequestMessage).ConfigureAwait(false);
        var collector = sp.GetFakeLogCollector();
        var logRecord = collector.GetSnapshot().Single(logRecord => logRecord.Category == LoggingCategory);

        Assert.Equal($"{httpRequestMessage.Method} {httpRequestMessage.RequestUri.Host}/{TelemetryConstants.Redacted}", logRecord.Message);
        var enricher1 = sp.GetServices<IHttpClientLogEnricher>().SingleOrDefault(enn => enn is EnricherWithCounter) as EnricherWithCounter;
        var enricher2 = sp.GetServices<IHttpClientLogEnricher>().SingleOrDefault(enn => enn is TestEnricher) as TestEnricher;

        enricher1.Should().NotBeNull();
        enricher2.Should().NotBeNull();
        enricher1!.TimesCalled.Should().Be(1);

        var state = logRecord.StructuredState;
        state.Should().NotBeNull();
        state!.Single(kvp => kvp.Key == enricher2!.KvpRequest.Key).Value.Should().Be(enricher2!.KvpRequest.Value!.ToString());
    }

    [Fact]
    public async Task AddHttpClientLogging_WithNamedHttpClients_WorksCorrectly()
    {
        await using var provider = new ServiceCollection()
             .AddFakeLogging()
             .AddFakeRedaction()
             .AddHttpClient("namedClient1")
             .AddExtendedHttpClientLogging(o =>
             {
                 o.ResponseHeadersDataClasses.Add("ResponseHeader", FakeTaxonomy.PrivateData);
                 o.RequestHeadersDataClasses.Add("RequestHeader", FakeTaxonomy.PrivateData);
                 o.RequestHeadersDataClasses.Add("RequestHeaderFirst", FakeTaxonomy.PrivateData);
                 o.RequestBodyContentTypes.Add("application/json");
                 o.ResponseBodyContentTypes.Add("application/json");
                 o.LogBody = true;
             }).Services
             .AddHttpClient("namedClient2")
             .AddExtendedHttpClientLogging(o =>
             {
                 o.ResponseHeadersDataClasses.Add("ResponseHeader", FakeTaxonomy.PrivateData);
                 o.RequestHeadersDataClasses.Add("RequestHeader", FakeTaxonomy.PrivateData);
                 o.RequestHeadersDataClasses.Add("RequestHeaderSecond", FakeTaxonomy.PrivateData);
                 o.RequestBodyContentTypes.Add("application/json");
                 o.ResponseBodyContentTypes.Add("application/json");
                 o.LogBody = true;
             }).Services
             .BlockRemoteCall()
             .BuildServiceProvider();

        using var namedClient1 = provider.GetRequiredService<IHttpClientFactory>().CreateClient("namedClient1");
        using var namedClient2 = provider.GetRequiredService<IHttpClientFactory>().CreateClient("namedClient2");

        using var httpRequestMessage = new HttpRequestMessage
        {
            Method = HttpMethod.Get,
            RequestUri = _unreachableRequestUri,
        };

        httpRequestMessage.Headers.Add("requestHeader", "Request Value");
        httpRequestMessage.Headers.Add("ReQuEStHeAdErFirst", new List<string> { "Request Value 2", "Request Value 3" });
        var responseString = await SendRequest(namedClient1, httpRequestMessage);
        var collector = provider.GetFakeLogCollector();
        var logRecord = collector.GetSnapshot().Single(l => l.Category == LoggingCategory);
        var state = logRecord.StructuredState;
        state.Should().Contain(kvp => kvp.Value == responseString);
        state.Should().Contain(kvp => kvp.Value == "Request Value");
        state.Should().Contain(kvp => kvp.Value == "Request Value 2,Request Value 3");

        using var httpRequestMessage2 = new HttpRequestMessage
        {
            Method = HttpMethod.Get,
            RequestUri = _unreachableRequestUri,
        };

        httpRequestMessage2.Headers.Add("requestHeader", "Request Value");
        httpRequestMessage2.Headers.Add("ReQuEStHeAdErSecond", new List<string> { "Request Value 2", "Request Value 3" });
        collector.Clear();
        responseString = await SendRequest(namedClient2, httpRequestMessage2);
        logRecord = collector.GetSnapshot().Single(l => l.Category == LoggingCategory);
        state = logRecord.StructuredState;
        state.Should().Contain(kvp => kvp.Value == responseString);
        state.Should().Contain(kvp => kvp.Value == "Request Value");
        state.Should().Contain(kvp => kvp.Value == "Request Value 2,Request Value 3");
    }

    private static async Task<string> SendRequest(HttpClient httpClient, HttpRequestMessage httpRequestMessage)
    {
        using var content = await httpClient
            .SendAsync(httpRequestMessage, HttpCompletionOption.ResponseHeadersRead)
            .ConfigureAwait(false);

        var responseStream = await content.Content.ReadAsStreamAsync();
        var buffer = new byte[32768];
        _ = await responseStream.ReadAsync(buffer, 0, 32768);
        return Encoding.UTF8.GetString(buffer);
    }

    [Fact]
    public async Task AddHttpClientLogging_WithTypedHttpClients_WorksCorrectly()
    {
        await using var provider = new ServiceCollection()
            .AddFakeLogging()
            .AddFakeRedaction()
            .AddSingleton<ITestHttpClient1, TestHttpClient1>()
            .AddSingleton<ITestHttpClient2, TestHttpClient2>()
            .AddHttpClient<ITestHttpClient1, TestHttpClient1>()
            .AddExtendedHttpClientLogging(x =>
            {
                x.ResponseHeadersDataClasses.Add("ResponseHeader", FakeTaxonomy.PrivateData);
                x.RequestHeadersDataClasses.Add("RequestHeader", FakeTaxonomy.PrivateData);
                x.RequestHeadersDataClasses.Add("RequestHeader2", FakeTaxonomy.PrivateData);
                x.RequestBodyContentTypes.Add("application/json");
                x.ResponseBodyContentTypes.Add("application/json");
                x.BodySizeLimit = 10000;
                x.LogBody = true;
            }).Services
            .AddHttpClient<ITestHttpClient2, TestHttpClient2>()
            .AddExtendedHttpClientLogging(x =>
            {
                x.ResponseHeadersDataClasses.Add("ResponseHeader", FakeTaxonomy.PrivateData);
                x.RequestHeadersDataClasses.Add("RequestHeader", FakeTaxonomy.PrivateData);
                x.RequestHeadersDataClasses.Add("RequestHeader2", FakeTaxonomy.PrivateData);
                x.RequestBodyContentTypes.Add("application/json");
                x.ResponseBodyContentTypes.Add("application/json");
                x.BodySizeLimit = 20000;
                x.LogBody = true;
            }).Services
            .BlockRemoteCall()
            .BuildServiceProvider();

        var firstClient = provider.GetService<ITestHttpClient1>() as TestHttpClient1;
        var secondClient = provider.GetService<ITestHttpClient2>() as TestHttpClient2;

        using var httpRequestMessage = new HttpRequestMessage
        {
            Method = HttpMethod.Get,
            RequestUri = _unreachableRequestUri,
        };

        httpRequestMessage.Headers.Add("requestHeader", "Request Value");
        httpRequestMessage.Headers.Add("ReQuEStHeAdEr2", new List<string> { "Request Value 2", "Request Value 3" });
        var content = await firstClient!.SendRequest(httpRequestMessage).ConfigureAwait(false);
        var collector = provider.GetFakeLogCollector();
        var responseStream = await content.Content.ReadAsStreamAsync();
        var buffer = new byte[10000];
        _ = await responseStream.ReadAsync(buffer, 0, 10000);
        var responseString = Encoding.UTF8.GetString(buffer);

        var logRecord = collector.GetSnapshot().Single(l => l.Category == LoggingCategory);
        var state = logRecord.StructuredState;
        state.Should().NotBeNull();
        state.Should().Contain(kvp => kvp.Value == responseString);
        state.Should().Contain(kvp => kvp.Value == "Request Value");
        state.Should().Contain(kvp => kvp.Value == "Request Value 2,Request Value 3");

        using var httpRequestMessage2 = new HttpRequestMessage
        {
            Method = HttpMethod.Get,
            RequestUri = _unreachableRequestUri,
        };

        httpRequestMessage2.Headers.Add("requestHeader", "Request Value");
        httpRequestMessage2.Headers.Add("ReQuEStHeAdEr2", new List<string> { "Request Value 2", "Request Value 3" });
        collector.Clear();
        content = await secondClient!.SendRequest(httpRequestMessage2).ConfigureAwait(false);
        responseStream = await content.Content.ReadAsStreamAsync();
        buffer = new byte[20000];
        _ = await responseStream.ReadAsync(buffer, 0, 20000);
        responseString = Encoding.UTF8.GetString(buffer);

        logRecord = collector.GetSnapshot().Single(l => l.Category == LoggingCategory);
        state = logRecord.StructuredState;
        state.Should().Contain(kvp => kvp.Value == responseString);
        state.Should().Contain(kvp => kvp.Value == "Request Value");
        state.Should().Contain(kvp => kvp.Value == "Request Value 2,Request Value 3");
    }

    [Theory]
    [InlineData(HttpRouteParameterRedactionMode.Strict, "v1/unit/REDACTED/users/REDACTED:123")]
    [InlineData(HttpRouteParameterRedactionMode.Loose, "v1/unit/999/users/REDACTED:123")]
    [InlineData(HttpRouteParameterRedactionMode.None, "/v1/unit/999/users/123")]
    public async Task AddHttpClientLogging_RedactSensitiveParams(HttpRouteParameterRedactionMode parameterRedactionMode, string redactedPath)
    {
        const string RequestPath = "https://fake.com/v1/unit/999/users/123";

        await using var sp = new ServiceCollection()
            .AddFakeLogging()
            .AddFakeRedaction(o => o.RedactionFormat = "REDACTED:{0}")
            .AddHttpClient()
            .AddExtendedHttpClientLogging(o =>
            {
                o.RouteParameterDataClasses.Add("userId", FakeTaxonomy.PrivateData);
                o.RequestPathParameterRedactionMode = parameterRedactionMode;
            })
            .BlockRemoteCall()
            .BuildServiceProvider();

        using var httpClient = sp.GetRequiredService<IHttpClientFactory>().CreateClient();
        using var httpRequestMessage = new HttpRequestMessage
        {
            Method = HttpMethod.Get,
            RequestUri = new Uri(RequestPath),
        };

        var requestContext = sp.GetRequiredService<IOutgoingRequestContext>();
        requestContext.SetRequestMetadata(new RequestMetadata
        {
            RequestRoute = "/v1/unit/{unitId}/users/{userId}"
        });

        _ = await httpClient.SendAsync(httpRequestMessage).ConfigureAwait(false);

        var collector = sp.GetFakeLogCollector();
        var logRecord = collector.GetSnapshot().Single(logRecord => logRecord.Category == LoggingCategory);
        var state = logRecord.StructuredState;
        state.Should().NotBeNull();
        state!.Single(kvp => kvp.Key == HttpClientLoggingTagNames.Path).Value.Should().Be(redactedPath);
    }

    [Theory]
    [InlineData(HttpRouteParameterRedactionMode.Strict, "REDACTED", "<REDACTED:123>")]
    [InlineData(HttpRouteParameterRedactionMode.Loose, "999", "<REDACTED:123>")]
    [InlineData(HttpRouteParameterRedactionMode.None, "999", "123")]
    public async Task AddHttpClientLogging_StructuredPathLogging_RedactsSensitiveParams(
        HttpRouteParameterRedactionMode parameterRedactionMode,
        string expectedUnitId,
        string expectedUserId)
    {
        const string RequestPath = "https://fake.com/v1/unit/999/users/123";
        const string RequestRoute = "/v1/unit/{unitId}/users/{userId}";

        await using var sp = new ServiceCollection()
            .AddFakeLogging()
            .AddFakeRedaction(o => o.RedactionFormat = "<REDACTED:{0}>")
            .AddHttpClient()
            .AddExtendedHttpClientLogging(o =>
            {
                o.RouteParameterDataClasses.Add("userId", FakeTaxonomy.PrivateData);
                o.RequestPathParameterRedactionMode = parameterRedactionMode;
                o.RequestPathLoggingMode = OutgoingPathLoggingMode.Structured;
            })
            .BlockRemoteCall()
            .BuildServiceProvider();

        using var httpClient = sp.GetRequiredService<IHttpClientFactory>().CreateClient();
        using var httpRequestMessage = new HttpRequestMessage
        {
            Method = HttpMethod.Get,
            RequestUri = new Uri(RequestPath)
        };

        httpRequestMessage.SetRequestMetadata(new RequestMetadata(httpRequestMessage.Method.ToString(), RequestRoute));

        using var _ = await httpClient.SendAsync(httpRequestMessage).ConfigureAwait(false);

        var collector = sp.GetFakeLogCollector();
        var logRecord = collector.GetSnapshot().Single(logRecord => logRecord.Category == LoggingCategory);
        var state = logRecord.StructuredState;
        var loggedPath = state.Should().NotBeNull().And
            .ContainSingle(kvp => kvp.Key == HttpClientLoggingTagNames.Path)
            .Subject.Value;

        state.Should().ContainSingle(kvp => kvp.Key == HttpClientLoggingTagNames.Host)
            .Which.Value.Should().Be(httpRequestMessage.RequestUri.Host);

        state.Should().ContainSingle(kvp => kvp.Key == HttpClientLoggingTagNames.Method)
            .Which.Value.Should().Be(httpRequestMessage.Method.ToString());

        state.Should().ContainSingle(kvp => kvp.Key == HttpClientLoggingTagNames.StatusCode)
            .Which.Value.Should().Be("200");

        state.Should().ContainSingle(kvp => kvp.Key == HttpClientLoggingTagNames.Duration)
            .Which.Value.Should().NotBeEmpty();

        // When the redaction mode is set to "None", the RequestPathLoggingMode is ignored
        if (parameterRedactionMode == HttpRouteParameterRedactionMode.None)
        {
            loggedPath.Should().Be(httpRequestMessage.RequestUri.AbsolutePath);
            state.Should().HaveCount(5);
        }
        else
        {
            loggedPath.Should().Be(RequestRoute);
            state.Should().ContainSingle(kvp => kvp.Key == "userId").Which.Value.Should().Be(expectedUserId);
            state.Should().ContainSingle(kvp => kvp.Key == "unitId").Which.Value.Should().Be(expectedUnitId);
            state.Should().HaveCount(7);
        }
    }

    [Theory]
    [InlineData(HttpRouteParameterRedactionMode.Strict, "v1/unit/REDACTED/users/REDACTED:123")]
    [InlineData(HttpRouteParameterRedactionMode.Loose, "v1/unit/999/users/REDACTED:123")]
    public async Task AddHttpClientLogging_NamedHttpClient_RedactSensitiveParams(HttpRouteParameterRedactionMode parameterRedactionMode, string redactedPath)
    {
        const string RequestPath = "https://fake.com/v1/unit/999/users/123";

        await using var sp = new ServiceCollection()
            .AddFakeLogging()
            .AddFakeRedaction(o => o.RedactionFormat = "REDACTED:{0}")
            .AddHttpClient("test")
            .AddExtendedHttpClientLogging(o =>
            {
                o.RouteParameterDataClasses.Add("userId", FakeTaxonomy.PrivateData);
                o.RequestPathParameterRedactionMode = parameterRedactionMode;
            })
            .Services
            .BlockRemoteCall()
            .BuildServiceProvider();

        using var httpClient = sp.GetRequiredService<IHttpClientFactory>().CreateClient("test");
        using var httpRequestMessage = new HttpRequestMessage
        {
            Method = HttpMethod.Get,
            RequestUri = new Uri(RequestPath),
        };

        var requestContext = sp.GetRequiredService<IOutgoingRequestContext>();
        requestContext.SetRequestMetadata(new RequestMetadata
        {
            RequestRoute = "/v1/unit/{unitId}/users/{userId}"
        });

        using var _ = await httpClient.SendAsync(httpRequestMessage).ConfigureAwait(false);

        var collector = sp.GetFakeLogCollector();
        var logRecord = collector.GetSnapshot().Single(logRecord => logRecord.Category == LoggingCategory);
        var state = logRecord.StructuredState;
        state.Should().NotBeNull();
        state!.Single(kvp => kvp.Key == HttpClientLoggingTagNames.Path).Value.Should().Be(redactedPath);
    }

    [Fact]
    public void AddHttpClientLogging_WithNamedClients_RegistersNamedOptions()
    {
        const string FirstClientName = "1";
        const string SecondClientName = "2";

        using var provider = new ServiceCollection()
            .AddFakeRedaction()
            .AddHttpClient(FirstClientName)
            .AddExtendedHttpClientLogging(options =>
            {
                options.LogRequestStart = true;
                options.ResponseHeadersDataClasses = new Dictionary<string, DataClassification> { { "test1", FakeTaxonomy.PrivateData } };
            })
            .Services
            .AddHttpClient(SecondClientName)
            .AddExtendedHttpClientLogging(options =>
            {
                options.LogRequestStart = false;
                options.ResponseHeadersDataClasses = new Dictionary<string, DataClassification> { { "test2", FakeTaxonomy.PrivateData } };
            })
            .Services
            .BuildServiceProvider();

        var factory = provider.GetRequiredService<IHttpClientFactory>();

        var firstClient = factory.CreateClient(FirstClientName);
        var secondClient = factory.CreateClient(SecondClientName);
        firstClient.Should().NotBe(secondClient);

        var optionsFirst = provider.GetRequiredService<IOptionsMonitor<LoggingOptions>>().Get(FirstClientName);
        var optionsSecond = provider.GetRequiredService<IOptionsMonitor<LoggingOptions>>().Get(SecondClientName);
        optionsFirst.Should().NotBeNull();
        optionsSecond.Should().NotBeNull();
        optionsFirst.Should().NotBeEquivalentTo(optionsSecond);
    }

    [Fact]
    public void AddHttpClientLogging_WithTypedClients_RegistersNamedOptions()
    {
        using var provider = new ServiceCollection()
            .AddFakeRedaction()
            .AddSingleton<ITestHttpClient1, TestHttpClient1>()
            .AddSingleton<ITestHttpClient2, TestHttpClient2>()
            .AddHttpClient<ITestHttpClient1, TestHttpClient1>()
            .AddExtendedHttpClientLogging(options =>
            {
                options.LogRequestStart = true;
                options.ResponseHeadersDataClasses = new Dictionary<string, DataClassification> { { "test1", FakeTaxonomy.PrivateData } };
            })
            .Services
            .AddHttpClient<ITestHttpClient2, TestHttpClient2>()
            .AddExtendedHttpClientLogging(options =>
            {
                options.LogRequestStart = false;
                options.ResponseHeadersDataClasses = new Dictionary<string, DataClassification> { { "test2", FakeTaxonomy.PrivateData } };
            })
            .Services
            .BuildServiceProvider();

        var firstClient = provider.GetService<ITestHttpClient1>() as TestHttpClient1;
        var secondClient = provider.GetService<ITestHttpClient2>() as TestHttpClient2;

        firstClient.Should().NotBe(secondClient);

        var optionsFirst = provider.GetRequiredService<IOptionsMonitor<LoggingOptions>>().Get(nameof(ITestHttpClient1));
        var optionsSecond = provider.GetRequiredService<IOptionsMonitor<LoggingOptions>>().Get(nameof(ITestHttpClient2));
        optionsFirst.Should().NotBeNull();
        optionsSecond.Should().NotBeNull();
        optionsFirst.Should().NotBeEquivalentTo(optionsSecond);
    }

    [Fact]
    public void AddHttpClientLogging_WithTypedAndNamedClients_RegistersNamedOptions()
    {
        using var provider = new ServiceCollection()
            .AddFakeRedaction()
            .AddSingleton<ITestHttpClient1, TestHttpClient1>()
            .AddSingleton<ITestHttpClient2, TestHttpClient2>()
            .AddHttpClient<ITestHttpClient1, TestHttpClient1>()
            .AddExtendedHttpClientLogging(options =>
            {
                options.ResponseHeadersDataClasses = new Dictionary<string, DataClassification> { { "test1", FakeTaxonomy.PrivateData } };
            })
            .Services
            .AddHttpClient<ITestHttpClient2, TestHttpClient2>()
            .AddExtendedHttpClientLogging(options =>
            {
                options.ResponseHeadersDataClasses = new Dictionary<string, DataClassification> { { "test2", FakeTaxonomy.PrivateData } };
            })
            .Services
            .AddHttpClient("testClient3")
            .AddExtendedHttpClientLogging(options =>
            {
                options.ResponseHeadersDataClasses = new Dictionary<string, DataClassification> { { "test3", FakeTaxonomy.PrivateData } };
            })
            .Services
            .AddHttpClient("testClient4")
            .AddExtendedHttpClientLogging(options =>
            {
                options.ResponseHeadersDataClasses = new Dictionary<string, DataClassification> { { "test4", FakeTaxonomy.PrivateData } };
            })
            .Services
            .AddHttpClient<ITestHttpClient1, TestHttpClient1>("testClient5")
            .AddExtendedHttpClientLogging(options =>
            {
                options.ResponseHeadersDataClasses = new Dictionary<string, DataClassification> { { "test5", FakeTaxonomy.PrivateData } };
            })
            .Services
            .AddExtendedHttpClientLogging(options =>
            {
                options.ResponseHeadersDataClasses = new Dictionary<string, DataClassification> { { "test6", FakeTaxonomy.PrivateData } };
            })
            .BuildServiceProvider();

        var optionsFirst = provider.GetRequiredService<IOptionsMonitor<LoggingOptions>>().Get(nameof(ITestHttpClient1));
        var optionsSecond = provider.GetRequiredService<IOptionsMonitor<LoggingOptions>>().Get(nameof(ITestHttpClient2));
        var optionsThird = provider.GetRequiredService<IOptionsMonitor<LoggingOptions>>().Get("testClient3");
        var optionsFourth = provider.GetRequiredService<IOptionsMonitor<LoggingOptions>>().Get("testClient4");
        var optionsFifth = provider.GetRequiredService<IOptionsMonitor<LoggingOptions>>().Get("testClient5");
        var optionsSixth = provider.GetRequiredService<IOptions<LoggingOptions>>().Value;

        optionsFirst.Should().NotBeNull();
        optionsSecond.Should().NotBeNull();
        optionsFirst.Should().NotBeEquivalentTo(optionsSecond);

        optionsThird.Should().NotBeNull();
        optionsFourth.Should().NotBeNull();
        optionsThird.Should().NotBeEquivalentTo(optionsFourth);

        optionsFifth.Should().NotBeNull();
        optionsFifth.Should().NotBeEquivalentTo(optionsFourth);

        optionsSixth.Should().NotBeNull();
        optionsSixth.Should().NotBeEquivalentTo(optionsFifth);
    }

    [Fact]
    public async Task AddHttpClientLogging_DisablesNetScope()
    {
        await using var provider = new ServiceCollection()
             .AddFakeLogging()
             .AddFakeRedaction()
             .AddHttpClient("test")
             .AddExtendedHttpClientLogging()
             .Services
             .BlockRemoteCall()
             .BuildServiceProvider();

        var client = provider.GetRequiredService<IHttpClientFactory>().CreateClient("test");
        using var httpRequestMessage = new HttpRequestMessage(HttpMethod.Get, _unreachableRequestUri);

        _ = await client.SendAsync(httpRequestMessage, HttpCompletionOption.ResponseHeadersRead).ConfigureAwait(false);
        var collector = provider.GetFakeLogCollector();
        var logRecord = collector.GetSnapshot().Single(l => l.Category == LoggingCategory);

        logRecord.Scopes.Should().BeEmpty();
    }

    [Fact]
    public async Task AddHttpClientLogging_CallFromOtherClient_HasBuiltInLogging()
    {
        await using var provider = new ServiceCollection()
             .AddFakeLogging()
             .AddFakeRedaction()
             .AddHttpClient("test")
             .AddExtendedHttpClientLogging()
             .Services
             .AddHttpClient("normal")
             .Services
             .BlockRemoteCall()
             .BuildServiceProvider();

        // The test client has AddHttpClientLogging. The normal client doesn't.
        // The normal client should still log via the built-in HTTP logging.
        var client = provider.GetRequiredService<IHttpClientFactory>().CreateClient("normal");
        using var httpRequestMessage = new HttpRequestMessage(HttpMethod.Get, _unreachableRequestUri);

        _ = await client.SendAsync(httpRequestMessage, HttpCompletionOption.ResponseHeadersRead).ConfigureAwait(false);
        var collector = provider.GetFakeLogCollector();
        var logRecords = collector.GetSnapshot().Where(l => l.Category == "System.Net.Http.HttpClient.normal.LogicalHandler").ToList();

        Assert.Collection(logRecords,
            r => Assert.Equal("RequestPipelineStart", r.Id.Name),
            r => Assert.Equal("RequestPipelineEnd", r.Id.Name));
    }

    [Fact]
    public async Task AddDefaultHttpClientLogging_DisablesNetScope()
    {
        await using var provider = new ServiceCollection()
             .AddFakeLogging()
             .AddFakeRedaction()
             .AddHttpClient()
             .AddExtendedHttpClientLogging()
             .BlockRemoteCall()
             .BuildServiceProvider();

<<<<<<< HEAD
        var options = provider.GetRequiredService<IOptionsMonitor<LoggingOptions>>().Get("test");
=======
>>>>>>> 3e240587
        var client = provider.GetRequiredService<IHttpClientFactory>().CreateClient("test");
        using var httpRequestMessage = new HttpRequestMessage(HttpMethod.Get, _unreachableRequestUri);

        _ = await client.SendAsync(httpRequestMessage, HttpCompletionOption.ResponseHeadersRead).ConfigureAwait(false);
        var collector = provider.GetFakeLogCollector();
        var logRecord = collector.GetSnapshot().Single(l => l.Category == LoggingCategory);

        logRecord.Scopes.Should().HaveCount(0);
    }

    [Theory]
    [InlineData(4_096)]
    [InlineData(8_192)]
    [InlineData(16_384)]
    [InlineData(32_768)]
    [InlineData(315_883)]
    public async Task HttpClientLoggingHandler_LogsBodyDataUpToSpecifiedLimit(int limit)
    {
        await using var provider = new ServiceCollection()
             .AddFakeLogging()
             .AddFakeRedaction()
             .AddHttpClient(nameof(HttpClientLoggingHandler_LogsBodyDataUpToSpecifiedLimit))
             .AddExtendedHttpClientLogging(x =>
             {
                 x.ResponseHeadersDataClasses.Add("ResponseHeader", FakeTaxonomy.PrivateData);
                 x.RequestHeadersDataClasses.Add("RequestHeader", FakeTaxonomy.PrivateData);
                 x.RequestHeadersDataClasses.Add("RequestHeader2", FakeTaxonomy.PrivateData);
                 x.RequestBodyContentTypes.Add("application/json");
                 x.ResponseBodyContentTypes.Add("application/json");
                 x.BodySizeLimit = limit;
                 x.LogBody = true;
             })
             .Services
             .BlockRemoteCall()
             .BuildServiceProvider();

        var client = provider
             .GetRequiredService<IHttpClientFactory>()
             .CreateClient(nameof(HttpClientLoggingHandler_LogsBodyDataUpToSpecifiedLimit));

        using var httpRequestMessage = new HttpRequestMessage
        {
            Method = HttpMethod.Get,
            RequestUri = _unreachableRequestUri,
        };

        httpRequestMessage.Headers.Add("requestHeader", "Request Value");
        httpRequestMessage.Headers.Add("ReQuEStHeAdEr2", new List<string> { "Request Value 2", "Request Value 3" });

        var content = await client.SendAsync(httpRequestMessage, HttpCompletionOption.ResponseHeadersRead).ConfigureAwait(false);
        var responseStream = await content.Content.ReadAsStreamAsync();
        var length = (int)responseStream.Length > limit ? limit : (int)responseStream.Length;
        var buffer = new byte[length];
        _ = await responseStream.ReadAsync(buffer, 0, length);
        var responseString = Encoding.UTF8.GetString(buffer);

        var collector = provider.GetFakeLogCollector();
        var logRecord = collector.GetSnapshot().Single(l => l.Category == LoggingCategory);
        var state = logRecord.StructuredState;
        state.Should().Contain(kvp => kvp.Value == responseString);
        state.Should().Contain(kvp => kvp.Value == "Request Value");
        state.Should().Contain(kvp => kvp.Value == "Request Value 2,Request Value 3");
    }
}<|MERGE_RESOLUTION|>--- conflicted
+++ resolved
@@ -636,10 +636,6 @@
              .BlockRemoteCall()
              .BuildServiceProvider();
 
-<<<<<<< HEAD
-        var options = provider.GetRequiredService<IOptionsMonitor<LoggingOptions>>().Get("test");
-=======
->>>>>>> 3e240587
         var client = provider.GetRequiredService<IHttpClientFactory>().CreateClient("test");
         using var httpRequestMessage = new HttpRequestMessage(HttpMethod.Get, _unreachableRequestUri);
 
