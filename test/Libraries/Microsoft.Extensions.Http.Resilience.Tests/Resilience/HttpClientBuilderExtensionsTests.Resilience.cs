﻿// Licensed to the .NET Foundation under one or more agreements.
// The .NET Foundation licenses this file to you under the MIT license.

using System;
using System.Collections.Generic;
using System.Net;
using System.Net.Http;
using System.Threading.Tasks;
using FluentAssertions;
using Microsoft.Extensions.DependencyInjection;
using Microsoft.Extensions.Diagnostics.Metrics.Testing;
using Microsoft.Extensions.Http.Resilience.Internal;
using Microsoft.Extensions.Http.Resilience.Test.Helpers;
using Microsoft.Extensions.Options;
using Moq;
using Polly;
using Polly.Registry;
using Polly.Telemetry;
using Xunit;

namespace Microsoft.Extensions.Http.Resilience.Test;

public sealed partial class HttpClientBuilderExtensionsTests
{
    [Fact]
    public void AddResilienceHandler_ArgumentValidation()
    {
        var services = new ServiceCollection();
        IHttpClientBuilder? builder = services.AddHttpClient("client");

        Assert.Throws<ArgumentNullException>(() => builder.AddResilienceHandler(null!, _ => { }));
        Assert.Throws<ArgumentException>(() => builder.AddResilienceHandler(string.Empty, _ => { }));
        Assert.Throws<ArgumentNullException>(() => builder.AddResilienceHandler(null!, (_, _) => { }));
        Assert.Throws<ArgumentException>(() => builder.AddResilienceHandler(string.Empty, (_, _) => { }));
        Assert.Throws<ArgumentNullException>(() => builder.AddResilienceHandler("dummy", (Action<ResiliencePipelineBuilder<HttpResponseMessage>>)null!));
        Assert.Throws<ArgumentNullException>(() => builder.AddResilienceHandler("dummy", (Action<ResiliencePipelineBuilder<HttpResponseMessage>, ResilienceHandlerContext>)null!));

        builder = null;
        Assert.Throws<ArgumentNullException>(() => builder!.AddResilienceHandler("pipeline-name", _ => { }));
        Assert.Throws<ArgumentNullException>(() => builder!.AddResilienceHandler("pipeline-name", (_, _) => { }));
    }

    [Fact]
    public void AddResilienceHandler_EnsureCorrectServicesRegistered()
    {
        var services = new ServiceCollection();
        IHttpClientBuilder? builder = services.AddHttpClient("client");

        builder.AddResilienceHandler("test", ConfigureBuilder);

        // add twice intentionally
        builder.AddResilienceHandler("test", ConfigureBuilder);

        Assert.Contains(services, s => s.ServiceType == typeof(ResiliencePipelineProvider<HttpKey>));
    }

    [Fact]
    public async Task AddResilienceHandler_OnPipelineDisposed_EnsureCalled()
    {
        var onPipelineDisposedCalled = false;
        var services = new ServiceCollection();
        IHttpClientBuilder? builder = services
            .AddHttpClient("client")
            .ConfigurePrimaryHttpMessageHandler(() => new TestHandlerStub(HttpStatusCode.OK));

        builder.AddResilienceHandler("test", (builder, context) =>
        {
            builder.AddTimeout(TimeSpan.FromSeconds(1));
            context.OnPipelineDisposed(() => onPipelineDisposedCalled = true);
        });

        using (var serviceProvider = services.BuildServiceProvider())
        {
            var client = serviceProvider.GetRequiredService<IHttpClientFactory>().CreateClient("client");
            using var request = new HttpRequestMessage(HttpMethod.Get, "https://dummy");

            await client.GetStringAsync("https://dummy");
        }

        onPipelineDisposedCalled.Should().BeTrue();
    }

    [Fact]
    public void ConfigureHttpServices_EnsureServicesNotAddedTwice()
    {
        var services = new ServiceCollection();

        ResilienceHttpClientBuilderExtensions.ConfigureHttpServices(services);
        var count = services.Count;

<<<<<<< HEAD
        // We check that the count of existing services is not unnecessary increased.
        //
        // The additional 3 services that are registered are related to:
        // - Configuration of HTTP client options
        // - Configuration of resilience pipeline
        // - Registration of keyed service for resilience pipeline
        // UPDATE NOTE: Starting from .NET 8.0.2, the count of additional services is 2 instead of 3. This is due to the fact that the registration of the resilience
        // pipeline is now done in the `AddResilienceHandler` method.
        builder.Services.Should().HaveCount(count + 2);
=======
        ResilienceHttpClientBuilderExtensions.ConfigureHttpServices(services);
        services.Count.Should().Be(count);
>>>>>>> c1b7857b
    }

    [Fact]
    public async Task AddResilienceHandler_EnsureErrorType()
    {
        using var metricCollector = new MetricCollector<int>(null, "Polly", "resilience.polly.strategy.events");
        var enricher = new TestMetricsEnricher();
        var clientBuilder = new ServiceCollection()
            .AddHttpClient("client")
            .ConfigurePrimaryHttpMessageHandler(() => new TestHandlerStub(HttpStatusCode.InternalServerError))
            .AddStandardResilienceHandler()
            .Configure(options =>
            {
                options.Retry.ShouldHandle = _ => PredicateResult.True();
                options.Retry.MaxRetryAttempts = 1;
                options.Retry.Delay = TimeSpan.Zero;
            });

        clientBuilder.Services.Configure<TelemetryOptions>(o => o.MeteringEnrichers.Add(enricher));

        var client = clientBuilder.Services.BuildServiceProvider().GetRequiredService<IHttpClientFactory>().CreateClient("client");
        using var request = new HttpRequestMessage(HttpMethod.Get, "https://dummy");

        using var response = await client.SendAsync(request);

        enricher.Tags["error.type"].Should().BeOfType<string>().Subject.Should().Be("500");
    }

    [Fact]
    public async Task AddResilienceHandler_EnsureResilienceHandlerContext()
    {
        var verified = false;
        _builder
            .AddResilienceHandler("test", (_, context) =>
            {
                context.ServiceProvider.Should().NotBeNull();
                context.BuilderName.Should().Be($"{BuilderName}-test");
                context.InstanceName.Should().Be("dummy-key");
                verified = true;
            })
            .SelectPipelineBy(_ => _ => "dummy-key");

        _builder.AddHttpMessageHandler(() => new TestHandlerStub(HttpStatusCode.InternalServerError));

        await CreateClient(BuilderName).GetAsync("https://dummy");
        verified.Should().BeTrue();
    }

    [Fact]
    public void AddResilienceHandler_EnsureCorrectRegistryOptions()
    {
        var services = new ServiceCollection();
        IHttpClientBuilder? builder = services.AddHttpClient("client");
        builder.AddResilienceHandler("test", ConfigureBuilder);

        using var serviceProvider = builder.Services.BuildServiceProvider();
        var registryOptions = serviceProvider.GetRequiredService<IOptions<ResiliencePipelineRegistryOptions<HttpKey>>>().Value;
        registryOptions.BuilderComparer.Equals(new HttpKey("A", "1"), new HttpKey("A", "2")).Should().BeTrue();
        registryOptions.BuilderComparer.Equals(new HttpKey("A", "1"), new HttpKey("B", "1")).Should().BeFalse();

        registryOptions.PipelineComparer.Equals(new HttpKey("A", "1"), new HttpKey("A", "1")).Should().BeTrue();
        registryOptions.PipelineComparer.Equals(new HttpKey("A", "1"), new HttpKey("A", "2")).Should().BeFalse();

        registryOptions.BuilderNameFormatter(new HttpKey("A", "1")).Should().Be("A");
        registryOptions.InstanceNameFormatter!(new HttpKey("A", "1")).Should().Be("1");
    }

    public enum PolicyType
    {
        Fallback,
        Retry,
        CircuitBreaker,
    }

    [InlineData(true)]
    [InlineData(false)]
    [Theory]
    public async Task AddResilienceHandler_EnsureProperPipelineInstanceRetrieved(bool bySelector)
    {
        // arrange
        var resilienceProvider = new Mock<ResiliencePipelineProvider<HttpKey>>(MockBehavior.Strict);
        var services = new ServiceCollection().AddLogging().AddMetrics().AddFakeRedaction();
        services.AddSingleton(resilienceProvider.Object);
        var builder = services.AddHttpClient("client");
        var pipelineBuilder = builder.AddResilienceHandler("dummy", ConfigureBuilder);
        var expectedPipelineKey = "client-dummy";
        if (bySelector)
        {
            pipelineBuilder.SelectPipelineByAuthority();
        }

        builder.AddHttpMessageHandler(() => new TestHandlerStub(HttpStatusCode.OK));

        using var provider = services.BuildServiceProvider();
        if (bySelector)
        {
            resilienceProvider
                .Setup(v => v.GetPipeline<HttpResponseMessage>(new HttpKey(expectedPipelineKey, "https://dummy1")))
                .Returns(ResiliencePipeline<HttpResponseMessage>.Empty);
        }
        else
        {
            resilienceProvider
                .Setup(v => v.GetPipeline<HttpResponseMessage>(new HttpKey(expectedPipelineKey, string.Empty)))
                .Returns(ResiliencePipeline<HttpResponseMessage>.Empty);
        }

        var client = provider.GetRequiredService<IHttpClientFactory>().CreateClient("client");

        // act
        await client.GetAsync("https://dummy1");

        // assert
        resilienceProvider.VerifyAll();
    }

    [Fact]
    public async Task AddResilienceHandlerBySelector_EnsureResiliencePipelineProviderCalled()
    {
        // arrange
        var services = new ServiceCollection().AddLogging().AddMetrics();
        var providerMock = new Mock<ResiliencePipelineProvider<HttpKey>>(MockBehavior.Strict);

        services.AddSingleton(providerMock.Object);
        var pipelineName = string.Empty;

        pipelineName = "client-my-pipeline";
        var clientBuilder = services.AddHttpClient("client");
        clientBuilder.AddResilienceHandler("my-pipeline", ConfigureBuilder);
        clientBuilder.AddHttpMessageHandler(() => new TestHandlerStub(HttpStatusCode.OK));

        providerMock
            .Setup(v => v.GetPipeline<HttpResponseMessage>(new HttpKey(pipelineName, string.Empty)))
            .Returns(ResiliencePipeline<HttpResponseMessage>.Empty)
            .Verifiable();

        using var provider = services.BuildServiceProvider();
        var client = provider.GetRequiredService<IHttpClientFactory>().CreateClient("client");
        var pipelineProvider = provider.GetRequiredService<ResiliencePipelineProvider<HttpKey>>();

        // act
        await client.GetAsync("https://dummy1");

        // assert
        providerMock.VerifyAll();
    }

    [Fact]
    public void AddResilienceHandler_AuthorityByCustomSelector_NotValidated()
    {
        // arrange
        var clientBuilder = new ServiceCollection().AddLogging().AddMetrics().AddRedaction()
            .AddHttpClient("my-client")
            .AddResilienceHandler("my-pipeline", ConfigureBuilder)
            .SelectPipelineBy(_ => _ => string.Empty);

        using var serviceProvider = clientBuilder.Services.BuildServiceProvider();
        var factory = serviceProvider.GetRequiredService<IHttpClientFactory>();

        Assert.NotNull(factory.CreateClient("my-client"));
    }

    private void ConfigureBuilder(ResiliencePipelineBuilder<HttpResponseMessage> builder) => builder.AddTimeout(TimeSpan.FromSeconds(1));

    private class TestMetricsEnricher : MeteringEnricher
    {
        public Dictionary<string, object?> Tags { get; } = [];

        public override void Enrich<TResult, TArgs>(in EnrichmentContext<TResult, TArgs> context)
        {
            foreach (var tag in context.Tags)
            {
                Tags[tag.Key] = tag.Value;
            }
        }
    }
}<|MERGE_RESOLUTION|>--- conflicted
+++ resolved
@@ -88,7 +88,6 @@
         ResilienceHttpClientBuilderExtensions.ConfigureHttpServices(services);
         var count = services.Count;
 
-<<<<<<< HEAD
         // We check that the count of existing services is not unnecessary increased.
         //
         // The additional 3 services that are registered are related to:
@@ -98,10 +97,6 @@
         // UPDATE NOTE: Starting from .NET 8.0.2, the count of additional services is 2 instead of 3. This is due to the fact that the registration of the resilience
         // pipeline is now done in the `AddResilienceHandler` method.
         builder.Services.Should().HaveCount(count + 2);
-=======
-        ResilienceHttpClientBuilderExtensions.ConfigureHttpServices(services);
-        services.Count.Should().Be(count);
->>>>>>> c1b7857b
     }
 
     [Fact]
