﻿// Licensed to the .NET Foundation under one or more agreements.
// The .NET Foundation licenses this file to you under the MIT license.

using System;
using System.Net.Http;
using Microsoft.Extensions.Telemetry.Enrichment;

namespace Microsoft.Extensions.Http.Telemetry.Logging.Test.Internal;

internal class EnricherWithCounter : IHttpClientLogEnricher
{
    public int TimesCalled;

<<<<<<< HEAD
    public void Enrich(IEnrichmentPropertyBag enrichmentBag, HttpRequestMessage request, HttpResponseMessage? response = null, Exception? exception = null)
        => TimesCalled++;
=======
    public void Enrich(IEnrichmentTagCollector collector, HttpRequestMessage? request = null,
        HttpResponseMessage? response = null) =>
        TimesCalled++;
>>>>>>> 6163ce2b
}<|MERGE_RESOLUTION|>--- conflicted
+++ resolved
@@ -11,12 +11,6 @@
 {
     public int TimesCalled;
 
-<<<<<<< HEAD
-    public void Enrich(IEnrichmentPropertyBag enrichmentBag, HttpRequestMessage request, HttpResponseMessage? response = null, Exception? exception = null)
+    public void Enrich(IEnrichmentTagCollector collector, HttpRequestMessage request, HttpResponseMessage? response = null, Exception? exception = null)
         => TimesCalled++;
-=======
-    public void Enrich(IEnrichmentTagCollector collector, HttpRequestMessage? request = null,
-        HttpResponseMessage? response = null) =>
-        TimesCalled++;
->>>>>>> 6163ce2b
 }