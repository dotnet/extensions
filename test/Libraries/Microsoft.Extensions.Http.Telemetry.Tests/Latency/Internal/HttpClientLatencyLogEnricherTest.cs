--- conflicted
+++ resolved
@@ -25,13 +25,8 @@
         context.Set(lc.Object);
 
         var enricher = new HttpClientLatencyLogEnricher(context, lcti.Object);
-<<<<<<< HEAD
-        Mock<IEnrichmentPropertyBag> mockEnrichmentPropertyBag = new Mock<IEnrichmentPropertyBag>();
+        Mock<IEnrichmentTagCollector> mockEnrichmentPropertyBag = new Mock<IEnrichmentTagCollector>();
         enricher.Enrich(mockEnrichmentPropertyBag.Object, null!, null);
-=======
-        Mock<IEnrichmentTagCollector> mockEnrichmentPropertyBag = new Mock<IEnrichmentTagCollector>();
-        enricher.Enrich(mockEnrichmentPropertyBag.Object, null, null);
->>>>>>> 6163ce2b
         mockEnrichmentPropertyBag.Verify(m => m.Add(It.IsAny<string>(), It.IsAny<object>()), Times.Never);
     }
 
