﻿// Licensed to the .NET Foundation under one or more agreements.
// The .NET Foundation licenses this file to you under the MIT license.

using System;
using System.Collections.Generic;
using System.Linq;
using Microsoft.Extensions.Compliance.Testing;
using Microsoft.Extensions.DependencyInjection;
using Microsoft.Extensions.Diagnostics.Buffering;
using Microsoft.Extensions.Diagnostics.Enrichment;
using Microsoft.Extensions.Diagnostics.Sampling;
using Microsoft.Extensions.Logging.Testing;
using Microsoft.Extensions.Options;
using Moq;
using Xunit;

namespace Microsoft.Extensions.Logging.Test;

public static class ExtendedLoggerTests
{
    [Theory]
    [CombinatorialData]
    public static void FeatureEnablement(bool enableRedaction, bool enableEnrichment)
    {
        const string Category = "C1";

        using var provider = new Provider();
        var enricher = new ForcedEnricher(
            new[]
            {
                new KeyValuePair<string, object?>("EK1", "EV1"),
            });

        var staticEnricher = new ForcedEnricher(
            new[]
            {
                new KeyValuePair<string, object?>("SEK1", "SEV1"),
            });

        var redactorProvider = new FakeRedactorProvider(new FakeRedactorOptions
        {
            RedactionFormat = "REDACTED<{0}>",
        });

        var enrichmentOptions = enableEnrichment ? new StaticOptionsMonitor<LoggerEnrichmentOptions>(new()) : null;
        var redactionOptions = enableRedaction ? new StaticOptionsMonitor<LoggerRedactionOptions>(new() { ApplyDiscriminator = false }) : null;

        using var lf = new ExtendedLoggerFactory(
            providers: new[] { provider },
            filterOptions: new StaticOptionsMonitor<LoggerFilterOptions>(new()),
            enrichmentOptions: enrichmentOptions,
            redactionOptions: redactionOptions,
            enrichers: new[] { enricher },
            staticEnrichers: new[] { staticEnricher },
            redactorProvider: redactorProvider,
            scopeProvider: null,
            factoryOptions: null);

        var logger = lf.CreateLogger(Category);
        logger.LogWarning("MSG0");

        var lms = LoggerMessageHelper.ThreadLocalState;
        var index = lms.ReserveTagSpace(1);
        lms.TagArray[index] = new("PK2", "PV2");

        index = lms.ReserveClassifiedTagSpace(2);
        lms.ClassifiedTagArray[index] = new("PK3", "PV3", FakeTaxonomy.PrivateData);
        lms.ClassifiedTagArray[index + 1] = new("PK4", null, FakeTaxonomy.PrivateData);

        logger.Log(LogLevel.Warning, new EventId(2, "ID2"), lms, null, (_, _) => "MSG2");

        var sink = provider.Logger!;
        var collector = sink.Collector;
        Assert.Equal(Category, sink.Category);
        Assert.Equal(2, collector.Count);

        var snap = collector.GetSnapshot();

        Assert.Equal(Category, snap[0].Category);
        Assert.Null(snap[0].Exception);
        Assert.Equal(new EventId(0), snap[0].Id);
        Assert.Equal("MSG0", snap[0].Message);

        if (enableEnrichment)
        {
            Assert.Equal("SEV1", snap[0].GetStructuredStateValue("SEK1"));
            Assert.Equal("EV1", snap[0].GetStructuredStateValue("EK1"));
        }
        else
        {
            Assert.Null(snap[0].GetStructuredStateValue("SEK1"));
            Assert.Null(snap[0].GetStructuredStateValue("EK1"));
        }

        Assert.Equal(Category, snap[1].Category);
        Assert.Null(snap[1].Exception);
        Assert.Equal(new EventId(2, "ID2"), snap[1].Id);
        Assert.Equal("MSG2", snap[1].Message);
        Assert.Equal("PV2", snap[1].GetStructuredStateValue("PK2"));

        if (enableRedaction)
        {
            Assert.Equal("REDACTED<PV3>", snap[1].GetStructuredStateValue("PK3"));
        }
        else
        {
            Assert.Equal("PV3", snap[1].GetStructuredStateValue("PK3"));
        }

        Assert.Null(snap[1].GetStructuredStateValue("PK4"));

        if (enableEnrichment)
        {
            Assert.Equal("SEV1", snap[1].GetStructuredStateValue("SEK1"));
            Assert.Equal("EV1", snap[1].GetStructuredStateValue("EK1"));
        }
        else
        {
            Assert.Null(snap[1].GetStructuredStateValue("SEK1"));
            Assert.Null(snap[1].GetStructuredStateValue("EK1"));
        }
    }

    [Fact]
<<<<<<< HEAD
    public static void GlobalBuffering_CanonicalUsecase()
    {
        using var provider = new Provider();
        using var factory = Utils.CreateLoggerFactory(
             builder =>
             {
                 builder.AddProvider(provider);
                 builder.AddGlobalBuffering(LogLevel.Warning);
             });

        var logger = factory.CreateLogger("my category");
        logger.LogWarning("MSG0");
        logger.Log(LogLevel.Warning, new EventId(2, "ID2"), "some state", null, (_, _) => "MSG2");

        // nothing is logged because the buffer not flushed yet
        Assert.Equal(0, provider.Logger!.Collector.Count);

        // instead of this, users would get LogBuffer from DI and call Flush on it
        var dlf = (Utils.DisposingLoggerFactory)factory;
        var bufferManager = dlf.ServiceProvider.GetRequiredService<LogBuffer>();

        bufferManager.Flush();

        // 2 log records emitted because the buffer has been flushed
        Assert.Equal(2, provider.Logger!.Collector.Count);
=======
    public static void Sampling()
    {
        const string Category = "C1";

        RandomProbabilisticSamplerOptions options = new();
        options.Rules.Add(new RandomProbabilisticSamplerFilterRule(probability: 0, logLevel: LogLevel.Warning));
        LogSamplingRuleSelector<RandomProbabilisticSamplerFilterRule> ruleSelector = new();
        using var sampler = new RandomProbabilisticSampler(ruleSelector, new StaticOptionsMonitor<RandomProbabilisticSamplerOptions>(options));

        using var provider = new Provider();
        using ILoggerFactory factory = Utils.CreateLoggerFactory(
             builder =>
             {
                 builder.AddProvider(provider);
                 builder.AddRandomProbabilisticSampler(0, LogLevel.Warning);
             });
        ILogger logger = factory.CreateLogger(Category);

        // Act
        // 1, no state (legacy path)
        logger.LogWarning("MSG0");

        // 2, with Modern state
        LoggerMessageState lms = LoggerMessageHelper.ThreadLocalState;
        int index = lms.ReserveTagSpace(1);
        lms.TagArray[index] = new("PK2", "PV2");
        logger.Log(LogLevel.Warning, new EventId(2, "ID2"), lms, null, (_, _) => "MSG2");

        Assert.Equal(0, provider.Logger!.Collector.Count);
>>>>>>> 6def38fb
    }

    [Theory]
    [CombinatorialData]
    public static void BagAndJoiner(bool objectVersion)
    {
        const string Category = "C1";

        using var provider = new Provider();
        var enricher = new FancyEnricher(
            new[]
            {
                new KeyValuePair<string, object?>("EK1", "EV1"),
                new KeyValuePair<string, object?>("EK2", "EV2"),
            }, objectVersion);

        using var lf = new ExtendedLoggerFactory(
            providers: new[] { provider },
            filterOptions: new StaticOptionsMonitor<LoggerFilterOptions>(new()),
            enrichmentOptions: new StaticOptionsMonitor<LoggerEnrichmentOptions>(new()),
            redactionOptions: new StaticOptionsMonitor<LoggerRedactionOptions>(new()),
            enrichers: new[] { enricher },
            staticEnrichers: Array.Empty<IStaticLogEnricher>(),
            redactorProvider: null,
            scopeProvider: null,
            factoryOptions: null);

        var logger = lf.CreateLogger(Category);
        logger.LogWarning("MSG0");

        var lms = LoggerMessageHelper.ThreadLocalState;
        var index = lms.ReserveTagSpace(1);
        lms.TagArray[index] = new("PK2", "PV2");
        logger.Log(LogLevel.Warning, new EventId(2, "ID2"), lms, null, (_, _) => "MSG2");

        var sink = provider.Logger!;
        var collector = sink.Collector;
        Assert.Equal(Category, sink.Category);
        Assert.Equal(2, collector.Count);

        var snap = collector.GetSnapshot();

        Assert.Equal(Category, snap[0].Category);
        Assert.Null(snap[0].Exception);
        Assert.Equal(new EventId(0), snap[0].Id);
        Assert.Equal("MSG0", snap[0].Message);
        Assert.Equal("EV1", snap[0].GetStructuredStateValue("EK1"));
        Assert.Equal("EV2", snap[0].GetStructuredStateValue("EK2"));

        Assert.Equal(Category, snap[1].Category);
        Assert.Null(snap[1].Exception);
        Assert.Equal(new EventId(2, "ID2"), snap[1].Id);
        Assert.Equal("MSG2", snap[1].Message);
        Assert.Equal("PV2", snap[1].GetStructuredStateValue("PK2"));
        Assert.Equal("EV1", snap[1].GetStructuredStateValue("EK1"));
        Assert.Equal("EV2", snap[1].GetStructuredStateValue("EK2"));
    }

    [Fact]
    public static void NullStateObject()
    {
        const string Category = "C1";

        using var provider = new Provider();
        var enricher = new ForcedEnricher(
            new[]
            {
                new KeyValuePair<string, object?>("EK1", "EV1"),
            });

        var staticEnricher = new ForcedEnricher(
            new[]
            {
                new KeyValuePair<string, object?>("SEK1", "SEV1"),
            });

        var redactorProvider = new FakeRedactorProvider(new FakeRedactorOptions
        {
            RedactionFormat = "REDACTED<{0}>",
        });

        using var lf = new ExtendedLoggerFactory(
            providers: new[] { provider },
            filterOptions: new StaticOptionsMonitor<LoggerFilterOptions>(new()),
            enrichmentOptions: new StaticOptionsMonitor<LoggerEnrichmentOptions>(new()),
            redactionOptions: new StaticOptionsMonitor<LoggerRedactionOptions>(new()),
            enrichers: new[] { enricher },
            staticEnrichers: new[] { staticEnricher },
            redactorProvider: redactorProvider,
            scopeProvider: null,
            factoryOptions: null);

        var logger = lf.CreateLogger(Category);
        logger.Log<object?>(LogLevel.Error, new EventId(0, "ID0"), null, null, (_, _) => "MSG0");
        logger.Log<object?>(LogLevel.Error, new EventId(0, "ID0b"), null, null, (_, _) => "MSG0b");

        var lms = LoggerMessageHelper.ThreadLocalState;
        logger.Log(LogLevel.Warning, new EventId(2, "ID2"), (LoggerMessageState?)null, null, (_, _) => "MSG2");
        logger.Log(LogLevel.Warning, new EventId(2, "ID2b"), (LoggerMessageState?)null, null, (_, _) => "MSG2b");

        var sink = provider.Logger!;
        var collector = sink.Collector;
        Assert.Equal(Category, sink.Category);
        Assert.Equal(4, collector.Count);

        var snap = collector.GetSnapshot();

        Assert.Equal(Category, snap[0].Category);
        Assert.Null(snap[0].Exception);
        Assert.Equal(new EventId(0, "ID0"), snap[0].Id);
        Assert.Equal("MSG0", snap[0].Message);
        Assert.Equal("EV1", snap[0].GetStructuredStateValue("EK1"));
        Assert.Equal("SEV1", snap[0].GetStructuredStateValue("SEK1"));

        Assert.Equal(Category, snap[1].Category);
        Assert.Null(snap[1].Exception);
        Assert.Equal(new EventId(0, "ID0b"), snap[1].Id);
        Assert.Equal("MSG0b", snap[1].Message);
        Assert.Equal("EV1", snap[1].GetStructuredStateValue("EK1"));
        Assert.Equal("SEV1", snap[1].GetStructuredStateValue("SEK1"));

        Assert.Equal(Category, snap[2].Category);
        Assert.Null(snap[2].Exception);
        Assert.Equal(new EventId(2, "ID2"), snap[2].Id);
        Assert.Equal("MSG2", snap[2].Message);
        Assert.Equal("EV1", snap[2].GetStructuredStateValue("EK1"));
        Assert.Equal("SEV1", snap[2].GetStructuredStateValue("SEK1"));

        Assert.Equal(Category, snap[3].Category);
        Assert.Null(snap[3].Exception);
        Assert.Equal(new EventId(2, "ID2b"), snap[3].Id);
        Assert.Equal("MSG2b", snap[3].Message);
        Assert.Equal("EV1", snap[3].GetStructuredStateValue("EK1"));
        Assert.Equal("SEV1", snap[3].GetStructuredStateValue("SEK1"));
    }

    [Fact]
    public static void EnumerableStateObject()
    {
        const string Category = "C1";

        using var provider = new Provider();
        using var lf = new ExtendedLoggerFactory(
            providers: new[] { provider },
            filterOptions: new StaticOptionsMonitor<LoggerFilterOptions>(new()),
            enrichmentOptions: new StaticOptionsMonitor<LoggerEnrichmentOptions>(new()),
            redactionOptions: new StaticOptionsMonitor<LoggerRedactionOptions>(new()),
            enrichers: Array.Empty<ILogEnricher>(),
            staticEnrichers: Array.Empty<IStaticLogEnricher>(),
            redactorProvider: null,
            scopeProvider: null,
            factoryOptions: null);

        var logger = lf.CreateLogger(Category);

        var a = new[] { new KeyValuePair<string, object?>("K1", "V1") };
        var e = a.Where(_ => true);

        logger.Log(LogLevel.Warning, new EventId(0, "ID0"), e, null, (_, _) => "MSG0");

        var sink = provider.Logger!;
        var collector = sink.Collector;
        Assert.Equal(Category, sink.Category);
        Assert.Equal(1, collector.Count);

        var snap = collector.GetSnapshot();

        Assert.Equal(Category, snap[0].Category);
        Assert.Null(snap[0].Exception);
        Assert.Equal(new EventId(0, "ID0"), snap[0].Id);
        Assert.Equal("MSG0", snap[0].Message);
        Assert.Equal("V1", snap[0].GetStructuredStateValue("K1"));
    }

    [Fact]
    public static void Filtering()
    {
        const string FilteredCategory = "C1";
        const string UnfilteredCategory = "C2";

        var filterOptions = new LoggerFilterOptions();
        filterOptions.Rules.Add(new LoggerFilterRule(null, FilteredCategory, null, (_, _, _) => false));

        using var provider = new Provider();
        using var lf = new ExtendedLoggerFactory(
            providers: new[] { provider },
            filterOptions: new StaticOptionsMonitor<LoggerFilterOptions>(filterOptions),
            enrichmentOptions: new StaticOptionsMonitor<LoggerEnrichmentOptions>(new()),
            redactionOptions: new StaticOptionsMonitor<LoggerRedactionOptions>(new()),
            enrichers: Array.Empty<ILogEnricher>(),
            staticEnrichers: Array.Empty<IStaticLogEnricher>(),
            redactorProvider: null,
            scopeProvider: null,
            factoryOptions: null);

        var filteredLogger = lf.CreateLogger(FilteredCategory);
        var unfilteredLogger = lf.CreateLogger(UnfilteredCategory);

        Assert.False(filteredLogger.IsEnabled(LogLevel.Warning));
        Assert.True(unfilteredLogger.IsEnabled(LogLevel.Warning));

        var fake = provider.Logger!;
        fake.ControlLevel(LogLevel.Warning, false);

        Assert.False(filteredLogger.IsEnabled(LogLevel.Warning));
        Assert.False(unfilteredLogger.IsEnabled(LogLevel.Warning));
    }

    [Fact]
    public static void StringStateObject()
    {
        const string Category = "C1";

        using var provider = new Provider();
        using var lf = new ExtendedLoggerFactory(
            providers: new[] { provider },
            filterOptions: new StaticOptionsMonitor<LoggerFilterOptions>(new()),
            enrichmentOptions: new StaticOptionsMonitor<LoggerEnrichmentOptions>(new()),
            redactionOptions: new StaticOptionsMonitor<LoggerRedactionOptions>(new()),
            enrichers: Array.Empty<ILogEnricher>(),
            staticEnrichers: Array.Empty<IStaticLogEnricher>(),
            redactorProvider: null,
            scopeProvider: null,
            factoryOptions: null);

        var logger = lf.CreateLogger(Category);

        logger.Log(LogLevel.Warning, new EventId(0, "ID0"), "PAYLOAD", null, (_, _) => "MSG0");

        var sink = provider.Logger!;
        var collector = sink.Collector;
        Assert.Equal(Category, sink.Category);
        Assert.Equal(1, collector.Count);

        var snap = collector.GetSnapshot();

        Assert.Equal(Category, snap[0].Category);
        Assert.Null(snap[0].Exception);
        Assert.Equal(new EventId(0, "ID0"), snap[0].Id);
        Assert.Equal("MSG0", snap[0].Message);
        Assert.Equal("PAYLOAD", snap[0].GetStructuredStateValue("{OriginalFormat}"));
    }

    [Fact]
    public static void StateToStringWorks()
    {
        using var provider = new CapturingProvider();
        using var lf = new ExtendedLoggerFactory(
            providers: new[] { provider },
            filterOptions: new StaticOptionsMonitor<LoggerFilterOptions>(new()),
            enrichmentOptions: new StaticOptionsMonitor<LoggerEnrichmentOptions>(new()),
            redactionOptions: new StaticOptionsMonitor<LoggerRedactionOptions>(new()),
            enrichers: Array.Empty<ILogEnricher>(),
            staticEnrichers: Array.Empty<IStaticLogEnricher>(),
            redactorProvider: null,
            scopeProvider: null,
            factoryOptions: null);

        var logger = lf.CreateLogger("FOO");

        logger.Log(LogLevel.Information, new EventId(0, "ID0"), "PAYLOAD", null, (_, _) => "MSG0");

        Assert.Equal("PAYLOAD", provider.State!);
    }

    [Theory]
    [InlineData(true)]
    [InlineData(false)]
    public static void Exceptions(bool includeExceptionMessage)
    {
        const string Category = "C1";

        using var provider = new Provider();
        var stackTraceOptions = new LoggerEnrichmentOptions
        {
            CaptureStackTraces = true,
            UseFileInfoForStackTraces = true,
            MaxStackTraceLength = 4096,
            IncludeExceptionMessage = includeExceptionMessage,
        };

        using var lf = new ExtendedLoggerFactory(
            providers: new[] { provider },
            filterOptions: new StaticOptionsMonitor<LoggerFilterOptions>(new()),
            enrichmentOptions: new StaticOptionsMonitor<LoggerEnrichmentOptions>(stackTraceOptions),
            redactionOptions: new StaticOptionsMonitor<LoggerRedactionOptions>(new()),
            enrichers: Array.Empty<ILogEnricher>(),
            staticEnrichers: Array.Empty<IStaticLogEnricher>(),
            redactorProvider: new FakeRedactorProvider(),
            scopeProvider: null,
            factoryOptions: null);

        Exception ex;
        try
        {
            List<Exception> exceptions = [];
            try
            {
                throw new ArgumentNullException("EM1", (Exception?)null);
            }
            catch (ArgumentNullException e)
            {
                exceptions.Add(e);
            }

            try
            {
                throw new ArgumentOutOfRangeException("EM2", (Exception?)null);
            }
            catch (ArgumentOutOfRangeException e)
            {
                exceptions.Add(e);
            }

            try
            {
                throw new InvalidOperationException("EM3");
            }
            catch (InvalidOperationException e)
            {
                exceptions.Add(e);
            }

            throw new AggregateException("EM4", exceptions);
        }
        catch (AggregateException e)
        {
            ex = e;
        }

        var logger = lf.CreateLogger(Category);
        logger.Log<object?>(LogLevel.Error, new EventId(0, "ID0"), null, null, (_, _) => "MSG0");
        logger.Log<object?>(LogLevel.Error, new EventId(0, "ID0b"), null, ex, (_, _) => "MSG0b");

        var lms = LoggerMessageHelper.ThreadLocalState;
        logger.Log(LogLevel.Warning, new EventId(2, "ID2"), lms, null, (_, _) => "MSG2");
        logger.Log(LogLevel.Warning, new EventId(2, "ID2b"), lms, ex, (_, _) => "MSG2b");

        var sink = provider.Logger!;
        var collector = sink.Collector;
        Assert.Equal(Category, sink.Category);
        Assert.Equal(4, collector.Count);

        var snap = collector.GetSnapshot();

        Assert.Equal(Category, snap[0].Category);
        Assert.Null(snap[0].Exception);
        Assert.Equal(new EventId(0, "ID0"), snap[0].Id);
        Assert.Equal("MSG0", snap[0].Message);

        Assert.Equal(Category, snap[1].Category);
        Assert.NotNull(snap[1].Exception);
        Assert.Equal(new EventId(0, "ID0b"), snap[1].Id);
        Assert.Equal("MSG0b", snap[1].Message);

        Assert.Equal(Category, snap[2].Category);
        Assert.Null(snap[2].Exception);
        Assert.Equal(new EventId(2, "ID2"), snap[2].Id);
        Assert.Equal("MSG2", snap[2].Message);

        Assert.Equal(Category, snap[3].Category);
        Assert.NotNull(snap[3].Exception);
        Assert.Equal(new EventId(2, "ID2b"), snap[3].Id);
        Assert.Equal("MSG2b", snap[3].Message);

        var exceptionType = snap[3].GetStructuredStateValue("exception.type")!;
        Assert.Equal("System.AggregateException", exceptionType);

        var stackTrace = snap[3].GetStructuredStateValue("exception.stacktrace")!;
        Assert.Contains("AggregateException", stackTrace);
        Assert.Contains("ArgumentNullException", stackTrace);
        Assert.Contains("ArgumentOutOfRangeException", stackTrace);
        Assert.Contains("InvalidOperationException", stackTrace);

        if (includeExceptionMessage)
        {
            var exceptionMessage = snap[3].GetStructuredStateValue("exception.message");
            Assert.Equal("EM4 (EM1) (EM2) (EM3)", exceptionMessage);

            Assert.Contains("EM1", stackTrace);
            Assert.Contains("EM2", stackTrace);
            Assert.Contains("EM3", stackTrace);
            Assert.Contains("EM4", stackTrace);
        }
        else
        {
            var state = snap[3].StructuredState;
            Assert.DoesNotContain(state!, x => x.Key == "exception.message");

            Assert.DoesNotContain("EM1", stackTrace);
            Assert.DoesNotContain("EM2", stackTrace);
            Assert.DoesNotContain("EM3", stackTrace);
            Assert.DoesNotContain("EM4", stackTrace);
        }
    }

#if false
    [Fact]
    public void Log_IgnoresExceptionInIntermediateLoggersAndThrowsAggregateException()
    {
        // Arrange
        var store = new List<string>();
        var loggerFactory = TestLoggerBuilder.Create(builder => builder
            .AddProvider(new CustomLoggerProvider("provider1", ThrowExceptionAt.None, store))
            .AddProvider(new CustomLoggerProvider("provider2", ThrowExceptionAt.Log, store))
            .AddProvider(new CustomLoggerProvider("provider3", ThrowExceptionAt.None, store)));

        var logger = loggerFactory.CreateLogger("Test");

        // Act
        var aggregateException = Assert.Throws<AggregateException>(() => logger.LogInformation("Hello!"));

        // Assert
        Assert.Equal(new[] { "provider1.Test-Hello!", "provider3.Test-Hello!" }, store);
        Assert.NotNull(aggregateException);
        Assert.StartsWith("An error occurred while writing to logger(s).", aggregateException.Message);
        Assert.Single(aggregateException.InnerExceptions);
        var exception = aggregateException.InnerExceptions[0];
        Assert.Equal("provider2.Test-Error occurred while logging data.", exception.Message);
    }

    [Fact]
    public static void BeginScope_IgnoresExceptionInIntermediateLoggersAndThrowsAggregateException()
    {
        // Arrange
        var store = new List<string>();
        var loggerFactory = TestLoggerBuilder.Create(builder => builder
            .AddProvider(new CustomLoggerProvider("provider1", ThrowExceptionAt.None, store))
            .AddProvider(new CustomLoggerProvider("provider2", ThrowExceptionAt.BeginScope, store))
            .AddProvider(new CustomLoggerProvider("provider3", ThrowExceptionAt.None, store)));

        var logger = loggerFactory.CreateLogger("Test");

        // Act
        var aggregateException = Assert.Throws<AggregateException>(() => logger.BeginScope("Scope1"));

        // Assert
        Assert.Equal(new[] { "provider1.Test-Scope1", "provider3.Test-Scope1" }, store);
        Assert.NotNull(aggregateException);
        Assert.StartsWith("An error occurred while writing to logger(s).", aggregateException.Message);
        Assert.Single(aggregateException.InnerExceptions);
        var exception = aggregateException.InnerExceptions[0];
        Assert.Equal("provider2.Test-Error occurred while creating scope.", exception.Message);
    }

    [Fact]
    public static void IsEnabled_IgnoresExceptionInIntermediateLoggers()
    {
        // Arrange
        var store = new List<string>();
        var loggerFactory = TestLoggerBuilder.Create(builder => builder
            .AddProvider(new CustomLoggerProvider("provider1", ThrowExceptionAt.None, store))
            .AddProvider(new CustomLoggerProvider("provider2", ThrowExceptionAt.IsEnabled, store))
            .AddProvider(new CustomLoggerProvider("provider3", ThrowExceptionAt.None, store)));

        var logger = loggerFactory.CreateLogger("Test");

        // Act
        var aggregateException = Assert.Throws<AggregateException>(() => logger.LogInformation("Hello!"));

        // Assert
        Assert.Equal(new[] { "provider1.Test-Hello!", "provider3.Test-Hello!" }, store);
        Assert.NotNull(aggregateException);
        Assert.StartsWith("An error occurred while writing to logger(s).", aggregateException.Message);
        Assert.Single(aggregateException.InnerExceptions);
        var exception = aggregateException.InnerExceptions[0];
        Assert.Equal("provider2.Test-Error occurred while checking if logger is enabled.", exception.Message);
    }

    [Fact]
    public static void Log_AggregatesExceptionsFromMultipleLoggers()
    {
        // Arrange
        var store = new List<string>();
        var loggerFactory = TestLoggerBuilder.Create(builder => builder
            .AddProvider(new CustomLoggerProvider("provider1", ThrowExceptionAt.Log, store))
            .AddProvider(new CustomLoggerProvider("provider2", ThrowExceptionAt.Log, store)));

        var logger = loggerFactory.CreateLogger("Test");

        // Act
        var aggregateException = Assert.Throws<AggregateException>(() => logger.LogInformation("Hello!"));

        // Assert
        Assert.Empty(store);
        Assert.NotNull(aggregateException);
        Assert.StartsWith("An error occurred while writing to logger(s).", aggregateException.Message);
        var exceptions = aggregateException.InnerExceptions;
        Assert.Equal(2, exceptions.Count);
        Assert.Equal("provider1.Test-Error occurred while logging data.", exceptions[0].Message);
        Assert.Equal("provider2.Test-Error occurred while logging data.", exceptions[1].Message);
    }
#endif

    [Fact]
    public static void LoggerCanGetProviderAfterItIsCreated()
    {
        // Arrange
        var store = new List<string>();
        using var loggerFactory = new LoggerFactory();
        var logger = loggerFactory.CreateLogger("Test");
        using var provider = new CustomLoggerProvider("provider1", ThrowExceptionAt.None, store);

        loggerFactory.AddProvider(provider);

        // Act
        logger.LogInformation("Hello");

        // Assert
        Assert.Equal(new[] { "provider1.Test-Hello" }, store);
    }

    [Fact]
    public static void ScopesAreNotCreatedForDisabledLoggers()
    {
        var provider = new Mock<ILoggerProvider>();
        var logger = new Mock<ILogger>();

        provider.Setup(loggerProvider => loggerProvider.CreateLogger(It.IsAny<string>()))
            .Returns(logger.Object);

        using var factory = Utils.CreateLoggerFactory(
            builder =>
            {
                builder.AddProvider(provider.Object);

                // Disable all logs
                builder.AddFilter(null, LogLevel.None);
            });

        var newLogger = factory.CreateLogger("Logger");
        using (newLogger.BeginScope("Scope"))
        {
            // nop
        }

        provider.Verify(p => p.CreateLogger("Logger"), Times.Once);
        logger.Verify(l => l.BeginScope(It.IsAny<object>()), Times.Never);
    }

    [Fact]
    public static void ScopesAreNotCreatedWhenScopesAreDisabled()
    {
        var provider = new Mock<ILoggerProvider>();
        var logger = new Mock<ILogger>();

        provider.Setup(loggerProvider => loggerProvider.CreateLogger(It.IsAny<string>()))
            .Returns(logger.Object);

        using var factory = Utils.CreateLoggerFactory(
            builder =>
            {
                builder.AddProvider(provider.Object);
                builder.Services.Configure<LoggerFilterOptions>(options => options.CaptureScopes = false);
            });

        var newLogger = factory.CreateLogger("Logger");
        using (newLogger.BeginScope("Scope"))
        {
            // nop
        }

        provider.Verify(p => p.CreateLogger("Logger"), Times.Once);
        logger.Verify(l => l.BeginScope(It.IsAny<object>()), Times.Never);
    }

    [Fact]
    public static void ScopesAreNotCreatedInIScopeProviderWhenScopesAreDisabled()
    {
        var provider = new Mock<ILoggerProvider>();
        var logger = new Mock<ILogger>();

        IExternalScopeProvider? externalScopeProvider = null;

        provider.Setup(loggerProvider => loggerProvider.CreateLogger(It.IsAny<string>()))
            .Returns(logger.Object);
        provider.As<ISupportExternalScope>().Setup(scope => scope.SetScopeProvider(It.IsAny<IExternalScopeProvider>()))
            .Callback((IExternalScopeProvider scopeProvider) => externalScopeProvider = scopeProvider);

        using var factory = Utils.CreateLoggerFactory(
            builder =>
            {
                builder.AddProvider(provider.Object);
                builder.Services.Configure<LoggerFilterOptions>(options => options.CaptureScopes = false);
            });

        var newLogger = factory.CreateLogger("Logger");
        int scopeCount = 0;

        using (newLogger.BeginScope("Scope"))
        {
            externalScopeProvider!.ForEachScope<object>((_, _) => scopeCount++, null!);
        }

        provider.Verify(p => p.CreateLogger("Logger"), Times.Once);
        logger.Verify(l => l.BeginScope(It.IsAny<object>()), Times.Never);
        Assert.Equal(0, scopeCount);
    }

    [Fact]
    public static void CaptureScopesIsReadFromConfiguration()
    {
        var provider = new Mock<ILoggerProvider>();
        var logger = new Mock<ILogger>();
        var json = @"{ ""CaptureScopes"": ""false"" }";

        using var config = TestConfiguration.Create(() => json);
        IExternalScopeProvider? externalScopeProvider = null;

        provider.Setup(loggerProvider => loggerProvider.CreateLogger(It.IsAny<string>()))
            .Returns(logger.Object);
        provider.As<ISupportExternalScope>().Setup(scope => scope.SetScopeProvider(It.IsAny<IExternalScopeProvider>()))
            .Callback((IExternalScopeProvider scopeProvider) => externalScopeProvider = scopeProvider);

        using var factory = Utils.CreateLoggerFactory(
            builder =>
            {
                builder.AddProvider(provider.Object);
                builder.AddConfiguration(config);
            });

        var newLogger = factory.CreateLogger("Logger");
        int scopeCount = 0;

        using (newLogger.BeginScope("Scope"))
        {
            externalScopeProvider!.ForEachScope<object>((_, _) => scopeCount++, null!);
            Assert.Equal(0, scopeCount);
        }

        json = @"{ ""CaptureScopes"": ""true"" }";
        config.Reload();

        scopeCount = 0;
        using (newLogger.BeginScope("Scope"))
        {
            externalScopeProvider.ForEachScope<object>((_, _) => scopeCount++, null!);
            Assert.Equal(1, scopeCount);
        }
    }

    private sealed class CustomLoggerProvider : ILoggerProvider
    {
        private readonly string _providerName;
        private readonly ThrowExceptionAt _throwExceptionAt;
        private readonly List<string> _store;

        public CustomLoggerProvider(string providerName, ThrowExceptionAt throwExceptionAt, List<string> store)
        {
            _providerName = providerName;
            _throwExceptionAt = throwExceptionAt;
            _store = store;
        }

        public ILogger CreateLogger(string name)
        {
            return new CustomLogger($"{_providerName}.{name}", _throwExceptionAt, _store);
        }

        public void Dispose()
        {
            // nop[
        }
    }

    private sealed class CustomLogger : ILogger
    {
        private readonly string _name;
        private readonly ThrowExceptionAt _throwExceptionAt;
        private readonly List<string> _store;

        public CustomLogger(string name, ThrowExceptionAt throwExceptionAt, List<string> store)
        {
            _name = name;
            _throwExceptionAt = throwExceptionAt;
            _store = store;
        }

        public IDisposable? BeginScope<TState>(TState state)
            where TState : notnull
        {
            if (_throwExceptionAt == ThrowExceptionAt.BeginScope)
            {
                throw new InvalidOperationException($"{_name}-Error occurred while creating scope.");
            }

            _store.Add($"{_name}-{state}");

            return null;
        }

        public bool IsEnabled(LogLevel logLevel)
        {
            if (_throwExceptionAt == ThrowExceptionAt.IsEnabled)
            {
                throw new InvalidOperationException($"{_name}-Error occurred while checking if logger is enabled.");
            }

            return true;
        }

        public void Log<TState>(
            LogLevel logLevel,
            EventId eventId,
            TState state,
            Exception? exception,
            Func<TState, Exception?, string> formatter)
        {
            if (!IsEnabled(logLevel))
            {
                return;
            }

            if (_throwExceptionAt == ThrowExceptionAt.Log)
            {
                throw new InvalidOperationException($"{_name}-Error occurred while logging data.");
            }

            _store.Add($"{_name}-{state}");
        }
    }

    private enum ThrowExceptionAt
    {
        None,
        BeginScope,
        Log,
        IsEnabled
    }

    private sealed class Provider : ILoggerProvider
    {
        public FakeLogger? Logger { get; private set; }

        public ILogger CreateLogger(string categoryName)
        {
            Logger = new FakeLogger((FakeLogCollector?)null, categoryName);
            return Logger;
        }

        public void Dispose()
        {
            // nothing to do
        }
    }

    private sealed class CapturingProvider : ILoggerProvider
    {
        public object? State { get; private set; }
        public ILogger CreateLogger(string categoryName) => new Logger(this);

        public void Dispose()
        {
            // nothing to do
        }

        private sealed class Logger : ILogger
        {
            private readonly CapturingProvider _provider;

            public Logger(CapturingProvider provider)
            {
                _provider = provider;
            }

            public IDisposable? BeginScope<TState>(TState state)
                where TState : notnull => throw new NotSupportedException();

            public bool IsEnabled(LogLevel logLevel) => true;
            public void Log<TState>(LogLevel logLevel, EventId eventId, TState state, Exception? exception, Func<TState, Exception?, string> formatter) => _provider.State = state?.ToString();
        }
    }

    private sealed class ForcedEnricher : ILogEnricher, IStaticLogEnricher
    {
        private readonly KeyValuePair<string, object?>[] _values;

        public ForcedEnricher(KeyValuePair<string, object?>[] values)
        {
            _values = values;
        }

        public void Enrich(IEnrichmentTagCollector enrichmentPropertyBag)
        {
            foreach (var kvp in _values)
            {
                enrichmentPropertyBag.Add(kvp.Key, kvp.Value!);
            }
        }
    }

    private sealed class FancyEnricher : ILogEnricher
    {
        private readonly KeyValuePair<string, object?>[] _values;
        private readonly bool _objectVersion;

        public FancyEnricher(KeyValuePair<string, object?>[] values, bool objectVersion)
        {
            _values = values;
            _objectVersion = objectVersion;
        }

        public void Enrich(IEnrichmentTagCollector collector)
        {
            if (_objectVersion)
            {
                var p = (KeyValuePair<string, object>[])(object)_values;
                foreach (var kvp in p)
                {
                    collector.Add(kvp.Key, kvp.Value);
                }
            }
            else
            {
                var a = new KeyValuePair<string, string>[_values.Length];
                int i = 0;
                foreach (var kvp in _values)
                {
                    a[i++] = new(kvp.Key, (string)kvp.Value!);
                }

                foreach (var kvp in a)
                {
                    collector.Add(kvp.Key, kvp.Value);
                }
            }
        }
    }

    public sealed class StaticOptionsMonitor<T> : IOptionsMonitor<T>
    {
        public StaticOptionsMonitor(T currentValue)
        {
            CurrentValue = currentValue;
        }

        public IDisposable? OnChange(Action<T, string> listener) => null;
        public T Get(string? name) => CurrentValue;
        public T CurrentValue { get; }
    }
}<|MERGE_RESOLUTION|>--- conflicted
+++ resolved
@@ -122,33 +122,6 @@
     }
 
     [Fact]
-<<<<<<< HEAD
-    public static void GlobalBuffering_CanonicalUsecase()
-    {
-        using var provider = new Provider();
-        using var factory = Utils.CreateLoggerFactory(
-             builder =>
-             {
-                 builder.AddProvider(provider);
-                 builder.AddGlobalBuffering(LogLevel.Warning);
-             });
-
-        var logger = factory.CreateLogger("my category");
-        logger.LogWarning("MSG0");
-        logger.Log(LogLevel.Warning, new EventId(2, "ID2"), "some state", null, (_, _) => "MSG2");
-
-        // nothing is logged because the buffer not flushed yet
-        Assert.Equal(0, provider.Logger!.Collector.Count);
-
-        // instead of this, users would get LogBuffer from DI and call Flush on it
-        var dlf = (Utils.DisposingLoggerFactory)factory;
-        var bufferManager = dlf.ServiceProvider.GetRequiredService<LogBuffer>();
-
-        bufferManager.Flush();
-
-        // 2 log records emitted because the buffer has been flushed
-        Assert.Equal(2, provider.Logger!.Collector.Count);
-=======
     public static void Sampling()
     {
         const string Category = "C1";
@@ -178,7 +151,34 @@
         logger.Log(LogLevel.Warning, new EventId(2, "ID2"), lms, null, (_, _) => "MSG2");
 
         Assert.Equal(0, provider.Logger!.Collector.Count);
->>>>>>> 6def38fb
+    }
+
+    [Fact]
+    public static void GlobalBuffering_CanonicalUsecase()
+    {
+        using var provider = new Provider();
+        using var factory = Utils.CreateLoggerFactory(
+             builder =>
+             {
+                 builder.AddProvider(provider);
+                 builder.AddGlobalBuffering(LogLevel.Warning);
+             });
+
+        var logger = factory.CreateLogger("my category");
+        logger.LogWarning("MSG0");
+        logger.Log(LogLevel.Warning, new EventId(2, "ID2"), "some state", null, (_, _) => "MSG2");
+
+        // nothing is logged because the buffer not flushed yet
+        Assert.Equal(0, provider.Logger!.Collector.Count);
+
+        // instead of this, users would get LogBuffer from DI and call Flush on it
+        var dlf = (Utils.DisposingLoggerFactory)factory;
+        var bufferManager = dlf.ServiceProvider.GetRequiredService<LogBuffer>();
+
+        bufferManager.Flush();
+
+        // 2 log records emitted because the buffer has been flushed
+        Assert.Equal(2, provider.Logger!.Collector.Count);
     }
 
     [Theory]
