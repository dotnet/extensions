﻿{
  "Logging": {
    "UseFormattedMessage": true
  },
  "MeteringWithOverrides": {
    "MeterState": "Enabled",
    "MeterStateOverrides": {
      "testMeter2": "Disabled",
      "DotNet.Test": "Disabled",
      "DotNet.Test.Internal": "Enabled",
      "DotNet.Test.External": "Disabled"
      }
  },
  "MeteringWithOverridesWithEmptyOverride": {
    "MeterState": "Enabled",
    "MeterStateOverrides": {
      "": "Disabled"
    }
  },
<<<<<<< HEAD
  "ValidConfig": {
    "SamplingInterval": "00:02:00",
    "Counters": {
      "Key1": [ "one", "two", "three", "four" ],
      "Key2": [ "ABC" ]
    }
  },
  "InvalidConfig": {
    "SamplingInterval": "00:00:00"
=======
  "Tracing.Sampling": {
    "SamplerType": "ParentBased",
    "ParentBasedSamplerOptions": {
      "RootSamplerType": "TraceIdRatioBased",
      "TraceIdRatioBasedSamplerOptions": {
        "Probability": 1.0
      }
    }
>>>>>>> 6f38a715
  }
}<|MERGE_RESOLUTION|>--- conflicted
+++ resolved
@@ -16,26 +16,5 @@
     "MeterStateOverrides": {
       "": "Disabled"
     }
-  },
-<<<<<<< HEAD
-  "ValidConfig": {
-    "SamplingInterval": "00:02:00",
-    "Counters": {
-      "Key1": [ "one", "two", "three", "four" ],
-      "Key2": [ "ABC" ]
-    }
-  },
-  "InvalidConfig": {
-    "SamplingInterval": "00:00:00"
-=======
-  "Tracing.Sampling": {
-    "SamplerType": "ParentBased",
-    "ParentBasedSamplerOptions": {
-      "RootSamplerType": "TraceIdRatioBased",
-      "TraceIdRatioBasedSamplerOptions": {
-        "Probability": 1.0
-      }
-    }
->>>>>>> 6f38a715
   }
 }