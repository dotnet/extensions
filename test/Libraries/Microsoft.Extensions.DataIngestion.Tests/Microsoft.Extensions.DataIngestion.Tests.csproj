﻿<Project Sdk="Microsoft.NET.Sdk">

  <PropertyGroup>
    <!--  Multidimensional arrays should not be used -->
    <NoWarn>$(NoWarn);S3967</NoWarn>
    <!--  Implement IDisposable correctly -->
    <NoWarn>$(NoWarn);CA1063</NoWarn>

    <!-- https://github.com/dotnet/efcore/issues/33472#issuecomment-2042146335 -->
    <PlatformTarget Condition="'$(TargetFrameworkIdentifier)' != '.NETCoreApp'">x64</PlatformTarget>
  </PropertyGroup>

  <ItemGroup>
    <ProjectReference Include="..\..\..\src\Libraries\Microsoft.Extensions.DataIngestion.Markdig\Microsoft.Extensions.DataIngestion.Markdig.csproj" />
    <ProjectReference Include="..\..\..\src\Libraries\Microsoft.Extensions.DataIngestion.MarkItDown\Microsoft.Extensions.DataIngestion.MarkItDown.csproj" />
    <ProjectReference Include="..\..\..\src\Libraries\Microsoft.Extensions.DataIngestion\Microsoft.Extensions.DataIngestion.csproj" />
    <ProjectReference Include="..\..\TestUtilities\TestUtilities.csproj" />
  </ItemGroup>

  <ItemGroup>
<<<<<<< HEAD
    <PackageReference Include="DocumentFormat.OpenXml" />
=======
    <PackageReference Include="Microsoft.ML.Tokenizers.Data.Cl100kBase" />
>>>>>>> d83b99cd
    <PackageReference Include="Microsoft.SemanticKernel.Connectors.InMemory" />
    <PackageReference Include="Microsoft.SemanticKernel.Connectors.SqliteVec" />
  </ItemGroup>

  <ItemGroup Condition="'$(TargetFrameworkIdentifier)' == '.NETFramework'">
    <!-- Workaround https://github.com/microsoft/semantic-kernel/issues/13316 -->
    <PackageReference Include="Microsoft.Bcl.AsyncInterfaces" VersionOverride="$(MicrosoftBclAsyncInterfacesVersion)" />
  </ItemGroup>
  
  <ItemGroup>
    <Compile Include="..\Microsoft.Extensions.AI.Abstractions.Tests\TestChatClient.cs" />
    <!-- We don't run Sqlite tests on Full Framework due to some native dependency issues -->
    <Compile Remove="SqliteVectorStoreWriterTests.cs" Condition="'$(TargetFrameworkIdentifier)' != '.NETCoreApp'" />
  </ItemGroup>

</Project><|MERGE_RESOLUTION|>--- conflicted
+++ resolved
@@ -18,11 +18,8 @@
   </ItemGroup>
 
   <ItemGroup>
-<<<<<<< HEAD
     <PackageReference Include="DocumentFormat.OpenXml" />
-=======
     <PackageReference Include="Microsoft.ML.Tokenizers.Data.Cl100kBase" />
->>>>>>> d83b99cd
     <PackageReference Include="Microsoft.SemanticKernel.Connectors.InMemory" />
     <PackageReference Include="Microsoft.SemanticKernel.Connectors.SqliteVec" />
   </ItemGroup>
