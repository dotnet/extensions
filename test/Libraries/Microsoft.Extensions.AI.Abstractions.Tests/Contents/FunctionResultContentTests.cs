--- conflicted
+++ resolved
@@ -30,24 +30,7 @@
         Assert.Equal("name", c.Name);
         Assert.Equal("id", c.CallId);
         Assert.Equal("result", c.Result);
-<<<<<<< HEAD
-        Assert.Same(e, c.Exception);
-    }
-
-    [Fact]
-    public void Constructor_FunctionCallContent_PropsRoundtrip()
-    {
-        Exception e = new();
-
-        FunctionResultContent c = new(new FunctionCallContent("id", "name"), "result", e);
-        Assert.Null(c.RawRepresentation);
-        Assert.Null(c.AdditionalProperties);
-        Assert.Equal("id", c.CallId);
-        Assert.Equal("result", c.Result);
-        Assert.Same(e, c.Exception);
-=======
         Assert.Null(c.Exception);
->>>>>>> 16224139
     }
 
     [Fact]
