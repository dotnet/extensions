--- conflicted
+++ resolved
@@ -61,56 +61,53 @@
     [Fact]
     public void CreateNGrams()
     {
-<<<<<<< HEAD
-        Assert.Throws<ArgumentOutOfRangeException>(() => Enumerable.Empty<int>().CreateNGrams(-1).ToList());
-=======
-        ReadOnlySpan<int> input = [1, 2, 3, 4, 5];
->>>>>>> f5670be6
+        Assert.Throws<ArgumentOutOfRangeException>(() => new int[0].AsSpan().CreateNGrams(-1).ToList());
 
-        var arr = new[] { 1, 2, 3 };
-        var ngram = arr.CreateNGrams(1);
-        Assert.Equal([[1], [2], [3]], ngram);
+        ReadOnlySpan<int> data = [1, 2, 3];
 
-        ngram = arr.CreateNGrams(2);
-        Assert.Equal([[1, 2], [2, 3]], ngram);
+        var nGram = data.CreateNGrams(1);
+        Assert.Equal([[1], [2], [3]], nGram);
 
-        ngram = arr.CreateNGrams(3);
-        Assert.Equal([[1, 2, 3]], ngram);
+        nGram = data.CreateNGrams(2);
+        Assert.Equal([[1, 2], [2, 3]], nGram);
 
-        ngram = arr.CreateNGrams(4);
-        Assert.Equal([], ngram);
+        nGram = data.CreateNGrams(3);
+        Assert.Equal([[1, 2, 3]], nGram);
+
+        nGram = data.CreateNGrams(4);
+        Assert.Equal([], nGram);
     }
 
     [Fact]
     public void CreateAllNGrams()
     {
-        Assert.Throws<ArgumentOutOfRangeException>(() => Enumerable.Empty<int>().CreateAllNGrams(-1).ToList());
+        Assert.Throws<ArgumentOutOfRangeException>(() => new int[0].AsSpan().CreateAllNGrams(-1).ToList());
 
-        Assert.Throws<ArgumentOutOfRangeException>(() => Enumerable.Empty<int>().CreateAllNGrams(0).ToList());
+        Assert.Throws<ArgumentOutOfRangeException>(() => new int[0].AsSpan().CreateAllNGrams(0).ToList());
 
-        Assert.Throws<ArgumentOutOfRangeException>(() => Enumerable.Empty<int>().CreateAllNGrams(1, 0).ToList());
+        Assert.Throws<ArgumentOutOfRangeException>(() => new int[0].AsSpan().CreateAllNGrams(1, 0).ToList());
 
-        var arr = new[] { 1, 2, 3 };
+        ReadOnlySpan<int> arr = [1, 2, 3];
 
-        var ngram = arr.CreateAllNGrams(1).ToList();
-        Assert.Equal([[1], [1, 2], [1, 2, 3], [2], [2, 3], [3]], ngram);
+        var nGram = arr.CreateAllNGrams(1).ToList();
+        Assert.Equal([[1], [1, 2], [1, 2, 3], [2], [2, 3], [3]], nGram);
 
-        ngram = arr.CreateAllNGrams(2).ToList();
-        Assert.Equal([[1, 2], [1, 2, 3], [2, 3]], ngram);
+        nGram = arr.CreateAllNGrams(2).ToList();
+        Assert.Equal([[1, 2], [1, 2, 3], [2, 3]], nGram);
 
-        ngram = arr.CreateAllNGrams(3).ToList();
-        Assert.Equal([[1, 2, 3]], ngram);
+        nGram = arr.CreateAllNGrams(3).ToList();
+        Assert.Equal([[1, 2, 3]], nGram);
 
-        ngram = arr.CreateAllNGrams(3, 5).ToList();
-        Assert.Equal([[1, 2, 3]], ngram);
+        nGram = arr.CreateAllNGrams(3, 5).ToList();
+        Assert.Equal([[1, 2, 3]], nGram);
 
-        ngram = arr.CreateAllNGrams(1, 2).ToList();
-        Assert.Equal([[1], [1, 2], [2], [2, 3], [3]], ngram);
+        nGram = arr.CreateAllNGrams(1, 2).ToList();
+        Assert.Equal([[1], [1, 2], [2], [2, 3], [3]], nGram);
 
-        ngram = arr.CreateAllNGrams(1, 1).ToList();
-        Assert.Equal([[1], [2], [3]], ngram);
+        nGram = arr.CreateAllNGrams(1, 1).ToList();
+        Assert.Equal([[1], [2], [3]], nGram);
 
-        ngram = arr.CreateAllNGrams(4).ToList();
-        Assert.Equal([], ngram);
+        nGram = arr.CreateAllNGrams(4).ToList();
+        Assert.Equal([], nGram);
     }
 }