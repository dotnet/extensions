--- conflicted
+++ resolved
@@ -169,17 +169,6 @@
     private readonly TimeSpan _infiniteTimeout = TimeSpan.FromMilliseconds(-1);
 
     [Fact]
-<<<<<<< HEAD
-    public async Task Delay_InvalidArgs()
-    {
-        var timeProvider = new FakeTimeProvider();
-        _ = await Assert.ThrowsAsync<ArgumentOutOfRangeException>(() => timeProvider.Delay(TimeSpan.FromTicks(-1), CancellationToken.None));
-        _ = await Assert.ThrowsAsync<ArgumentOutOfRangeException>(() => timeProvider.Delay(_infiniteTimeout, CancellationToken.None));
-    }
-
-    [Fact]
-=======
->>>>>>> ae31f837
     public async Task Delay_Zero()
     {
         var timeProvider = new FakeTimeProvider();
