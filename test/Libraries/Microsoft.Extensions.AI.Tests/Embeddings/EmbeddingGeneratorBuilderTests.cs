--- conflicted
+++ resolved
@@ -58,10 +58,7 @@
     public void DoesNotAcceptNullInnerService()
     {
         Assert.Throws<ArgumentNullException>("innerGenerator", () => new EmbeddingGeneratorBuilder<string, Embedding<float>>((IEmbeddingGenerator<string, Embedding<float>>)null!));
-<<<<<<< HEAD
         Assert.Throws<ArgumentNullException>("innerGenerator", () => ((IEmbeddingGenerator<string, Embedding<float>>)null!).ToBuilder());
-=======
->>>>>>> f085689e
     }
 
     [Fact]
