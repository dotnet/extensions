// Copyright (c) .NET Foundation. All rights reserved.
// Licensed under the Apache License, Version 2.0. See License.txt in the project root for license information.

using System;
using System.Collections.Generic;
using System.Linq;
using System.Text;
using System.Text.RegularExpressions;
<<<<<<< HEAD
using Microsoft.EntityFrameworkCore.Diagnostics;
=======
>>>>>>> d005f540
using Microsoft.EntityFrameworkCore.Infrastructure;
using Microsoft.EntityFrameworkCore.Migrations;
using Microsoft.EntityFrameworkCore.Migrations.Operations;
using Microsoft.EntityFrameworkCore.Scaffolding;
using Microsoft.EntityFrameworkCore.Scaffolding.Metadata;
using Microsoft.EntityFrameworkCore.Storage;
using Microsoft.Extensions.Logging;

namespace Microsoft.EntityFrameworkCore.TestUtilities
{
    public abstract class RelationalDatabaseCleaner
    {
        protected abstract IDatabaseModelFactory CreateDatabaseModelFactory(ILoggerFactory loggerFactory);

        protected virtual bool AcceptTable(DatabaseTable table) => true;

        protected virtual bool AcceptForeignKey(DatabaseForeignKey foreignKey) => true;

        protected virtual bool AcceptIndex(DatabaseIndex index) => true;

        protected virtual bool AcceptSequence(DatabaseSequence sequence) => true;

        protected virtual string BuildCustomSql(DatabaseModel databaseModel) => null;

        protected virtual string BuildCustomEndingSql(DatabaseModel databaseModel) => null;

        protected virtual void OpenConnection(IRelationalConnection connection) => connection.Open();

        public virtual void Clean(DatabaseFacade facade)
        {
            var creator = facade.GetService<IRelationalDatabaseCreator>();
            var sqlGenerator = facade.GetService<IMigrationsSqlGenerator>();
            var executor = facade.GetService<IMigrationCommandExecutor>();
            var connection = facade.GetService<IRelationalConnection>();
            var sqlBuilder = facade.GetService<IRawSqlCommandBuilder>();
            var loggerFactory = facade.GetService<ILoggerFactory>();

            if (!creator.Exists())
            {
                creator.Create();
            }
            else
            {
                var databaseModelFactory = CreateDatabaseModelFactory(loggerFactory);
                var databaseModel = databaseModelFactory.Create(
                    connection.DbConnection,
                    new DatabaseModelFactoryOptions());

                var operations = new List<MigrationOperation>();

                foreach (var index in databaseModel.Tables
                    .SelectMany(t => t.Indexes.Where(AcceptIndex)))
                {
                    operations.Add(Drop(index));
                }

                foreach (var foreignKey in databaseModel.Tables
                    .SelectMany(t => t.ForeignKeys.Where(AcceptForeignKey)))
                {
                    operations.Add(Drop(foreignKey));
                }

                foreach (var table in databaseModel.Tables.Where(AcceptTable))
                {
                    operations.Add(Drop(table));
                }

                foreach (var sequence in databaseModel.Sequences.Where(AcceptSequence))
                {
                    operations.Add(Drop(sequence));
                }

                OpenConnection(connection);

                try
                {
                    var customSql = BuildCustomSql(databaseModel);
                    if (!string.IsNullOrWhiteSpace(customSql))
                    {
                        ExecuteScript(connection, sqlBuilder, customSql);
                    }

                    if (operations.Count > 0)
                    {
                        var commands = sqlGenerator.Generate(operations);
                        executor.ExecuteNonQuery(commands, connection);
                    }

                    customSql = BuildCustomEndingSql(databaseModel);
                    if (!string.IsNullOrWhiteSpace(customSql))
                    {
                        ExecuteScript(connection, sqlBuilder, customSql);
                    }
                }
                finally
                {
                    connection.Close();
                }
            }

            creator.CreateTables();
        }

        private static void ExecuteScript(IRelationalConnection connection, IRawSqlCommandBuilder sqlBuilder, string customSql)
        {
            var batches = Regex.Split(
                Regex.Replace(
                    customSql,
                    @"\\\r?\n",
                    string.Empty,
                    default,
                    TimeSpan.FromMilliseconds(1000.0)),
                @"^\s*(GO[ \t]+[0-9]+|GO)(?:\s+|$)",
                RegexOptions.IgnoreCase | RegexOptions.Multiline,
                TimeSpan.FromMilliseconds(1000.0));
            for (var i = 0; i < batches.Length; i++)
<<<<<<< HEAD
            {
                if (batches[i].StartsWith("GO", StringComparison.OrdinalIgnoreCase)
                    || string.IsNullOrWhiteSpace(batches[i]))
                {
                    continue;
                }

                sqlBuilder.Build(batches[i])
                    .ExecuteNonQuery(new RelationalCommandParameterObject(connection, null, null, null));
            }
        }

        protected virtual MigrationOperation Drop(DatabaseSequence sequence)
            => new DropSequenceOperation
=======
>>>>>>> d005f540
            {
                if (batches[i].StartsWith("GO", StringComparison.OrdinalIgnoreCase)
                    || string.IsNullOrWhiteSpace(batches[i]))
                {
                    continue;
                }

                sqlBuilder.Build(batches[i])
                    .ExecuteNonQuery(new RelationalCommandParameterObject(connection, null, null, null));
            }
        }

        protected virtual MigrationOperation Drop(DatabaseSequence sequence)
            => new DropSequenceOperation { Name = sequence.Name, Schema = sequence.Schema };

        protected virtual MigrationOperation Drop(DatabaseTable table)
            => new DropTableOperation { Name = table.Name, Schema = table.Schema };

        protected virtual MigrationOperation Drop(DatabaseForeignKey foreignKey)
            => new DropForeignKeyOperation { Name = foreignKey.Name, Table = foreignKey.Table.Name, Schema = foreignKey.Table.Schema };

        protected virtual MigrationOperation Drop(DatabaseIndex index)
            => new DropIndexOperation { Name = index.Name, Table = index.Table.Name, Schema = index.Table.Schema };
    }
}<|MERGE_RESOLUTION|>--- conflicted
+++ resolved
@@ -6,10 +6,7 @@
 using System.Linq;
 using System.Text;
 using System.Text.RegularExpressions;
-<<<<<<< HEAD
 using Microsoft.EntityFrameworkCore.Diagnostics;
-=======
->>>>>>> d005f540
 using Microsoft.EntityFrameworkCore.Infrastructure;
 using Microsoft.EntityFrameworkCore.Migrations;
 using Microsoft.EntityFrameworkCore.Migrations.Operations;
@@ -126,7 +123,6 @@
                 RegexOptions.IgnoreCase | RegexOptions.Multiline,
                 TimeSpan.FromMilliseconds(1000.0));
             for (var i = 0; i < batches.Length; i++)
-<<<<<<< HEAD
             {
                 if (batches[i].StartsWith("GO", StringComparison.OrdinalIgnoreCase)
                     || string.IsNullOrWhiteSpace(batches[i]))
@@ -141,8 +137,6 @@
 
         protected virtual MigrationOperation Drop(DatabaseSequence sequence)
             => new DropSequenceOperation
-=======
->>>>>>> d005f540
             {
                 if (batches[i].StartsWith("GO", StringComparison.OrdinalIgnoreCase)
                     || string.IsNullOrWhiteSpace(batches[i]))
