--- conflicted
+++ resolved
@@ -7195,9 +7195,6 @@
 
         [ConditionalTheory]
         [MemberData(nameof(IsAsyncData))]
-<<<<<<< HEAD
-        public virtual async Task Bitwise_operation_with_non_null_parameter_optimizes_null_checks(bool async)
-=======
         public virtual Task Conditional_expression_with_test_being_simplified_to_constant_simple(bool isAsync)
         {
             var prm = true;
@@ -7226,8 +7223,9 @@
                     : g.CityOfBirthName == prm3));
         }
 
-        protected async Task AssertTranslationFailed(Func<Task> testCode)
->>>>>>> 7f59c0bb
+        [ConditionalTheory]
+        [MemberData(nameof(IsAsyncData))]
+        public virtual async Task Bitwise_operation_with_non_null_parameter_optimizes_null_checks(bool async)
         {
             var ranks = MilitaryRank.Corporal | MilitaryRank.Sergeant | MilitaryRank.General;
 
