// Copyright (c) .NET Foundation. All rights reserved.
// Licensed under the Apache License, Version 2.0. See License.txt in the project root for license information.

using System;
using System.Collections.Generic;
using System.Diagnostics;
using System.IO;
using System.Linq;
using System.Reflection;
using System.Runtime.CompilerServices;
using System.Text;
using Microsoft.Extensions.DependencyInjection;
using Serilog;
using Serilog.Core;
using Serilog.Events;
using Serilog.Extensions.Logging;
using Xunit.Abstractions;

namespace Microsoft.Extensions.Logging.Testing
{
    public class AssemblyTestLog : IDisposable
    {
<<<<<<< HEAD
=======
        public static readonly string OutputDirectoryEnvironmentVariableName = "ASPNETCORE_TEST_LOG_DIR";
        private static readonly string MaxPathLengthEnvironmentVariableName = "ASPNETCORE_TEST_LOG_MAXPATH";
>>>>>>> 8270c545
        private static readonly string LogFileExtension = ".log";
        private static readonly int MaxPathLength = GetMaxPathLength();
        private static char[] InvalidFileChars = new char[]
        {
            '\"', '<', '>', '|', '\0',
            (char)1, (char)2, (char)3, (char)4, (char)5, (char)6, (char)7, (char)8, (char)9, (char)10,
            (char)11, (char)12, (char)13, (char)14, (char)15, (char)16, (char)17, (char)18, (char)19, (char)20,
            (char)21, (char)22, (char)23, (char)24, (char)25, (char)26, (char)27, (char)28, (char)29, (char)30,
            (char)31, ':', '*', '?', '\\', '/', ' ', (char)127
        };

        private static readonly object _lock = new object();
        private static readonly Dictionary<Assembly, AssemblyTestLog> _logs = new Dictionary<Assembly, AssemblyTestLog>();

        private readonly ILoggerFactory _globalLoggerFactory;
        private readonly ILogger _globalLogger;
        private readonly string _baseDirectory;
        private readonly Assembly _assembly;
        private readonly IServiceProvider _serviceProvider;

<<<<<<< HEAD
        private AssemblyTestLog(ILoggerFactory globalLoggerFactory, ILogger globalLogger, string baseDirectory, Assembly assembly, IServiceProvider serviceProvider)
=======
        private static int GetMaxPathLength()
        {
            var maxPathString = Environment.GetEnvironmentVariable(MaxPathLengthEnvironmentVariableName);
            var defaultMaxPath = 245;
            return string.IsNullOrEmpty(maxPathString) ? defaultMaxPath : int.Parse(maxPathString);
        }

        private AssemblyTestLog(ILoggerFactory globalLoggerFactory, ILogger globalLogger, string baseDirectory, string assemblyName, IServiceProvider serviceProvider)
>>>>>>> 8270c545
        {
            _globalLoggerFactory = globalLoggerFactory;
            _globalLogger = globalLogger;
            _baseDirectory = baseDirectory;
            _assembly = assembly;
            _serviceProvider = serviceProvider;
        }

        public IDisposable StartTestLog(ITestOutputHelper output, string className, out ILoggerFactory loggerFactory, [CallerMemberName] string testName = null) =>
            StartTestLog(output, className, out loggerFactory, LogLevel.Debug, testName);

        public IDisposable StartTestLog(ITestOutputHelper output, string className, out ILoggerFactory loggerFactory, LogLevel minLogLevel, [CallerMemberName] string testName = null) =>
            StartTestLog(output, className, out loggerFactory, minLogLevel, out var _, testName);

        internal IDisposable StartTestLog(ITestOutputHelper output, string className, out ILoggerFactory loggerFactory, LogLevel minLogLevel, out string resolvedTestName, [CallerMemberName] string testName = null)
        {
            var logStart = DateTimeOffset.UtcNow;
            var serviceProvider = CreateLoggerServices(output, className, minLogLevel, out resolvedTestName, testName, logStart);
            var factory = serviceProvider.GetRequiredService<ILoggerFactory>();
            loggerFactory = factory;
            var logger = loggerFactory.CreateLogger("TestLifetime");

            var stopwatch = Stopwatch.StartNew();

            var scope = logger.BeginScope("Test: {testName}", testName);

            _globalLogger.LogInformation("Starting test {testName}", testName);
            logger.LogInformation("Starting test {testName} at {logStart}", testName, logStart.ToString("s"));

            return new Disposable(() =>
            {
                stopwatch.Stop();
                _globalLogger.LogInformation("Finished test {testName} in {duration}s", testName, stopwatch.Elapsed.TotalSeconds);
                logger.LogInformation("Finished test {testName} in {duration}s", testName, stopwatch.Elapsed.TotalSeconds);
                scope.Dispose();
                factory.Dispose();
                (serviceProvider as IDisposable)?.Dispose();
            });
        }

        public ILoggerFactory CreateLoggerFactory(ITestOutputHelper output, string className, [CallerMemberName] string testName = null, DateTimeOffset? logStart = null)
            => CreateLoggerFactory(output, className, LogLevel.Trace, testName, logStart);

        public ILoggerFactory CreateLoggerFactory(ITestOutputHelper output, string className, LogLevel minLogLevel, [CallerMemberName] string testName = null, DateTimeOffset? logStart = null)
            => CreateLoggerServices(output, className, minLogLevel, out var _, testName, logStart).GetRequiredService<ILoggerFactory>();

        public IServiceProvider CreateLoggerServices(ITestOutputHelper output, string className, LogLevel minLogLevel, out string normalizedTestName, [CallerMemberName] string testName = null, DateTimeOffset? logStart = null)
        {
            normalizedTestName = string.Empty;
            var assemblyName = _assembly.GetName().Name;

            // Try to shorten the class name using the assembly name
            if (className.StartsWith(assemblyName + "."))
            {
                className = className.Substring(assemblyName.Length + 1);
            }

            SerilogLoggerProvider serilogLoggerProvider = null;
            if (!string.IsNullOrEmpty(_baseDirectory))
            {
                var testOutputDirectory = Path.Combine(GetAssemblyBaseDirectory(_baseDirectory, _assembly), className);
                testName = RemoveIllegalFileChars(testName);

                if (testOutputDirectory.Length + testName.Length + LogFileExtension.Length >= MaxPathLength)
                {
                    _globalLogger.LogWarning($"Test name {testName} is too long. Please shorten test name.");

                    // Shorten the test name by removing the middle portion of the testname
                    var testNameLength = MaxPathLength - testOutputDirectory.Length - LogFileExtension.Length;

                    if (testNameLength <= 0)
                    {
                        throw new InvalidOperationException("Output file path could not be constructed due to max path length restrictions. Please shorten test assembly, class or method names.");
                    }

                    testName = testName.Substring(0, testNameLength / 2) + testName.Substring(testName.Length - testNameLength / 2, testNameLength / 2);

                    _globalLogger.LogWarning($"To prevent long paths test name was shortened to {testName}.");
                }

                var testOutputFile = Path.Combine(testOutputDirectory, $"{testName}{LogFileExtension}");

                if (File.Exists(testOutputFile))
                {
                    _globalLogger.LogWarning($"Output log file {testOutputFile} already exists. Please try to keep log file names unique.");

                    for (var i = 0; i < 1000; i++)
                    {
                        testOutputFile = Path.Combine(testOutputDirectory, $"{testName}.{i}{LogFileExtension}");

                        if (!File.Exists(testOutputFile))
                        {
                            _globalLogger.LogWarning($"To resolve log file collision, the enumerated file {testOutputFile} will be used.");
                            testName = $"{testName}.{i}";
                            break;
                        }
                    }
                }

                normalizedTestName = testName;
                serilogLoggerProvider = ConfigureFileLogging(testOutputFile, logStart);
            }

            var serviceCollection = new ServiceCollection();
            serviceCollection.AddLogging(builder =>
            {
                builder.SetMinimumLevel(minLogLevel);

                if (output != null)
                {
                    builder.AddXunit(output, minLogLevel, logStart);
                }

                if (serilogLoggerProvider != null)
                {
                    // Use a factory so that the container will dispose it
                    builder.Services.AddSingleton<ILoggerProvider>(_ => serilogLoggerProvider);
                }
            });

            return serviceCollection.BuildServiceProvider();
        }

        // For back compat
        public static AssemblyTestLog Create(string assemblyName, string baseDirectory)
            => Create(Assembly.Load(new AssemblyName(assemblyName)), baseDirectory);

        public static AssemblyTestLog Create(Assembly assembly, string baseDirectory)
        {
            var logStart = DateTimeOffset.UtcNow;
            SerilogLoggerProvider serilogLoggerProvider = null;
            var globalLogDirectory = GetAssemblyBaseDirectory(baseDirectory, assembly);
            if (!string.IsNullOrEmpty(globalLogDirectory))
            {
                var globalLogFileName = Path.Combine(globalLogDirectory, "global.log");
                serilogLoggerProvider = ConfigureFileLogging(globalLogFileName, logStart);
            }

            var serviceCollection = new ServiceCollection();

            serviceCollection.AddLogging(builder =>
            {
                // Global logging, when it's written, is expected to be outputted. So set the log level to minimum.
                builder.SetMinimumLevel(LogLevel.Trace);

                if (serilogLoggerProvider != null)
                {
                    // Use a factory so that the container will dispose it
                    builder.Services.AddSingleton<ILoggerProvider>(_ => serilogLoggerProvider);
                }
            });

            var serviceProvider = serviceCollection.BuildServiceProvider();
            var loggerFactory = serviceProvider.GetRequiredService<ILoggerFactory>();

            var logger = loggerFactory.CreateLogger("GlobalTestLog");
            logger.LogInformation("Global Test Logging initialized at {logStart}. "
                + "Configure the output directory via 'LoggingTestingFileLoggingDirectory' MSBuild property "
                + "or set 'LoggingTestingDisableFileLogging' to 'true' to disable file logging.",
                logStart.ToString("s"));
            return new AssemblyTestLog(loggerFactory, logger, baseDirectory, assembly, serviceProvider);
        }

        public static AssemblyTestLog ForAssembly(Assembly assembly)
        {
            lock (_lock)
            {
                if (!_logs.TryGetValue(assembly, out var log))
                {
                    var baseDirectory = GetFileLoggerAttribute(assembly).BaseDirectory;

                    log = Create(assembly, baseDirectory);
                    _logs[assembly] = log;

                    // Try to clear previous logs
                    var assemblyBaseDirectory = GetAssemblyBaseDirectory(baseDirectory, assembly);
                    if (Directory.Exists(assemblyBaseDirectory))
                    {
                        try
                        {
                            Directory.Delete(assemblyBaseDirectory, recursive: true);
                        }
                        catch {}
                    }
                }
                return log;
            }
        }

        private static string GetAssemblyBaseDirectory(string baseDirectory, Assembly assembly)
            => string.IsNullOrEmpty(baseDirectory)
                ? string.Empty
                : Path.Combine(baseDirectory, assembly.GetName().Name, GetFileLoggerAttribute(assembly).TFM);

        private static TestFrameworkFileLoggerAttribute GetFileLoggerAttribute(Assembly assembly)
            => assembly.GetCustomAttribute<TestFrameworkFileLoggerAttribute>()
                ?? throw new InvalidOperationException($"No {nameof(TestFrameworkFileLoggerAttribute)} found on the assembly {assembly.GetName().Name}. "
                    + "The attribute is added via msbuild properties of the Microsoft.Extensions.Logging.Testing. "
                    + "Please ensure the msbuild property is imported or a direct reference to Microsoft.Extensions.Logging.Testing is added.");

        private static SerilogLoggerProvider ConfigureFileLogging(string fileName, DateTimeOffset? logStart)
        {
            var dir = Path.GetDirectoryName(fileName);
            if (!Directory.Exists(dir))
            {
                Directory.CreateDirectory(dir);
            }

            if (File.Exists(fileName))
            {
                File.Delete(fileName);
            }

            var serilogger = new LoggerConfiguration()
                .Enrich.FromLogContext()
                .Enrich.With(new AssemblyLogTimestampOffsetEnricher(logStart))
                .MinimumLevel.Verbose()
                .WriteTo.File(fileName, outputTemplate: "[{TimestampOffset}] [{SourceContext}] [{Level}] {Message:l}{NewLine}{Exception}", flushToDiskInterval: TimeSpan.FromSeconds(1), shared: true)
                .CreateLogger();
            return new SerilogLoggerProvider(serilogger, dispose: true);
        }

        private static string RemoveIllegalFileChars(string s)
        {
            var sb = new StringBuilder();

            foreach (var c in s)
            {
                if (InvalidFileChars.Contains(c))
                {
                    if (sb.Length > 0 && sb[sb.Length - 1] != '_')
                    {
                        sb.Append('_');
                    }
                }
                else
                {
                    sb.Append(c);
                }
            }
            return sb.ToString();
        }

        public void Dispose()
        {
            (_serviceProvider as IDisposable)?.Dispose();
            _globalLoggerFactory.Dispose();
        }

        private class AssemblyLogTimestampOffsetEnricher : ILogEventEnricher
        {
            private DateTimeOffset? _logStart;

            public AssemblyLogTimestampOffsetEnricher(DateTimeOffset? logStart)
            {
                _logStart = logStart;
            }

            public void Enrich(LogEvent logEvent, ILogEventPropertyFactory propertyFactory)
                => logEvent.AddPropertyIfAbsent(
                    propertyFactory.CreateProperty(
                        "TimestampOffset",
                        _logStart.HasValue
                            ? $"{(DateTimeOffset.UtcNow - _logStart.Value).TotalSeconds.ToString("N3")}s"
                            : DateTimeOffset.UtcNow.ToString("s")));
        }

        private class Disposable : IDisposable
        {
            private Action _action;

            public Disposable(Action action)
            {
                _action = action;
            }

            public void Dispose()
            {
                _action();
            }
        }
    }
}<|MERGE_RESOLUTION|>--- conflicted
+++ resolved
@@ -20,11 +20,7 @@
 {
     public class AssemblyTestLog : IDisposable
     {
-<<<<<<< HEAD
-=======
-        public static readonly string OutputDirectoryEnvironmentVariableName = "ASPNETCORE_TEST_LOG_DIR";
         private static readonly string MaxPathLengthEnvironmentVariableName = "ASPNETCORE_TEST_LOG_MAXPATH";
->>>>>>> 8270c545
         private static readonly string LogFileExtension = ".log";
         private static readonly int MaxPathLength = GetMaxPathLength();
         private static char[] InvalidFileChars = new char[]
@@ -45,9 +41,6 @@
         private readonly Assembly _assembly;
         private readonly IServiceProvider _serviceProvider;
 
-<<<<<<< HEAD
-        private AssemblyTestLog(ILoggerFactory globalLoggerFactory, ILogger globalLogger, string baseDirectory, Assembly assembly, IServiceProvider serviceProvider)
-=======
         private static int GetMaxPathLength()
         {
             var maxPathString = Environment.GetEnvironmentVariable(MaxPathLengthEnvironmentVariableName);
@@ -55,8 +48,7 @@
             return string.IsNullOrEmpty(maxPathString) ? defaultMaxPath : int.Parse(maxPathString);
         }
 
-        private AssemblyTestLog(ILoggerFactory globalLoggerFactory, ILogger globalLogger, string baseDirectory, string assemblyName, IServiceProvider serviceProvider)
->>>>>>> 8270c545
+        private AssemblyTestLog(ILoggerFactory globalLoggerFactory, ILogger globalLogger, string baseDirectory, Assembly assembly, IServiceProvider serviceProvider)
         {
             _globalLoggerFactory = globalLoggerFactory;
             _globalLogger = globalLogger;
