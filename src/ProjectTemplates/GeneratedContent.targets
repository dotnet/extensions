--- conflicted
+++ resolved
@@ -55,30 +55,6 @@
         AdditionalPackagesDir=$(MSBuildThisFileDirectory)AdditionalPackages\;
 
         <!-- Package version properties -->
-<<<<<<< HEAD
-        AspireVersion=$(AspireVersion);
-        AspireAzureAIOpenAIVersion=$(AspireAzureAIOpenAIVersion);
-        AzureAIProjectsVersion=$(AzureAIProjectsVersion);
-        AzureAIOpenAIVersion=$(AzureAIOpenAIVersion);
-        AzureIdentityVersion=$(AzureIdentityVersion);
-        AzureSearchDocumentsVersion=$(AzureSearchDocumentsVersion);
-        CommunityToolkitAspireHostingOllamaVersion=$(CommunityToolkitAspireHostingOllamaVersion);
-        CommunityToolkitAspireHostingSqliteVersion=$(CommunityToolkitAspireHostingSqliteVersion);
-        CommunityToolkitAspireMicrosoftEntityFrameworkCoreSqliteVersion=$(CommunityToolkitAspireMicrosoftEntityFrameworkCoreSqliteVersion);
-        CommunityToolkitAspireOllamaSharpVersion=$(CommunityToolkitAspireOllamaSharpVersion);
-        MicrosoftEntityFrameworkCoreSqliteVersion=$(TemplateMicrosoftEntityFrameworkCoreSqliteVersion);
-        MicrosoftExtensionsAIVersion=$(TemplateRepoAIPackagesVersion);
-        MicrosoftExtensionsHttpResilienceVersion=$(TemplateRepoPackagesVersion);
-        MicrosoftExtensionsServiceDiscoveryVersion=$(MicrosoftExtensionsServiceDiscoveryVersion);
-        MicrosoftSemanticKernelConnectorsAzureAISearchVersion=$(MicrosoftSemanticKernelConnectorsAzureAISearchVersion);
-        MicrosoftSemanticKernelConnectorsQdrantVersion=$(MicrosoftSemanticKernelConnectorsQdrantVersion);
-        MicrosoftSemanticKernelConnectorsSqliteVecVersion=$(MicrosoftSemanticKernelConnectorsSqliteVecVersion);
-        MicrosoftSemanticKernelCoreVersion=$(MicrosoftSemanticKernelCoreVersion);
-        OllamaSharpVersion=$(OllamaSharpVersion);
-        OpenTelemetryVersion=$(OpenTelemetryVersion);
-        PdfPigVersion=$(PdfPigVersion);
-        SystemLinqAsyncVersion=$(SystemLinqAsyncVersion);
-=======
         TemplatePackageVersion_MicrosoftExtensionsAI=$(TemplatePackageVersion_MicrosoftExtensionsAI);
         TemplatePackageVersion_MicrosoftExtensionsAI_Preview=$(TemplatePackageVersion_MicrosoftExtensionsAI_Preview);
         TemplatePackageVersion_MicrosoftExtensionsHttpResilience=$(TemplatePackageVersion_MicrosoftExtensionsHttpResilience);
@@ -96,7 +72,6 @@
         TemplatePackageVersion_OpenTelemetry=$(TemplatePackageVersion_OpenTelemetry);
         TemplatePackageVersion_PdfPig=$(TemplatePackageVersion_PdfPig);
         TemplatePackageVersion_SystemLinqAsync=$(TemplatePackageVersion_SystemLinqAsync);
->>>>>>> 8651e7c7
 
         <!-- Other properties -->
         LocalChatTemplateVariant=$(_LocalChatTemplateVariant);
