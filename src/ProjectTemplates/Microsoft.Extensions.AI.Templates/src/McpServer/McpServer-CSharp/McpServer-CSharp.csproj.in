<Project Sdk="Microsoft.NET.Sdk">

  <PropertyGroup>
    <TargetFramework>net10.0</TargetFramework>
    <OutputType>Exe</OutputType>
    <Nullable>enable</Nullable>
    <ImplicitUsings>enable</ImplicitUsings>

    <!-- Set up the NuGet package to be an MCP server -->
    <PackAsTool>true</PackAsTool>
    <PackageType>McpServer</PackageType>

    <!-- Set recommended package metadata -->
    <PackageReadmeFile>README.md</PackageReadmeFile>
    <PackageId>SampleMcpServer</PackageId>
    <PackageVersion>0.1.0-beta</PackageVersion>
    <PackageTags>AI; MCP; server; stdio</PackageTags>
    <Description>An MCP server using the MCP C# SDK.</Description>
  </PropertyGroup>
<<<<<<< HEAD

  <!-- Include additional files for browing the MCP server. -->
=======
  
  
  <!-- Include additional files for browsing the MCP server. -->
>>>>>>> 06d22470
  <ItemGroup>
    <None Include=".mcp\server.json" Pack="true" PackagePath="/.mcp/" />
    <None Include="README.md" Pack="true" PackagePath="/" />
  </ItemGroup>

  <ItemGroup>
    <PackageReference Include="Microsoft.Extensions.Hosting" Version="${TemplatePackageVersion_MicrosoftExtensionsHosting}" />
    <PackageReference Include="ModelContextProtocol" Version="${TemplatePackageVersion_ModelContextProtocol}" />
  </ItemGroup>

</Project><|MERGE_RESOLUTION|>--- conflicted
+++ resolved
@@ -17,14 +17,8 @@
     <PackageTags>AI; MCP; server; stdio</PackageTags>
     <Description>An MCP server using the MCP C# SDK.</Description>
   </PropertyGroup>
-<<<<<<< HEAD
 
-  <!-- Include additional files for browing the MCP server. -->
-=======
-  
-  
   <!-- Include additional files for browsing the MCP server. -->
->>>>>>> 06d22470
   <ItemGroup>
     <None Include=".mcp\server.json" Pack="true" PackagePath="/.mcp/" />
     <None Include="README.md" Pack="true" PackagePath="/" />
