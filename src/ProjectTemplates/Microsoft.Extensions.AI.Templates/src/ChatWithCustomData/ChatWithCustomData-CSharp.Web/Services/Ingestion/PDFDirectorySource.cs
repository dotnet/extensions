﻿using Microsoft.Extensions.AI;
using Microsoft.SemanticKernel.Text;
using UglyToad.PdfPig;
using UglyToad.PdfPig.Content;
using UglyToad.PdfPig.DocumentLayoutAnalysis.PageSegmenter;
using UglyToad.PdfPig.DocumentLayoutAnalysis.WordExtractor;

namespace ChatWithCustomData_CSharp.Web.Services.Ingestion;

public class PDFDirectorySource(string sourceDirectory) : IIngestionSource
{
    public static string SourceFileId(string path) => Path.GetFileName(path);
    public static string SourceFileVersion(string path) => File.GetLastWriteTimeUtc(path).ToString("o");

    public string SourceId => $"{nameof(PDFDirectorySource)}:{sourceDirectory}";

    public Task<IEnumerable<IngestedDocument>> GetNewOrModifiedDocumentsAsync(IReadOnlyList<IngestedDocument> existingDocuments)
    {
        var results = new List<IngestedDocument>();
        var sourceFiles = Directory.GetFiles(sourceDirectory, "*.pdf");
        var existingDocumentsById = existingDocuments.ToDictionary(d => d.DocumentId);

        foreach (var sourceFile in sourceFiles)
        {
            var sourceFileId = SourceFileId(sourceFile);
            var sourceFileVersion = SourceFileVersion(sourceFile);
            var existingDocumentVersion = existingDocumentsById.TryGetValue(sourceFileId, out var existingDocument) ? existingDocument.DocumentVersion : null;
            if (existingDocumentVersion != sourceFileVersion)
            {
#if (UseQdrant)
                results.Add(new() { Key = Guid.CreateVersion7(), SourceId = SourceId, DocumentId = sourceFileId, DocumentVersion = sourceFileVersion });
#else
                results.Add(new() { Key = Guid.CreateVersion7().ToString(), SourceId = SourceId, DocumentId = sourceFileId, DocumentVersion = sourceFileVersion });
#endif
            }
        }

        return Task.FromResult((IEnumerable<IngestedDocument>)results);
    }

    public Task<IEnumerable<IngestedDocument>> GetDeletedDocumentsAsync(IReadOnlyList<IngestedDocument> existingDocuments)
    {
        var currentFiles = Directory.GetFiles(sourceDirectory, "*.pdf");
        var currentFileIds = currentFiles.ToLookup(SourceFileId);
        var deletedDocuments = existingDocuments.Where(d => !currentFileIds.Contains(d.DocumentId));
        return Task.FromResult(deletedDocuments);
    }

    public async Task<IEnumerable<IngestedChunk>> CreateChunksForDocumentAsync(IEmbeddingGenerator<string, Embedding<float>> embeddingGenerator, IngestedDocument document)
    {
        using var pdf = PdfDocument.Open(Path.Combine(sourceDirectory, document.DocumentId));
        var paragraphs = pdf.GetPages().SelectMany(GetPageParagraphs).ToList();

        var embeddings = await embeddingGenerator.GenerateAsync(paragraphs.Select(c => c.Text));

<<<<<<< HEAD
        return paragraphs.Zip(embeddings).Select(pair => new SemanticSearchRecord
=======
        return paragraphs.Zip(embeddings).Select((pair, index) => new IngestedChunk
>>>>>>> c41a59cd
        {
#if (UseQdrant)
            Key = Guid.CreateVersion7(),
#else
            Key = Guid.CreateVersion7().ToString(),
#endif
            DocumentId = document.DocumentId,
            PageNumber = pair.First.PageNumber,
            Text = pair.First.Text,
            Vector = pair.Second.Vector,
        });
    }

    private static IEnumerable<(int PageNumber, int IndexOnPage, string Text)> GetPageParagraphs(Page pdfPage)
    {
        var letters = pdfPage.Letters;
        var words = NearestNeighbourWordExtractor.Instance.GetWords(letters);
        var textBlocks = DocstrumBoundingBoxes.Instance.GetBlocks(words);
        var pageText = string.Join(Environment.NewLine + Environment.NewLine,
            textBlocks.Select(t => t.Text.ReplaceLineEndings(" ")));

#pragma warning disable SKEXP0050 // Type is for evaluation purposes only
        return TextChunker.SplitPlainTextParagraphs([pageText], 200)
            .Select((text, index) => (pdfPage.Number, index, text));
#pragma warning restore SKEXP0050 // Type is for evaluation purposes only
    }
}<|MERGE_RESOLUTION|>--- conflicted
+++ resolved
@@ -53,11 +53,7 @@
 
         var embeddings = await embeddingGenerator.GenerateAsync(paragraphs.Select(c => c.Text));
 
-<<<<<<< HEAD
-        return paragraphs.Zip(embeddings).Select(pair => new SemanticSearchRecord
-=======
-        return paragraphs.Zip(embeddings).Select((pair, index) => new IngestedChunk
->>>>>>> c41a59cd
+        return paragraphs.Zip(embeddings).Select(pair => new IngestedChunk
         {
 #if (UseQdrant)
             Key = Guid.CreateVersion7(),
