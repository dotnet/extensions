--- conflicted
+++ resolved
@@ -28,13 +28,8 @@
         // If you ingest other types of content besides PDF files, construct a URL to an appropriate viewer here
         if (File.EndsWith(".pdf"))
         {
-<<<<<<< HEAD
             var search = Quote?.Trim('.', ',', ' ', '\n', '\r', '\t', '"', '\'');
-            viewerUrl = $"pdf_viewer/viewer.html?file=/citation/{HttpUtility.UrlEncode(File)}#page={PageNumber}&search={HttpUtility.UrlEncode(search)}&phrase=true";
-=======
-            var search = Quote.Trim('.', ',', ' ', '\n', '\r', '\t', '"', '\'');
             viewerUrl = $"pdf_viewer/viewer.html?file=/Data/{HttpUtility.UrlEncode(File)}#page={PageNumber}&search={HttpUtility.UrlEncode(search)}&phrase=true";
->>>>>>> 576fa221
         }
     }
 }