﻿@page "/"
@using System.ComponentModel
@inject IChatClient ChatClient
@inject NavigationManager Nav
@inject SemanticSearch Search
@implements IDisposable

<PageTitle>Chat</PageTitle>

<ChatHeader OnNewChat="@ResetConversationAsync" />

<ChatMessageList Messages="@messages" InProgressMessage="@currentResponseMessage">
    <NoMessagesContent>
<<<<<<< HEAD
        <div>To get started, try asking about these example documents. You can replace these with your own data and remove or replace this message.</div>
        <ChatCitation File="Example_Emergency_Survival_Kit.pdf"/>
        <ChatCitation File="Example_GPS_Watch.pdf"/>
=======
        <div>Ask me anything about the example PDFs.</div>
        <ChatCitation File="Example - Emergency Survival Kit.pdf"/>
        <ChatCitation File="Example - GPS Watch.pdf"/>
>>>>>>> d42cd68b
    </NoMessagesContent>
</ChatMessageList>

<div class="chat-container">
    <ChatSuggestions OnSelected="@AddUserMessageAsync" @ref="@chatSuggestions" />
    <ChatInput OnSend="@AddUserMessageAsync" @ref="@chatInput" />
</div>

@code {
    private const string SystemPrompt = @"
        You are an assistant who answers questions about information you retrieve.
        Do not answer questions about anything else.
        Use only simple markdown to format your responses.

        Use the search tool to find relevant information. When you do this, end your
        reply with citations in the special XML format:

        <citation filename='string' page_number='number'>exact quote here</citation>

        Always include the citation in your response if there are results.

        The quote must be max 5 words, taken word-for-word from the search result, and is the basis for why the citation is relevant.
        Don't refer to the presence of citations; just emit these tags right at the end, with no surrounding text.
        ";

    private readonly ChatOptions chatOptions = new();
    private readonly List<ChatMessage> messages = new();
    private CancellationTokenSource? currentResponseCancellation;
    private ChatMessage? currentResponseMessage;
    private ChatInput? chatInput;
    private ChatSuggestions? chatSuggestions;

    protected override void OnInitialized()
    {
        messages.Add(new(ChatRole.System, SystemPrompt));
        chatOptions.Tools = [AIFunctionFactory.Create(SearchAsync)];
    }

    private async Task AddUserMessageAsync(ChatMessage userMessage)
    {
        CancelAnyCurrentResponse();

        // Add the user message to the conversation
        messages.Add(userMessage);
        chatSuggestions?.Clear();
        await chatInput!.FocusAsync();

@*#if (IsOllama)
        // Display a new response from the IChatClient, streaming responses
        // aren't supported because Ollama will not support both streaming and using Tools
        currentResponseCancellation = new();
        var response = await ChatClient.GetResponseAsync(messages, chatOptions, currentResponseCancellation.Token);
        currentResponseMessage = response.Message;
        ChatMessageItem.NotifyChanged(currentResponseMessage);
#else*@
        // Stream and display a new response from the IChatClient
        var responseText = new TextContent("");
        currentResponseMessage = new ChatMessage(ChatRole.Assistant, [responseText]);
        currentResponseCancellation = new();
        await foreach (var chunk in ChatClient.GetStreamingResponseAsync(messages, chatOptions, currentResponseCancellation.Token))
        {
            responseText.Text += chunk.Text;
            ChatMessageItem.NotifyChanged(currentResponseMessage);
        }
@*#endif*@

        // Store the final response in the conversation, and begin getting suggestions
        messages.Add(currentResponseMessage!);
        currentResponseMessage = null;
        chatSuggestions?.Update(messages);
    }

    private void CancelAnyCurrentResponse()
    {
        // If a response was cancelled while streaming, include it in the conversation so it's not lost
        if (currentResponseMessage is not null)
        {
            messages.Add(currentResponseMessage);
        }

        currentResponseCancellation?.Cancel();
        currentResponseMessage = null;
    }

    private async Task ResetConversationAsync()
    {
        CancelAnyCurrentResponse();
        messages.Clear();
        messages.Add(new(ChatRole.System, SystemPrompt));
        chatSuggestions?.Clear();
        await chatInput!.FocusAsync();
    }

    [Description("Searches for information using a phrase or keyword")]
    private async Task<IEnumerable<string>> SearchAsync(
        [Description("The phrase to search for.")] string searchPhrase,
        [Description("Whenever possible, specify the filename to search that file only. If not provided, the search includes all files.")] string? filenameFilter = null)
    {
        await InvokeAsync(StateHasChanged);
        var results = await Search.SearchAsync(searchPhrase, filenameFilter, maxResults: 5);
        return results.Select(result =>
            $"<result filename=\"{result.FileName}\" page_number=\"{result.PageNumber}\">{result.Text}</result>");
    }

    public void Dispose()
        => currentResponseCancellation?.Cancel();
}<|MERGE_RESOLUTION|>--- conflicted
+++ resolved
@@ -11,15 +11,9 @@
 
 <ChatMessageList Messages="@messages" InProgressMessage="@currentResponseMessage">
     <NoMessagesContent>
-<<<<<<< HEAD
         <div>To get started, try asking about these example documents. You can replace these with your own data and remove or replace this message.</div>
         <ChatCitation File="Example_Emergency_Survival_Kit.pdf"/>
         <ChatCitation File="Example_GPS_Watch.pdf"/>
-=======
-        <div>Ask me anything about the example PDFs.</div>
-        <ChatCitation File="Example - Emergency Survival Kit.pdf"/>
-        <ChatCitation File="Example - GPS Watch.pdf"/>
->>>>>>> d42cd68b
     </NoMessagesContent>
 </ChatMessageList>
 
