--- conflicted
+++ resolved
@@ -7,15 +7,8 @@
   "description": "A project template for creating an AI chat application, which uses retrieval-augmented generation (RAG) to chat with your own data.",
   "shortName": "aichatweb",
   "defaultName": "ChatApp",
-  // The placeholder sourceName needs to contain a dash to ensure the CSS bundle asset uses the assembly identity name
-  // TODO: When we support multi-project output, this needs to change to ChatWithCustomData, then we need some other
-  // technique to make it avoid emitting a .Web suffix in the single-project case.
-<<<<<<< HEAD
   "sourceName": "ChatWithCustomData-CSharp",
-=======
-  "sourceName": "ChatWithCustomData.Web-CSharp",
   "preferNameDirectory": true,
->>>>>>> 824ff6ef
   "tags": {
     "language": "C#",
     "type": "project"
