--- conflicted
+++ resolved
@@ -208,16 +208,14 @@
             return;
         }
 
-<<<<<<< HEAD
-        List<Waiter>? waitersToWakeUp;
-=======
         var customFilter = _options.CustomFilter;
         if (customFilter is not null && !customFilter(record))
         {
             // record was filtered out by a custom filter
             return;
         }
->>>>>>> 92cce308
+
+        List<Waiter>? waitersToWakeUp;
 
         lock (_records)
         {
