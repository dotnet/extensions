// Licensed to the .NET Foundation under one or more agreements.
// The .NET Foundation licenses this file to you under the MIT license.

using System;
using System.Diagnostics.CodeAnalysis;
using System.Linq;
using Microsoft.Extensions.DependencyInjection.Extensions;
using Microsoft.Extensions.Diagnostics.ExceptionSummarization;
using Microsoft.Extensions.Http.Diagnostics;
using Microsoft.Extensions.Options;
using Microsoft.Extensions.Resilience;
using Microsoft.Extensions.Resilience.Internal;
using Microsoft.Shared.DiagnosticIds;
using Microsoft.Shared.Diagnostics;
using Polly.Telemetry;

namespace Microsoft.Extensions.DependencyInjection;

/// <summary>
/// Extension class for the Service Collection DI container.
/// </summary>
[Experimental(diagnosticId: Experiments.Resilience, UrlFormat = Experiments.UrlFormat)]
public static class ResilienceServiceCollectionExtensions
{
    /// <summary>
    /// Adds resilience enrichers.
    /// </summary>
    /// <param name="services">The services.</param>
    /// <returns>The input <paramref name="services"/>.</returns>
    /// <remarks>
    /// This method adds additional dimensions on top of the default ones that are built-in to the Polly library. These include:
    /// <list type="bullet">
    /// <item><description>
    /// Exception enrichment based on <see cref="IExceptionSummarizer"/>.</description>
    /// </item>
    /// <item><description>
    /// Result enrichment based on <see cref="ConfigureFailureResultContext"/> and <see cref="FailureResultContext"/>.</description>
    /// </item>
    /// <item><description>
    /// Request metadata enrichment based on <see cref="RequestMetadata"/>.</description>
    /// </item>
    /// </list>
    /// </remarks>
    /// <exception cref="ArgumentNullException"><paramref name="services"/> is <see langword="null"/>.</exception>
    public static IServiceCollection AddResilienceEnrichment(this IServiceCollection services)
    {
        _ = Throw.IfNull(services);

        // let's make this call idempotent by checking if ResilienceEnricher is already added
        if (services.Any(s => s.ServiceType == typeof(ResilienceMetricsEnricher)))
        {
            return services;
        }

<<<<<<< HEAD
=======
        services.TryAddSingleton<ResilienceMetricsEnricher>();

>>>>>>> baeb3cd6
        _ = services
            .AddExceptionSummarizer()
            .AddSingleton<ResilienceMetricsEnricher>()
            .AddOptionsWithValidateOnStart<TelemetryOptions>()
            .Configure<ResilienceMetricsEnricher>((options, enricher) => options.MeteringEnrichers.Add(enricher));

        return services;
    }

    /// <summary>
    /// Configures the failure result dimensions.
    /// </summary>
    /// <typeparam name="TResult">The type of the policy result.</typeparam>
    /// <param name="services">The services.</param>
    /// <param name="configure">The configure result dimensions.</param>
    /// <returns>The input <paramref name="services"/>.</returns>
    /// <exception cref="ArgumentNullException">
    /// <paramref name="services"/> or <paramref name="configure"/> is <see langword="null"/>.
    /// </exception>
    public static IServiceCollection ConfigureFailureResultContext<TResult>(
       this IServiceCollection services,
       Func<TResult, FailureResultContext> configure)
    {
        _ = Throw.IfNull(services);
        _ = Throw.IfNull(configure);

        return services.Configure<FailureEventMetricsOptions>(options => options.ConfigureFailureResultContext(configure));
    }
}<|MERGE_RESOLUTION|>--- conflicted
+++ resolved
@@ -52,14 +52,9 @@
             return services;
         }
 
-<<<<<<< HEAD
-=======
-        services.TryAddSingleton<ResilienceMetricsEnricher>();
+        services.AddExceptionSummarizer().TryAddSingleton<ResilienceMetricsEnricher>();
 
->>>>>>> baeb3cd6
         _ = services
-            .AddExceptionSummarizer()
-            .AddSingleton<ResilienceMetricsEnricher>()
             .AddOptionsWithValidateOnStart<TelemetryOptions>()
             .Configure<ResilienceMetricsEnricher>((options, enricher) => options.MeteringEnrichers.Add(enricher));
 
