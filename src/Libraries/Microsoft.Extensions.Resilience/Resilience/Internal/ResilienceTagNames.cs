--- conflicted
+++ resolved
@@ -5,19 +5,9 @@
 
 internal static class ResilienceTagNames
 {
-<<<<<<< HEAD
-    public const string ExceptionSource = "dotnet.exception.source";
-
-    public const string ErrorType = "error.type";
-
-    public const string DependencyName = "dotnet.dependency.name";
-
-    public const string RequestName = "dotnet.request.name";
-=======
     public const string ErrorType = "error.type";
 
     public const string DependencyName = "request.dependency.name";
 
     public const string RequestName = "request.name";
->>>>>>> 14fb52b0
 }