﻿// Licensed to the .NET Foundation under one or more agreements.
// The .NET Foundation licenses this file to you under the MIT license.

using System;
using System.Collections.Generic;
using System.Diagnostics.CodeAnalysis;
using System.Linq;
using Microsoft.Extensions.Compliance.Classification;
using Microsoft.Extensions.Compliance.Redaction;
using Microsoft.Extensions.Diagnostics.Buffering;
using Microsoft.Extensions.Diagnostics.Enrichment;
using Microsoft.Extensions.Options;
using Microsoft.Shared.Diagnostics;

namespace Microsoft.Extensions.Logging;

internal sealed class ExtendedLoggerFactory : ILoggerFactory
{
    private readonly Dictionary<string, ExtendedLogger> _loggers = new(StringComparer.Ordinal);
    private readonly List<ProviderRegistration> _providerRegistrations = [];
    private readonly object _sync = new();
    private readonly IDisposable? _filterOptionsChangeTokenRegistration;
    private readonly LoggerFactoryOptions _factoryOptions;
    private readonly IDisposable? _enrichmentOptionsChangeTokenRegistration;
    private readonly IDisposable? _redactionOptionsChangeTokenRegistration;
    private readonly Action<IEnrichmentTagCollector>[] _enrichers;
<<<<<<< HEAD
    private readonly LogBuffer? _bufferingManager;
=======
    private readonly LoggingSampler? _sampler;
>>>>>>> 6def38fb
    private readonly KeyValuePair<string, object?>[] _staticTags;
    private readonly Func<DataClassificationSet, Redactor> _redactorProvider;
    private volatile bool _disposed;
    private LoggerFilterOptions _filterOptions;
    private IExternalScopeProvider? _scopeProvider;

#pragma warning disable S107 // Methods should not have too many parameters
    public ExtendedLoggerFactory(
        IEnumerable<ILoggerProvider> providers,
        IEnumerable<ILogEnricher> enrichers,
        IEnumerable<IStaticLogEnricher> staticEnrichers,
        IOptionsMonitor<LoggerFilterOptions> filterOptions,
        LoggingSampler? sampler = null,
        IOptions<LoggerFactoryOptions>? factoryOptions = null,
        IExternalScopeProvider? scopeProvider = null,
        IOptionsMonitor<LoggerEnrichmentOptions>? enrichmentOptions = null,
        IOptionsMonitor<LoggerRedactionOptions>? redactionOptions = null,
        IRedactorProvider? redactorProvider = null,
        LogBuffer? bufferingManager = null)
#pragma warning restore S107 // Methods should not have too many parameters
    {
        _scopeProvider = scopeProvider;
<<<<<<< HEAD
        _bufferingManager = bufferingManager;
=======
        _sampler = sampler;
>>>>>>> 6def38fb

        _factoryOptions = factoryOptions == null || factoryOptions.Value == null ? new LoggerFactoryOptions() : factoryOptions.Value;

        const ActivityTrackingOptions ActivityTrackingOptionsMask = ~(ActivityTrackingOptions.SpanId | ActivityTrackingOptions.TraceId | ActivityTrackingOptions.ParentId |
                                                                      ActivityTrackingOptions.TraceFlags | ActivityTrackingOptions.TraceState | ActivityTrackingOptions.Tags
                                                                      | ActivityTrackingOptions.Baggage);

        if ((_factoryOptions.ActivityTrackingOptions & ActivityTrackingOptionsMask) != 0)
        {
            Throw.ArgumentException($"{_factoryOptions.ActivityTrackingOptions} is invalid ActivityTrackingOptions value.", nameof(factoryOptions));
        }

        foreach (ILoggerProvider p in providers)
        {
            AddProviderRegistration(p, dispose: false);
        }

        _filterOptionsChangeTokenRegistration = filterOptions.OnChange(RefreshFilters);
        RefreshFilters(filterOptions.CurrentValue);

        if (enrichmentOptions is null)
        {
            // enrichmentOptions is only present if EnableEnrichment was called, so if it's null
            // then ignore all the supplied enrichers, we're not doing enrichment
#pragma warning disable S1226
            enrichers = [];
            staticEnrichers = [];
#pragma warning restore S1226
        }

        _enrichers = enrichers.Select<ILogEnricher, Action<IEnrichmentTagCollector>>(e => e.Enrich).ToArray();
        _enrichmentOptionsChangeTokenRegistration = enrichmentOptions?.OnChange(UpdateEnrichmentOptions);
        _redactionOptionsChangeTokenRegistration = redactionOptions?.OnChange(UpdateRedactionOptions);

        var provider = redactionOptions != null && redactorProvider != null
            ? redactorProvider
            : NullRedactorProvider.Instance;
        _redactorProvider = provider.GetRedactor;

        var tags = new List<KeyValuePair<string, object?>>();
        var collector = new ExtendedLogger.EnrichmentTagCollector(tags);
        foreach (var enricher in staticEnrichers)
        {
            enricher.Enrich(collector);
        }

        _staticTags = [.. tags];
        Config = ComputeConfig(enrichmentOptions?.CurrentValue ?? new(), redactionOptions?.CurrentValue ?? new() { ApplyDiscriminator = false });
    }

    public void Dispose()
    {
        if (!_disposed)
        {
            _disposed = true;

            _filterOptionsChangeTokenRegistration?.Dispose();
            _enrichmentOptionsChangeTokenRegistration?.Dispose();
            _redactionOptionsChangeTokenRegistration?.Dispose();

            foreach (ProviderRegistration registration in _providerRegistrations)
            {
                try
                {
                    if (registration.ShouldDispose)
                    {
                        registration.Provider.Dispose();
                    }
                }
#pragma warning disable CA1031
                catch
#pragma warning restore CA1031
                {
                    // Swallow exceptions on dispose
                }
            }
        }
    }

    public ILogger CreateLogger(string categoryName)
    {
        _ = Throw.IfNull(categoryName);

        if (CheckDisposed())
        {
            throw new ObjectDisposedException(nameof(LoggerFactory));
        }

        lock (_sync)
        {
            if (!_loggers.TryGetValue(categoryName, out ExtendedLogger? logger))
            {
                logger = new ExtendedLogger(this, CreateLoggers(categoryName));

                (logger.MessageLoggers, logger.ScopeLoggers) = ApplyFilters(logger.Loggers);

                _loggers[categoryName] = logger;
            }

            return logger;
        }
    }

    public void AddProvider(ILoggerProvider provider)
    {
        _ = Throw.IfNull(provider);

        if (CheckDisposed())
        {
            throw new ObjectDisposedException(nameof(LoggerFactory));
        }

        lock (_sync)
        {
            AddProviderRegistration(provider, dispose: true);

            foreach (KeyValuePair<string, ExtendedLogger> existingLogger in _loggers)
            {
                ExtendedLogger logger = existingLogger.Value;
                LoggerInformation[] loggerInformation = logger.Loggers;

                int newLoggerIndex = loggerInformation.Length;
                Array.Resize(ref loggerInformation, loggerInformation.Length + 1);
                loggerInformation[newLoggerIndex] = new LoggerInformation(provider, existingLogger.Key);

                logger.Loggers = loggerInformation;
                (logger.MessageLoggers, logger.ScopeLoggers) = ApplyFilters(logger.Loggers);
            }
        }
    }

    [MemberNotNull(nameof(_filterOptions))]
    private void RefreshFilters(LoggerFilterOptions filterOptions)
    {
        lock (_sync)
        {
            _filterOptions = filterOptions;
            foreach (KeyValuePair<string, ExtendedLogger> registeredLogger in _loggers)
            {
                ExtendedLogger logger = registeredLogger.Value;
                (logger.MessageLoggers, logger.ScopeLoggers) = ApplyFilters(logger.Loggers);
            }
        }
    }

    private void AddProviderRegistration(ILoggerProvider provider, bool dispose)
    {
        _providerRegistrations.Add(new ProviderRegistration
        {
            Provider = provider,
            ShouldDispose = dispose
        });

        if (provider is ISupportExternalScope supportsExternalScope)
        {
            _scopeProvider ??= new LoggerFactoryScopeProvider(_factoryOptions.ActivityTrackingOptions);

            supportsExternalScope.SetScopeProvider(_scopeProvider);
        }
    }

    private LoggerInformation[] CreateLoggers(string categoryName)
    {
        var loggers = new LoggerInformation[_providerRegistrations.Count];
        for (int i = 0; i < _providerRegistrations.Count; i++)
        {
            loggers[i] = new LoggerInformation(_providerRegistrations[i].Provider, categoryName);
        }

        return loggers;
    }

    private (MessageLogger[] messageLoggers, ScopeLogger[] scopeLoggers) ApplyFilters(LoggerInformation[] loggers)
    {
        var messageLoggers = new List<MessageLogger>();
        List<ScopeLogger>? scopeLoggers = _filterOptions.CaptureScopes ? [] : null;

        foreach (LoggerInformation loggerInformation in loggers)
        {
            LoggerRuleSelector.Select(_filterOptions,
                loggerInformation.ProviderType,
                loggerInformation.Category,
                out LogLevel? minLevel,
                out Func<string?, string?, LogLevel, bool>? filter);

            if (minLevel is > LogLevel.Critical)
            {
                continue;
            }

            messageLoggers.Add(new MessageLogger(loggerInformation.Logger, loggerInformation.Category, loggerInformation.ProviderType.FullName, minLevel, filter));

            if (!loggerInformation.ExternalScope)
            {
                scopeLoggers?.Add(new ScopeLogger(logger: loggerInformation.Logger, externalScopeProvider: null));
            }
        }

        if (_scopeProvider != null)
        {
            scopeLoggers?.Add(new ScopeLogger(logger: null, externalScopeProvider: _scopeProvider));
        }

        return (messageLoggers.ToArray(), scopeLoggers?.ToArray() ?? Array.Empty<ScopeLogger>());
    }

    private bool CheckDisposed() => _disposed;

    /// <summary>
    /// Gets the current config state that loggers should use.
    /// </summary>
    /// <remarks>
    /// This gets replaced whenever option monitors trigger. The loggers should sample this value
    /// and use it for an entire call to ILogger.Log so as to get a consistent view of config for the
    /// execution span of the function.
    /// </remarks>
    internal LoggerConfig Config { get; private set; }

    private LoggerConfig ComputeConfig(LoggerEnrichmentOptions? enrichmentOptions, LoggerRedactionOptions? redactionOptions)
    {
        if (enrichmentOptions == null)
        {
            enrichmentOptions = new LoggerEnrichmentOptions
            {
                CaptureStackTraces = Config.CaptureStackTraces,
                UseFileInfoForStackTraces = Config.UseFileInfoForStackTraces,
                IncludeExceptionMessage = Config.IncludeExceptionMessage,
                MaxStackTraceLength = Config.MaxStackTraceLength,
            };
        }

        if (redactionOptions == null)
        {
            redactionOptions = new LoggerRedactionOptions
            {
                ApplyDiscriminator = Config.AddRedactionDiscriminator,
            };
        }

        return new(_staticTags,
                _enrichers,
                _sampler,
                enrichmentOptions.CaptureStackTraces,
                enrichmentOptions.UseFileInfoForStackTraces,
                enrichmentOptions.IncludeExceptionMessage,
                enrichmentOptions.MaxStackTraceLength,
                _redactorProvider,
                redactionOptions.ApplyDiscriminator,
                _bufferingManager);
    }

    private void UpdateEnrichmentOptions(LoggerEnrichmentOptions enrichmentOptions) => Config = ComputeConfig(enrichmentOptions, null);
    private void UpdateRedactionOptions(LoggerRedactionOptions redactionOptions) => Config = ComputeConfig(null, redactionOptions);

    public struct ProviderRegistration
    {
        public ILoggerProvider Provider;
        public bool ShouldDispose;
    }
}<|MERGE_RESOLUTION|>--- conflicted
+++ resolved
@@ -24,11 +24,8 @@
     private readonly IDisposable? _enrichmentOptionsChangeTokenRegistration;
     private readonly IDisposable? _redactionOptionsChangeTokenRegistration;
     private readonly Action<IEnrichmentTagCollector>[] _enrichers;
-<<<<<<< HEAD
+    private readonly LoggingSampler? _sampler;
     private readonly LogBuffer? _bufferingManager;
-=======
-    private readonly LoggingSampler? _sampler;
->>>>>>> 6def38fb
     private readonly KeyValuePair<string, object?>[] _staticTags;
     private readonly Func<DataClassificationSet, Redactor> _redactorProvider;
     private volatile bool _disposed;
@@ -51,11 +48,8 @@
 #pragma warning restore S107 // Methods should not have too many parameters
     {
         _scopeProvider = scopeProvider;
-<<<<<<< HEAD
         _bufferingManager = bufferingManager;
-=======
         _sampler = sampler;
->>>>>>> 6def38fb
 
         _factoryOptions = factoryOptions == null || factoryOptions.Value == null ? new LoggerFactoryOptions() : factoryOptions.Value;
 
