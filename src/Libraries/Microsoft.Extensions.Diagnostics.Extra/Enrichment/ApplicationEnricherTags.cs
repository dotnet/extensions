--- conflicted
+++ resolved
@@ -14,38 +14,22 @@
     /// <summary>
     /// Application name.
     /// </summary>
-<<<<<<< HEAD
-    public const string ApplicationName = "App.Name";
-=======
     public const string ApplicationName = "AppName";
->>>>>>> f67c147e
 
     /// <summary>
     /// Environment name.
     /// </summary>
-<<<<<<< HEAD
-    public const string EnvironmentName = "Cloud.Env";
-=======
     public const string EnvironmentName = "CloudEnv";
->>>>>>> f67c147e
 
     /// <summary>
     /// Deployment ring.
     /// </summary>
-<<<<<<< HEAD
-    public const string DeploymentRing = "Cloud.DeploymentRing";
-=======
     public const string DeploymentRing = "CloudDeploymentRing";
->>>>>>> f67c147e
 
     /// <summary>
     /// Build version.
     /// </summary>
-<<<<<<< HEAD
-    public const string BuildVersion = "Cloud.RoleVer";
-=======
     public const string BuildVersion = "CloudRoleVer";
->>>>>>> f67c147e
 
     /// <summary>
     /// Gets a list of all dimension names.
