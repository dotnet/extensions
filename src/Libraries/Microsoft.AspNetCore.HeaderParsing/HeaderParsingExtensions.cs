--- conflicted
+++ resolved
@@ -34,12 +34,8 @@
                 .AddSingleton<IHeaderRegistry, HeaderRegistry>()
                 .AddScoped(provider => provider.GetRequiredService<ObjectPool<HeaderParsingFeature.PoolHelper>>().Get())
                 .AddScoped(provider => provider.GetRequiredService<HeaderParsingFeature.PoolHelper>().Feature)
-<<<<<<< HEAD
                 .AddKeyedSingleton(HeaderParsingFeature.PoolHelper.MeterName, static (sp, key) => sp.GetRequiredService<IMeterFactory>().Create(key!.ToString()!))
                 .AddMetrics();
-=======
-                .RegisterMetrics();
->>>>>>> 5d1d954d
         }
 
         return services;
