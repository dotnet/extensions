﻿// Licensed to the .NET Foundation under one or more agreements.
// The .NET Foundation licenses this file to you under the MIT license.

using System;
using System.Diagnostics;

namespace Microsoft.Extensions.Diagnostics.Metrics;

/// <summary>
/// Provides information to guide the production of a strongly typed histogram metric factory method and associated type.
/// </summary>
/// <remarks>
/// This attribute is applied to a method that has the following constraints:
/// <list type="bullet">
/// <item><description>Must be a partial method.</description></item>
/// <item><description>Must return <c>metricName</c> as the type. A class with that name will be generated.</description></item>
/// <item><description>Must not be generic.</description></item>
/// <item><description>Must have <c>System.Diagnostics.Metrics.Meter</c> as first parameter.</description></item>
/// <item><description>Must have all the keys provided in <c>staticTags</c> as string type parameters.</description></item>
/// </list>
/// </remarks>
/// <example>
/// <code language="csharp">
/// static partial class Metric
/// {
///     [Histogram("RequestName", "RequestStatusCode")]
///     static partial RequestLatency CreateRequestLatency(Meter meter);
/// }
/// </code>
/// </example>
[AttributeUsage(AttributeTargets.Method)]
[Conditional("CODE_GENERATION_ATTRIBUTES")]
public sealed class HistogramAttribute : Attribute
{
    /// <summary>
    /// Initializes a new instance of the <see cref="HistogramAttribute"/> class.
    /// </summary>
    /// <param name="tagNames">A variable array of tag names.</param>
    public HistogramAttribute(params string[] tagNames)
    {
        TagNames = tagNames;
    }

    /// <summary>
    /// Initializes a new instance of the <see cref="HistogramAttribute"/> class.
    /// </summary>
    /// <param name="type">A type providing the metric tag names. The tag values are taken from the type's public fields and properties.</param>
    public HistogramAttribute(Type type)
    {
        Type = type;
    }

    /// <summary>
    /// Gets or sets the name of the metric.
    /// </summary>
    /// <example>
    /// In this example, the metric name is <c>SampleMetric</c>. When <c>Name</c> is not provided, the return type of the method is used as the metric name. In this example,
    /// the metric name would be <c>RequestLatency</c> if <c>Name</c> wasn't provided.
    /// <code language="csharp">
    /// static partial class Metric
    /// {
    ///     [Histogram("RequestName", "RequestStatusCode", Name="SampleMetric")]
    ///     static partial RequestLatency CreateRequestLatency(Meter meter);
    /// }
    /// </code>
    /// </example>
<<<<<<< HEAD
=======
    /// <remarks>
    /// In this example, the metric name is <c>SampleMetric</c>. When <c>Name</c> is not provided,
    /// the return type of the method is used as metric name. In this example, this would
    /// be <c>RequestLatency</c> if <c>Name</c> wasn't provided.
    /// </remarks>
>>>>>>> 7474efc7
    public string? Name { get; set; }

    /// <summary>
    /// Gets the metric's tags.
    /// </summary>
    public string[]? TagNames { get; }

    /// <summary>
    /// Gets the type that supplies metric tag values.
    /// </summary>
    public Type? Type { get; }
}<|MERGE_RESOLUTION|>--- conflicted
+++ resolved
@@ -64,14 +64,6 @@
     /// }
     /// </code>
     /// </example>
-<<<<<<< HEAD
-=======
-    /// <remarks>
-    /// In this example, the metric name is <c>SampleMetric</c>. When <c>Name</c> is not provided,
-    /// the return type of the method is used as metric name. In this example, this would
-    /// be <c>RequestLatency</c> if <c>Name</c> wasn't provided.
-    /// </remarks>
->>>>>>> 7474efc7
     public string? Name { get; set; }
 
     /// <summary>
