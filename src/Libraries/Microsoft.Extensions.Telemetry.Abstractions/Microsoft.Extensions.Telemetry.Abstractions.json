--- conflicted
+++ resolved
@@ -683,31 +683,7 @@
       ]
     },
     {
-<<<<<<< HEAD
-      "Type": "static class Microsoft.Extensions.Telemetry.Latency.NullLatencyContextExtensions",
-=======
-      "Type": "class Microsoft.Extensions.Diagnostics.Metrics.Meter<TMeterName> : System.Diagnostics.Metrics.Meter",
-      "Stage": "Experimental",
-      "Methods": [
-        {
-          "Member": "Microsoft.Extensions.Diagnostics.Metrics.Meter<TMeterName>.Meter();",
-          "Stage": "Experimental"
-        }
-      ]
-    },
-    {
-      "Type": "static class Microsoft.Extensions.Diagnostics.Metrics.MetricsExtensions",
-      "Stage": "Stable",
-      "Methods": [
-        {
-          "Member": "static Microsoft.Extensions.DependencyInjection.IServiceCollection Microsoft.Extensions.Diagnostics.Metrics.MetricsExtensions.RegisterMetrics(this Microsoft.Extensions.DependencyInjection.IServiceCollection services);",
-          "Stage": "Experimental"
-        }
-      ]
-    },
-    {
       "Type": "static class Microsoft.Extensions.Diagnostics.Latency.NullLatencyContextExtensions",
->>>>>>> 5d1d954d
       "Stage": "Stable",
       "Methods": [
         {
