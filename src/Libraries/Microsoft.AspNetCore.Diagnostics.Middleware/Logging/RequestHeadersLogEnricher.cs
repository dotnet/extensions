﻿// Licensed to the .NET Foundation under one or more agreements.
// The .NET Foundation licenses this file to you under the MIT license.

using System;
using System.Collections.Generic;
using System.Linq;
using Microsoft.AspNetCore.Http;
using Microsoft.Extensions.Compliance.Classification;
using Microsoft.Extensions.Compliance.Redaction;
using Microsoft.Extensions.Diagnostics.Enrichment;
using Microsoft.Extensions.Options;
using Microsoft.Shared.Diagnostics;

namespace Microsoft.AspNetCore.Diagnostics.Logging;

/// <summary>
/// Enriches logs with Request headers information.
/// </summary>
internal sealed class RequestHeadersLogEnricher : ILogEnricher
{
    private readonly KeyValuePair<string, DataClassification>[] _headersDataClasses;
    private readonly string[] _normalizedHeaders;
    private readonly IHttpContextAccessor _httpContextAccessor;
    private readonly IRedactorProvider? _redactorProvider;

    /// <summary>
    /// Initializes a new instance of the <see cref="RequestHeadersLogEnricher"/> class.
    /// </summary>
    /// <param name="httpContextAccessor">HttpContextAccessor responsible for obtaining properties from HTTP context.</param>
    /// <param name="options">Options to customize configuration of <see cref="RequestHeadersLogEnricher"/>.</param>
    /// <param name="redactorProvider">RedactorProvider to get redactor to redact enriched data according to the data class.</param>
    public RequestHeadersLogEnricher(IHttpContextAccessor httpContextAccessor, IOptions<RequestHeadersLogEnricherOptions> options,
        IRedactorProvider? redactorProvider = null)
    {
        var opt = Throw.IfMemberNull(options, options.Value);
        _httpContextAccessor = httpContextAccessor;

        _headersDataClasses = opt.HeadersDataClasses.Count == 0 ? [] : opt.HeadersDataClasses.ToArray();
        _normalizedHeaders = HeaderNormalizer.PrepareNormalizedHeaderNames(_headersDataClasses, HttpLoggingTagNames.RequestHeaderPrefix);

        if (_headersDataClasses.Length > 0)
        {
            _redactorProvider = Throw.IfNull(redactorProvider);
        }
    }

    public void Enrich(IEnrichmentTagCollector collector)
    {
        try
        {
            if (_httpContextAccessor.HttpContext?.Request == null)
            {
                return;
            }

            var request = _httpContextAccessor.HttpContext.Request;

<<<<<<< HEAD
        if (_headersDataClasses.Length == 0)
        {
            return;
        }

        if (_headersDataClasses.Length != 0)
        {
            for (int i = 0; i < _headersDataClasses.Length; i++)
            {
                var header = _headersDataClasses[i];

                if (request.Headers.TryGetValue(header.Key, out var headerValue) && !string.IsNullOrEmpty(headerValue))
                {
                    var redactor = _redactorProvider!.GetRedactor(header.Value);
                    var redacted = redactor.Redact(headerValue);
                    collector.Add(_normalizedHeaders[i], redacted);
=======
            if (_headersDataClasses.Count == 0)
            {
                return;
            }

            if (_headersDataClasses.Count != 0)
            {
                foreach (var header in _headersDataClasses)
                {
                    if (request.Headers.TryGetValue(header.Key, out var headerValue) && !string.IsNullOrEmpty(headerValue))
                    {
                        var redactor = _redactorProvider!.GetRedactor(header.Value);
                        var redacted = redactor.Redact(headerValue);
                        collector.Add(header.Key, redacted);
                    }
>>>>>>> 0265fb80
                }
            }
        }
        catch (ObjectDisposedException)
        {
            // Noop.
        }
    }
}<|MERGE_RESOLUTION|>--- conflicted
+++ resolved
@@ -55,40 +55,23 @@
 
             var request = _httpContextAccessor.HttpContext.Request;
 
-<<<<<<< HEAD
-        if (_headersDataClasses.Length == 0)
-        {
-            return;
-        }
-
-        if (_headersDataClasses.Length != 0)
-        {
-            for (int i = 0; i < _headersDataClasses.Length; i++)
-            {
-                var header = _headersDataClasses[i];
-
-                if (request.Headers.TryGetValue(header.Key, out var headerValue) && !string.IsNullOrEmpty(headerValue))
-                {
-                    var redactor = _redactorProvider!.GetRedactor(header.Value);
-                    var redacted = redactor.Redact(headerValue);
-                    collector.Add(_normalizedHeaders[i], redacted);
-=======
-            if (_headersDataClasses.Count == 0)
+            if (_headersDataClasses.Length == 0)
             {
                 return;
             }
 
-            if (_headersDataClasses.Count != 0)
+            if (_headersDataClasses.Length != 0)
             {
-                foreach (var header in _headersDataClasses)
+                for (int i = 0; i < _headersDataClasses.Length; i++)
                 {
+                    var header = _headersDataClasses[i];
+
                     if (request.Headers.TryGetValue(header.Key, out var headerValue) && !string.IsNullOrEmpty(headerValue))
                     {
                         var redactor = _redactorProvider!.GetRedactor(header.Value);
                         var redacted = redactor.Redact(headerValue);
-                        collector.Add(header.Key, redacted);
+                        collector.Add(_normalizedHeaders[i], redacted);
                     }
->>>>>>> 0265fb80
                 }
             }
         }
