﻿// Licensed to the .NET Foundation under one or more agreements.
// The .NET Foundation licenses this file to you under the MIT license.

using System;
using System.Collections.Generic;

namespace Microsoft.AspNetCore.Diagnostics.Logging;

/// <summary>
/// Constants used for incoming HTTP request logging tags.
/// </summary>
public static class HttpLoggingTagNames
{
    /// <summary>
    /// HTTP Request duration in milliseconds.
    /// </summary>
    public const string Duration = "Duration";

    /// <summary>
    /// HTTP Host.
    /// </summary>
<<<<<<< HEAD
    public const string Host = "HttpHost";
=======
    public const string Host = "Host";
>>>>>>> f67c147e

    /// <summary>
    /// HTTP Method.
    /// </summary>
<<<<<<< HEAD
    public const string Method = "HttpMethod";
=======
    public const string Method = "Method";
>>>>>>> f67c147e

    /// <summary>
    /// HTTP Path.
    /// </summary>
<<<<<<< HEAD
    public const string Path = "HttpPath";
=======
    public const string Path = "Path";
>>>>>>> f67c147e

    /// <summary>
    /// HTTP Request Headers prefix.
    /// </summary>
<<<<<<< HEAD
    public const string RequestHeaderPrefix = "HttpRequestHeader.";
=======
    public const string RequestHeaderPrefix = "RequestHeader.";
>>>>>>> f67c147e

    /// <summary>
    /// HTTP Response Headers prefix.
    /// </summary>
<<<<<<< HEAD
    public const string ResponseHeaderPrefix = "HttpResponseHeader.";
=======
    public const string ResponseHeaderPrefix = "ResponseHeader.";
>>>>>>> f67c147e

    /// <summary>
    /// HTTP Request Body.
    /// </summary>
<<<<<<< HEAD
    public const string RequestBody = "HttpRequestBody";
=======
    public const string RequestBody = "RequestBody";
>>>>>>> f67c147e

    /// <summary>
    /// HTTP Response Body.
    /// </summary>
<<<<<<< HEAD
    public const string ResponseBody = "HttpResponseBody";
=======
    public const string ResponseBody = "ResponseBody";
>>>>>>> f67c147e

    /// <summary>
    /// HTTP Status Code.
    /// </summary>
<<<<<<< HEAD
    public const string StatusCode = "HttpStatusCode";
=======
    public const string StatusCode = "StatusCode";
>>>>>>> f67c147e

    /// <summary>
    /// Gets a list of all dimension names.
    /// </summary>
    /// <returns>A read-only <see cref="IReadOnlyList{String}"/> of all dimension names.</returns>
    public static IReadOnlyList<string> DimensionNames { get; } =
        Array.AsReadOnly(new[]
        {
            Duration,
            Host,
            Method,
            Path,
            RequestHeaderPrefix,
            ResponseHeaderPrefix,
            RequestBody,
            ResponseBody,
            StatusCode
        });
}<|MERGE_RESOLUTION|>--- conflicted
+++ resolved
@@ -19,74 +19,42 @@
     /// <summary>
     /// HTTP Host.
     /// </summary>
-<<<<<<< HEAD
-    public const string Host = "HttpHost";
-=======
     public const string Host = "Host";
->>>>>>> f67c147e
 
     /// <summary>
     /// HTTP Method.
     /// </summary>
-<<<<<<< HEAD
-    public const string Method = "HttpMethod";
-=======
     public const string Method = "Method";
->>>>>>> f67c147e
 
     /// <summary>
     /// HTTP Path.
     /// </summary>
-<<<<<<< HEAD
-    public const string Path = "HttpPath";
-=======
     public const string Path = "Path";
->>>>>>> f67c147e
 
     /// <summary>
     /// HTTP Request Headers prefix.
     /// </summary>
-<<<<<<< HEAD
-    public const string RequestHeaderPrefix = "HttpRequestHeader.";
-=======
     public const string RequestHeaderPrefix = "RequestHeader.";
->>>>>>> f67c147e
 
     /// <summary>
     /// HTTP Response Headers prefix.
     /// </summary>
-<<<<<<< HEAD
-    public const string ResponseHeaderPrefix = "HttpResponseHeader.";
-=======
     public const string ResponseHeaderPrefix = "ResponseHeader.";
->>>>>>> f67c147e
 
     /// <summary>
     /// HTTP Request Body.
     /// </summary>
-<<<<<<< HEAD
-    public const string RequestBody = "HttpRequestBody";
-=======
     public const string RequestBody = "RequestBody";
->>>>>>> f67c147e
 
     /// <summary>
     /// HTTP Response Body.
     /// </summary>
-<<<<<<< HEAD
-    public const string ResponseBody = "HttpResponseBody";
-=======
     public const string ResponseBody = "ResponseBody";
->>>>>>> f67c147e
 
     /// <summary>
     /// HTTP Status Code.
     /// </summary>
-<<<<<<< HEAD
-    public const string StatusCode = "HttpStatusCode";
-=======
     public const string StatusCode = "StatusCode";
->>>>>>> f67c147e
 
     /// <summary>
     /// Gets a list of all dimension names.
