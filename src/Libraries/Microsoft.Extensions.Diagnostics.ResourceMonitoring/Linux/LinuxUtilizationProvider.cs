﻿// Licensed to the .NET Foundation under one or more agreements.
// The .NET Foundation licenses this file to you under the MIT license.

using System;
using System.Collections.Generic;
using System.Diagnostics.Metrics;
using Microsoft.Extensions.Logging;
using Microsoft.Extensions.Logging.Abstractions;
using Microsoft.Extensions.Options;
using Microsoft.Shared.Instruments;

namespace Microsoft.Extensions.Diagnostics.ResourceMonitoring.Linux;

internal sealed class LinuxUtilizationProvider : ISnapshotProvider
{
    private const double One = 1.0;
    private const long Hundred = 100L;
<<<<<<< HEAD
    private const double NanosecondsInSecond = 1_000_000_000;
=======
    private const double CpuLimitThreshold110Percent = 1.1;
>>>>>>> bb47e138

    // Meters to track CPU utilization threshold exceedances
    private readonly Counter<long>? _cpuUtilizationLimit100PercentExceededCounter;
    private readonly Counter<long>? _cpuUtilizationLimit110PercentExceededCounter;

    private readonly bool _useDeltaNrPeriods;
    private readonly object _cpuLocker = new();
    private readonly object _memoryLocker = new();
    private readonly ILogger<LinuxUtilizationProvider> _logger;
    private readonly ILinuxUtilizationParser _parser;
    private readonly ulong _memoryLimit;
    private readonly TimeSpan _cpuRefreshInterval;
    private readonly TimeSpan _memoryRefreshInterval;
    private readonly TimeProvider _timeProvider;
    private readonly double _scaleRelativeToCpuLimit;
    private readonly double _scaleRelativeToCpuRequest;
    private readonly double _scaleRelativeToCpuRequestForTrackerApi;

    private DateTimeOffset _refreshAfterCpu;
    private DateTimeOffset _refreshAfterMemory;

    // Track the actual timestamp when we read CPU values
    private DateTimeOffset _lastCpuMeasurementTime;

    private double _cpuPercentage = double.NaN;
    private double _lastCpuCoresUsed = double.NaN;
    private double _memoryPercentage;
    private long _previousCgroupCpuTime;
    private long _previousHostCpuTime;
    private long _cpuUtilizationLimit100PercentExceeded;
    private long _cpuUtilizationLimit110PercentExceeded;
    private long _cpuPeriodsInterval;
    private long _previousCgroupCpuPeriodCounter;
    public SystemResources Resources { get; }

    public LinuxUtilizationProvider(IOptions<ResourceMonitoringOptions> options, ILinuxUtilizationParser parser,
        IMeterFactory meterFactory, ILogger<LinuxUtilizationProvider>? logger = null, TimeProvider? timeProvider = null)
    {
        _parser = parser;
        _logger = logger ?? NullLogger<LinuxUtilizationProvider>.Instance;
        _timeProvider = timeProvider ?? TimeProvider.System;
        DateTimeOffset now = _timeProvider.GetUtcNow();
        _cpuRefreshInterval = options.Value.CpuConsumptionRefreshInterval;
        _memoryRefreshInterval = options.Value.MemoryConsumptionRefreshInterval;
        _useDeltaNrPeriods = options.Value.UseDeltaNrPeriodsForCpuCalculation;
        _refreshAfterCpu = now;
        _refreshAfterMemory = now;
        _memoryLimit = _parser.GetAvailableMemoryInBytes();
        _previousHostCpuTime = _parser.GetHostCpuUsageInNanoseconds();
        _previousCgroupCpuTime = _parser.GetCgroupCpuUsageInNanoseconds();

        float hostCpus = _parser.GetHostCpuCount();
        float cpuLimit = _parser.GetCgroupLimitedCpus();
        float cpuRequest = _parser.GetCgroupRequestCpu();
        _scaleRelativeToCpuLimit = hostCpus / cpuLimit;
        _scaleRelativeToCpuRequest = hostCpus / cpuRequest;
        _scaleRelativeToCpuRequestForTrackerApi = hostCpus; // the division by cpuRequest is performed later on in the ResourceUtilization class

#pragma warning disable CA2000 // Dispose objects before losing scope
        // We don't dispose the meter because IMeterFactory handles that
        // An issue on analyzer side: https://github.com/dotnet/roslyn-analyzers/issues/6912
        // Related documentation: https://github.com/dotnet/docs/pull/37170
        var meter = meterFactory.Create(ResourceUtilizationInstruments.MeterName);
#pragma warning restore CA2000 // Dispose objects before losing scope

<<<<<<< HEAD
        _ = meter.CreateObservableCounter(name: ResourceUtilizationInstruments.ContainerCpuTime, observeValues: GetCpuTime, unit: "s", description: "CPU time used by the container.");
        _ = meter.CreateObservableGauge(name: ResourceUtilizationInstruments.ContainerCpuLimitUtilization, observeValue: () => CpuUtilization() * _scaleRelativeToCpuLimit, unit: "1");
        _ = meter.CreateObservableGauge(name: ResourceUtilizationInstruments.ContainerMemoryLimitUtilization, observeValue: MemoryUtilization, unit: "1");
        _ = meter.CreateObservableGauge(name: ResourceUtilizationInstruments.ContainerCpuRequestUtilization, observeValue: () => CpuUtilization() * _scaleRelativeToCpuRequest, unit: "1");
=======
        if (options.Value.CalculateCpuUsageWithoutHostDelta)
        {
            cpuLimit = _parser.GetCgroupLimitV2();

            // Try to get the CPU request from cgroup
            cpuRequest = _parser.GetCgroupRequestCpuV2();

            // Get Cpu periods interval from cgroup
            _cpuPeriodsInterval = _parser.GetCgroupPeriodsIntervalInMicroSecondsV2();
            (_previousCgroupCpuTime, _previousCgroupCpuPeriodCounter) = _parser.GetCgroupCpuUsageInNanosecondsAndCpuPeriodsV2();
>>>>>>> bb47e138

            // Initialize the counters
            _cpuUtilizationLimit100PercentExceededCounter = meter.CreateCounter<long>("cpu_utilization_limit_100_percent_exceeded");
            _cpuUtilizationLimit110PercentExceededCounter = meter.CreateCounter<long>("cpu_utilization_limit_110_percent_exceeded");
            _ = meter.CreateObservableGauge(name: ResourceUtilizationInstruments.ContainerCpuLimitUtilization, observeValue: () => CpuUtilizationLimit(cpuLimit), unit: "1");
            _ = meter.CreateObservableGauge(name: ResourceUtilizationInstruments.ContainerCpuRequestUtilization, observeValue: () => CpuUtilizationWithoutHostDelta() / cpuRequest, unit: "1");
        }
        else
        {
            _ = meter.CreateObservableGauge(name: ResourceUtilizationInstruments.ContainerCpuLimitUtilization, observeValue: () => CpuUtilization() * _scaleRelativeToCpuLimit, unit: "1");
            _ = meter.CreateObservableGauge(name: ResourceUtilizationInstruments.ContainerCpuRequestUtilization, observeValue: () => CpuUtilization() * _scaleRelativeToCpuRequest, unit: "1");
            _ = meter.CreateObservableGauge(name: ResourceUtilizationInstruments.ProcessCpuUtilization, observeValue: () => CpuUtilization() * _scaleRelativeToCpuRequest, unit: "1");
        }

        _ = meter.CreateObservableGauge(name: ResourceUtilizationInstruments.ContainerMemoryLimitUtilization, observeValue: MemoryUtilization, unit: "1");
        _ = meter.CreateObservableGauge(name: ResourceUtilizationInstruments.ProcessMemoryUtilization, observeValue: MemoryUtilization, unit: "1");

        // cpuRequest is a CPU request (aka guaranteed number of CPU units) for pod, for host its 1 core
        // cpuLimit is a CPU limit (aka max CPU units available) for a pod or for a host.
        // _memoryLimit - Resource Memory Limit (in k8s terms)
        // _memoryLimit - To keep the contract, this parameter will get the Host available memory
        Resources = new SystemResources(cpuRequest, cpuLimit, _memoryLimit, _memoryLimit);
        _logger.SystemResourcesInfo(cpuLimit, cpuRequest, _memoryLimit, _memoryLimit);
    }

    public double CpuUtilizationWithoutHostDelta()
    {
        DateTimeOffset now = _timeProvider.GetUtcNow();
        double actualElapsedNanoseconds = (now - _lastCpuMeasurementTime).TotalNanoseconds;
        lock (_cpuLocker)
        {
            if (now < _refreshAfterCpu)
            {
                return _lastCpuCoresUsed;
            }
        }

        var (cpuUsageTime, cpuPeriodCounter) = _parser.GetCgroupCpuUsageInNanosecondsAndCpuPeriodsV2();
        lock (_cpuLocker)
        {
            if (now >= _refreshAfterCpu)
            {
                long deltaCgroup = cpuUsageTime - _previousCgroupCpuTime;
                double coresUsed;

                if (_useDeltaNrPeriods)
                {
                    long deltaPeriodCount = cpuPeriodCounter - _previousCgroupCpuPeriodCounter;
                    long deltaCpuPeriodInNanoseconds = deltaPeriodCount * _cpuPeriodsInterval * 1000;

                    if (deltaCgroup > 0 && deltaPeriodCount > 0)
                    {
                        coresUsed = deltaCgroup / (double)deltaCpuPeriodInNanoseconds;

                        _logger.CpuUsageDataV2(cpuUsageTime, _previousCgroupCpuTime, deltaCpuPeriodInNanoseconds, coresUsed);

                        _lastCpuCoresUsed = coresUsed;
                        _refreshAfterCpu = now.Add(_cpuRefreshInterval);
                        _previousCgroupCpuTime = cpuUsageTime;
                        _previousCgroupCpuPeriodCounter = cpuPeriodCounter;
                    }
                }
                else
                {
                    if (deltaCgroup > 0)
                    {
                        coresUsed = deltaCgroup / actualElapsedNanoseconds;

                        _logger.CpuUsageDataV2(cpuUsageTime, _previousCgroupCpuTime, actualElapsedNanoseconds, coresUsed);

                        _lastCpuCoresUsed = coresUsed;
                        _refreshAfterCpu = now.Add(_cpuRefreshInterval);
                        _previousCgroupCpuTime = cpuUsageTime;

                        // Update the timestamp for next calculation
                        _lastCpuMeasurementTime = now;
                    }
                }
            }
        }

        return _lastCpuCoresUsed;
    }

    /// <summary>
    /// Calculates CPU utilization relative to the CPU limit.
    /// </summary>
    /// <param name="cpuLimit">The CPU limit to use for the calculation.</param>
    /// <returns>CPU usage as a ratio of the limit.</returns>
    public double CpuUtilizationLimit(float cpuLimit)
    {
        double utilization = CpuUtilizationWithoutHostDelta() / cpuLimit;

        // Increment counter if utilization exceeds 1 (100%)
        if (utilization > 1.0)
        {
            _cpuUtilizationLimit100PercentExceededCounter?.Add(1);
            _cpuUtilizationLimit100PercentExceeded++;
            _logger.CounterMessage100(_cpuUtilizationLimit100PercentExceeded);
        }

        // Increment counter if utilization exceeds 110%
        if (utilization > CpuLimitThreshold110Percent)
        {
            _cpuUtilizationLimit110PercentExceededCounter?.Add(1);
            _cpuUtilizationLimit110PercentExceeded++;
            _logger.CounterMessage110(_cpuUtilizationLimit110PercentExceeded);
        }

        return utilization;
    }

    public double CpuUtilization()
    {
        DateTimeOffset now = _timeProvider.GetUtcNow();

        lock (_cpuLocker)
        {
            if (now < _refreshAfterCpu)
            {
                return _cpuPercentage;
            }
        }

        long hostCpuTime = _parser.GetHostCpuUsageInNanoseconds();
        long cgroupCpuTime = _parser.GetCgroupCpuUsageInNanoseconds();

        lock (_cpuLocker)
        {
            if (now >= _refreshAfterCpu)
            {
                long deltaHost = hostCpuTime - _previousHostCpuTime;
                long deltaCgroup = cgroupCpuTime - _previousCgroupCpuTime;

                if (deltaHost > 0 && deltaCgroup > 0)
                {
                    double percentage = Math.Min(One, (double)deltaCgroup / deltaHost);

                    _logger.CpuUsageData(cgroupCpuTime, hostCpuTime, _previousCgroupCpuTime, _previousHostCpuTime, percentage);

                    _cpuPercentage = percentage;
                    _refreshAfterCpu = now.Add(_cpuRefreshInterval);
                    _previousCgroupCpuTime = cgroupCpuTime;
                    _previousHostCpuTime = hostCpuTime;
                }
            }
        }

        return _cpuPercentage;
    }

    public double MemoryUtilization()
    {
        DateTimeOffset now = _timeProvider.GetUtcNow();

        lock (_memoryLocker)
        {
            if (now < _refreshAfterMemory)
            {
                return _memoryPercentage;
            }
        }

        ulong memoryUsed = _parser.GetMemoryUsageInBytes();

        lock (_memoryLocker)
        {
            if (now >= _refreshAfterMemory)
            {
                double memoryPercentage = Math.Min(One, (double)memoryUsed / _memoryLimit);

                _memoryPercentage = memoryPercentage;
                _refreshAfterMemory = now.Add(_memoryRefreshInterval);
            }
        }

        _logger.MemoryUsageData(memoryUsed, _memoryLimit, _memoryPercentage);

        return _memoryPercentage;
    }

    /// <remarks>
    /// Not adding caching, to preserve original semantics of the code.
    /// The snapshot provider is called in intervals configured by the tracker.
    /// We multiply by scale to make hardcoded algorithm in tracker's calculator to produce right results.
    /// </remarks>
    public Snapshot GetSnapshot()
    {
        long hostTime = _parser.GetHostCpuUsageInNanoseconds();
        long cgroupTime = _parser.GetCgroupCpuUsageInNanoseconds();
        ulong memoryUsed = _parser.GetMemoryUsageInBytes();

        return new Snapshot(
            totalTimeSinceStart: TimeSpan.FromTicks(hostTime / Hundred),
            kernelTimeSinceStart: TimeSpan.Zero,
            userTimeSinceStart: TimeSpan.FromTicks((long)(cgroupTime / Hundred * _scaleRelativeToCpuRequestForTrackerApi)),
            memoryUsageInBytes: memoryUsed);
    }

    private IEnumerable<Measurement<double>> GetCpuTime()
    {
        long hostCpuTime = _parser.GetHostCpuUsageInNanoseconds();
        long cgroupCpuTime = _parser.GetCgroupCpuUsageInNanoseconds();

        yield return new(cgroupCpuTime / NanosecondsInSecond, [new KeyValuePair<string, object?>("cpu.mode", "user")]);
        yield return new(hostCpuTime / NanosecondsInSecond, [new KeyValuePair<string, object?>("cpu.mode", "system")]);
    }
}<|MERGE_RESOLUTION|>--- conflicted
+++ resolved
@@ -15,11 +15,8 @@
 {
     private const double One = 1.0;
     private const long Hundred = 100L;
-<<<<<<< HEAD
     private const double NanosecondsInSecond = 1_000_000_000;
-=======
     private const double CpuLimitThreshold110Percent = 1.1;
->>>>>>> bb47e138
 
     // Meters to track CPU utilization threshold exceedances
     private readonly Counter<long>? _cpuUtilizationLimit100PercentExceededCounter;
@@ -85,12 +82,6 @@
         var meter = meterFactory.Create(ResourceUtilizationInstruments.MeterName);
 #pragma warning restore CA2000 // Dispose objects before losing scope
 
-<<<<<<< HEAD
-        _ = meter.CreateObservableCounter(name: ResourceUtilizationInstruments.ContainerCpuTime, observeValues: GetCpuTime, unit: "s", description: "CPU time used by the container.");
-        _ = meter.CreateObservableGauge(name: ResourceUtilizationInstruments.ContainerCpuLimitUtilization, observeValue: () => CpuUtilization() * _scaleRelativeToCpuLimit, unit: "1");
-        _ = meter.CreateObservableGauge(name: ResourceUtilizationInstruments.ContainerMemoryLimitUtilization, observeValue: MemoryUtilization, unit: "1");
-        _ = meter.CreateObservableGauge(name: ResourceUtilizationInstruments.ContainerCpuRequestUtilization, observeValue: () => CpuUtilization() * _scaleRelativeToCpuRequest, unit: "1");
-=======
         if (options.Value.CalculateCpuUsageWithoutHostDelta)
         {
             cpuLimit = _parser.GetCgroupLimitV2();
@@ -101,19 +92,20 @@
             // Get Cpu periods interval from cgroup
             _cpuPeriodsInterval = _parser.GetCgroupPeriodsIntervalInMicroSecondsV2();
             (_previousCgroupCpuTime, _previousCgroupCpuPeriodCounter) = _parser.GetCgroupCpuUsageInNanosecondsAndCpuPeriodsV2();
->>>>>>> bb47e138
 
             // Initialize the counters
             _cpuUtilizationLimit100PercentExceededCounter = meter.CreateCounter<long>("cpu_utilization_limit_100_percent_exceeded");
             _cpuUtilizationLimit110PercentExceededCounter = meter.CreateCounter<long>("cpu_utilization_limit_110_percent_exceeded");
             _ = meter.CreateObservableGauge(name: ResourceUtilizationInstruments.ContainerCpuLimitUtilization, observeValue: () => CpuUtilizationLimit(cpuLimit), unit: "1");
             _ = meter.CreateObservableGauge(name: ResourceUtilizationInstruments.ContainerCpuRequestUtilization, observeValue: () => CpuUtilizationWithoutHostDelta() / cpuRequest, unit: "1");
+            _ = meter.CreateObservableCounter(name: ResourceUtilizationInstruments.ContainerCpuTime, observeValues: GetCpuTime, unit: "s", description: "CPU time used by the container.");
         }
         else
         {
             _ = meter.CreateObservableGauge(name: ResourceUtilizationInstruments.ContainerCpuLimitUtilization, observeValue: () => CpuUtilization() * _scaleRelativeToCpuLimit, unit: "1");
             _ = meter.CreateObservableGauge(name: ResourceUtilizationInstruments.ContainerCpuRequestUtilization, observeValue: () => CpuUtilization() * _scaleRelativeToCpuRequest, unit: "1");
             _ = meter.CreateObservableGauge(name: ResourceUtilizationInstruments.ProcessCpuUtilization, observeValue: () => CpuUtilization() * _scaleRelativeToCpuRequest, unit: "1");
+            _ = meter.CreateObservableCounter(name: ResourceUtilizationInstruments.ContainerCpuTime, observeValues: GetCpuTime, unit: "s", description: "CPU time used by the container.");
         }
 
         _ = meter.CreateObservableGauge(name: ResourceUtilizationInstruments.ContainerMemoryLimitUtilization, observeValue: MemoryUtilization, unit: "1");
