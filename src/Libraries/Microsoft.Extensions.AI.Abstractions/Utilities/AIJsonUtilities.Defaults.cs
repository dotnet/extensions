﻿// Licensed to the .NET Foundation under one or more agreements.
// The .NET Foundation licenses this file to you under the MIT license.

using System;
using System.Collections.Generic;
using System.ComponentModel;
using System.Diagnostics.CodeAnalysis;
using System.Text.Encodings.Web;
using System.Text.Json;
using System.Text.Json.Nodes;
using System.Text.Json.Serialization;
using System.Text.Json.Serialization.Metadata;

namespace Microsoft.Extensions.AI;

public static partial class AIJsonUtilities
{
    /// <summary>
    /// Gets the <see cref="JsonSerializerOptions"/> singleton used as the default in JSON serialization operations.
    /// </summary>
    /// <remarks>
    /// <para>For Native AOT or applications disabling <see cref="JsonSerializer.IsReflectionEnabledByDefault"/> this instance includes source generated contracts
    /// for all common exchange types contained in the Microsoft.Extensions.AI.Abstractions library.
    /// </para>
    /// <para>
    /// It additionally turns on the following settings:
    /// <list type="number">
    /// <item>Enables the <see cref="JsonSerializerOptions.WriteIndented"/> property.</item>
    /// <item>Enables string based enum serialization as implemented by <see cref="JsonStringEnumConverter"/>.</item>
    /// <item>Enables <see cref="JsonIgnoreCondition.WhenWritingNull"/> as the default ignore condition for properties.</item>
    /// <item>
    /// Enables <see cref="JavaScriptEncoder.UnsafeRelaxedJsonEscaping"/> when escaping JSON strings.
    /// Consuming applications must ensure that JSON outputs are adequately escaped before embedding in other document formats, such as HTML and XML.
    /// </item>
    /// </list>
    /// </para>
    /// </remarks>
    public static JsonSerializerOptions DefaultOptions { get; } = CreateDefaultOptions();

    /// <summary>Creates the default <see cref="JsonSerializerOptions"/> to use for serialization-related operations.</summary>
    [UnconditionalSuppressMessage("AotAnalysis", "IL3050", Justification = "DefaultJsonTypeInfoResolver is only used when reflection-based serialization is enabled")]
    [UnconditionalSuppressMessage("ReflectionAnalysis", "IL2026", Justification = "DefaultJsonTypeInfoResolver is only used when reflection-based serialization is enabled")]
    private static JsonSerializerOptions CreateDefaultOptions()
    {
        // Copy configuration from the source generated context.
        JsonSerializerOptions options = new(JsonContext.Default.Options)
        {
            Encoder = JavaScriptEncoder.UnsafeRelaxedJsonEscaping,
        };

        // Temporary workaround: these types are [Experimental] and can't be added as [JsonDerivedType] on AIContent yet,
        // or else consuming assemblies that used source generation with AIContent would implicitly reference them.
        // Once they're no longer [Experimental] and added as [JsonDerivedType] on AIContent, these lines should be removed.
        AddAIContentType(options, typeof(FunctionApprovalRequestContent), typeDiscriminatorId: "functionApprovalRequest", checkBuiltIn: false);
        AddAIContentType(options, typeof(FunctionApprovalResponseContent), typeDiscriminatorId: "functionApprovalResponse", checkBuiltIn: false);
        AddAIContentType(options, typeof(McpServerToolCallContent), typeDiscriminatorId: "mcpServerToolCall", checkBuiltIn: false);
        AddAIContentType(options, typeof(McpServerToolResultContent), typeDiscriminatorId: "mcpServerToolResult", checkBuiltIn: false);
        AddAIContentType(options, typeof(McpServerToolApprovalRequestContent), typeDiscriminatorId: "mcpServerToolApprovalRequest", checkBuiltIn: false);
        AddAIContentType(options, typeof(McpServerToolApprovalResponseContent), typeDiscriminatorId: "mcpServerToolApprovalResponse", checkBuiltIn: false);

        if (JsonSerializer.IsReflectionEnabledByDefault)
        {
            // If reflection-based serialization is enabled by default, use it as a fallback for all other types.
            // Also turn on string-based enum serialization for all unknown enums.
            options.TypeInfoResolverChain.Add(new DefaultJsonTypeInfoResolver());
            options.Converters.Add(new JsonStringEnumConverter());
        }

        options.MakeReadOnly();
        return options;
    }

    // Keep in sync with CreateDefaultOptions above.
    [JsonSourceGenerationOptions(JsonSerializerDefaults.Web,
        UseStringEnumConverter = true,
        DefaultIgnoreCondition = JsonIgnoreCondition.WhenWritingNull,
        WriteIndented = true)]

    // JSON
    [JsonSerializable(typeof(JsonDocument))]
    [JsonSerializable(typeof(JsonElement))]
    [JsonSerializable(typeof(JsonNode))]
    [JsonSerializable(typeof(JsonObject))]
    [JsonSerializable(typeof(JsonValue))]
    [JsonSerializable(typeof(JsonArray))]

    // Primitives
    [JsonSerializable(typeof(string))]
<<<<<<< HEAD
    [JsonSerializable(typeof(string[]))]
    [JsonSerializable(typeof(int))]
=======
    [JsonSerializable(typeof(char))]
>>>>>>> d02b73e0
    [JsonSerializable(typeof(short))]
    [JsonSerializable(typeof(ushort))]
    [JsonSerializable(typeof(int))]
    [JsonSerializable(typeof(uint))]
    [JsonSerializable(typeof(long))]
    [JsonSerializable(typeof(ulong))]
    [JsonSerializable(typeof(float))]
    [JsonSerializable(typeof(double))]
    [JsonSerializable(typeof(decimal))]
    [JsonSerializable(typeof(bool))]
    [JsonSerializable(typeof(TimeSpan))]
    [JsonSerializable(typeof(DateTime))]
    [JsonSerializable(typeof(DateTimeOffset))]

    // AIFunction
    [JsonSerializable(typeof(AIFunctionArguments))]

    // IChatClient
    [JsonSerializable(typeof(IEnumerable<ChatMessage>))]
    [JsonSerializable(typeof(IList<ChatMessage>))]
    [JsonSerializable(typeof(ChatMessage[]))]
    [JsonSerializable(typeof(ChatOptions))]
    [JsonSerializable(typeof(ChatClientMetadata))]
    [JsonSerializable(typeof(ChatResponse))]
    [JsonSerializable(typeof(ChatResponseUpdate))]
    [JsonSerializable(typeof(IReadOnlyList<ChatResponseUpdate>))]
    [JsonSerializable(typeof(Dictionary<string, object>))]
    [JsonSerializable(typeof(IDictionary<string, object?>))]
    [JsonSerializable(typeof(IEnumerable<string>))]
    [JsonSerializable(typeof(AIContent))]
    [JsonSerializable(typeof(IEnumerable<AIContent>))]

    // Temporary workaround: These should be implicitly added in once they're no longer [Experimental]
    // and are included via [JsonDerivedType] on AIContent.
    [JsonSerializable(typeof(UserInputRequestContent))]
    [JsonSerializable(typeof(UserInputResponseContent))]
    [JsonSerializable(typeof(FunctionApprovalRequestContent))]
    [JsonSerializable(typeof(FunctionApprovalResponseContent))]
    [JsonSerializable(typeof(McpServerToolCallContent))]
    [JsonSerializable(typeof(McpServerToolResultContent))]
    [JsonSerializable(typeof(McpServerToolApprovalRequestContent))]
    [JsonSerializable(typeof(McpServerToolApprovalResponseContent))]
    [JsonSerializable(typeof(ResponseContinuationToken))]

    // IEmbeddingGenerator
    [JsonSerializable(typeof(EmbeddingGenerationOptions))]
    [JsonSerializable(typeof(EmbeddingGeneratorMetadata))]
    [JsonSerializable(typeof(Embedding))]
    [JsonSerializable(typeof(Embedding<byte>))]
    [JsonSerializable(typeof(Embedding<int>))]
#if NET
    [JsonSerializable(typeof(Embedding<Half>))]
#endif
    [JsonSerializable(typeof(Embedding<float>))]
    [JsonSerializable(typeof(Embedding<double>))]

    // ISpeechToTextClient
    [JsonSerializable(typeof(SpeechToTextOptions))]
    [JsonSerializable(typeof(SpeechToTextClientMetadata))]
    [JsonSerializable(typeof(SpeechToTextResponse))]
    [JsonSerializable(typeof(SpeechToTextResponseUpdate))]
    [JsonSerializable(typeof(IReadOnlyList<SpeechToTextResponseUpdate>))]

    // IImageGenerator
    [JsonSerializable(typeof(ImageGenerationOptions))]
    [JsonSerializable(typeof(ImageGenerationResponse))]

    [EditorBrowsable(EditorBrowsableState.Never)] // Never use JsonContext directly, use DefaultOptions instead.
    private sealed partial class JsonContext : JsonSerializerContext;

    [JsonSourceGenerationOptions(JsonSerializerDefaults.Web,
        UseStringEnumConverter = true,
        DefaultIgnoreCondition = JsonIgnoreCondition.WhenWritingNull,
        WriteIndented = false)]
    [JsonSerializable(typeof(JsonNode))]
    private sealed partial class JsonContextNoIndentation : JsonSerializerContext;
}<|MERGE_RESOLUTION|>--- conflicted
+++ resolved
@@ -86,12 +86,8 @@
 
     // Primitives
     [JsonSerializable(typeof(string))]
-<<<<<<< HEAD
     [JsonSerializable(typeof(string[]))]
-    [JsonSerializable(typeof(int))]
-=======
     [JsonSerializable(typeof(char))]
->>>>>>> d02b73e0
     [JsonSerializable(typeof(short))]
     [JsonSerializable(typeof(ushort))]
     [JsonSerializable(typeof(int))]
