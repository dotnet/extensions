--- conflicted
+++ resolved
@@ -126,9 +126,6 @@
     [JsonSerializable(typeof(Embedding<double>))]
     [JsonSerializable(typeof(AIContent))]
     [JsonSerializable(typeof(AIFunctionArguments))]
-<<<<<<< HEAD
-    [JsonSerializable(typeof(ResponseContinuationToken))]
-=======
 
     // Temporary workaround:
     // These should be added in once they're no longer [Experimental] and included via [JsonDerivedType] on AIContent.
@@ -138,8 +135,7 @@
     [JsonSerializable(typeof(McpServerToolResultContent))]
     [JsonSerializable(typeof(McpServerToolApprovalRequestContent))]
     [JsonSerializable(typeof(McpServerToolApprovalResponseContent))]
-
->>>>>>> ba9f9256
+    [JsonSerializable(typeof(ResponseContinuationToken))]
     [EditorBrowsable(EditorBrowsableState.Never)] // Never use JsonContext directly, use DefaultOptions instead.
     private sealed partial class JsonContext : JsonSerializerContext;
 
