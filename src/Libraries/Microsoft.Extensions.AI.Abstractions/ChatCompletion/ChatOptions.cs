--- conflicted
+++ resolved
@@ -28,6 +28,7 @@
         AdditionalProperties = other.AdditionalProperties?.Clone();
         AllowMultipleToolCalls = other.AllowMultipleToolCalls;
         ConversationId = other.ConversationId;
+        ContinuationToken = other.ContinuationToken;
         FrequencyPenalty = other.FrequencyPenalty;
         Instructions = other.Instructions;
         MaxOutputTokens = other.MaxOutputTokens;
@@ -50,6 +51,14 @@
         {
             Tools = [.. other.Tools];
         }
+
+        if (other.BackgroundResponsesOptions is not null)
+        {
+            BackgroundResponsesOptions = new BackgroundResponsesOptions
+            {
+                Allow = other.BackgroundResponsesOptions.Allow
+            };
+        }
     }
 
     /// <summary>Gets or sets an optional identifier used to associate a request with an existing conversation.</summary>
@@ -211,50 +220,5 @@
     /// Derived types should override <see cref="Clone"/> to return an instance of the derived type.
     /// </para>
     /// </remarks>
-<<<<<<< HEAD
-    public virtual ChatOptions Clone()
-    {
-        ChatOptions options = new()
-        {
-            AdditionalProperties = AdditionalProperties?.Clone(),
-            AllowMultipleToolCalls = AllowMultipleToolCalls,
-            ConversationId = ConversationId,
-            ContinuationToken = ContinuationToken,
-            FrequencyPenalty = FrequencyPenalty,
-            Instructions = Instructions,
-            MaxOutputTokens = MaxOutputTokens,
-            ModelId = ModelId,
-            PresencePenalty = PresencePenalty,
-            RawRepresentationFactory = RawRepresentationFactory,
-            ResponseFormat = ResponseFormat,
-            Seed = Seed,
-            Temperature = Temperature,
-            ToolMode = ToolMode,
-            TopK = TopK,
-            TopP = TopP,
-        };
-
-        if (BackgroundResponsesOptions is { } bros)
-        {
-            options.BackgroundResponsesOptions = new BackgroundResponsesOptions
-            {
-                Allow = bros.Allow
-            };
-        }
-
-        if (StopSequences is not null)
-        {
-            options.StopSequences = new List<string>(StopSequences);
-        }
-
-        if (Tools is not null)
-        {
-            options.Tools = new List<AITool>(Tools);
-        }
-
-        return options;
-    }
-=======
     public virtual ChatOptions Clone() => new(this);
->>>>>>> 8e32d98f
 }