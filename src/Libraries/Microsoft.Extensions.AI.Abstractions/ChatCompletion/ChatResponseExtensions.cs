﻿// Licensed to the .NET Foundation under one or more agreements.
// The .NET Foundation licenses this file to you under the MIT license.

using System;
using System.Collections.Generic;
using System.Diagnostics;
using System.Diagnostics.CodeAnalysis;
using System.IO;
using System.Linq;
#if !NET
using System.Runtime.InteropServices;
#endif
using System.Text;
using System.Threading;
using System.Threading.Tasks;
using Microsoft.Shared.Diagnostics;

namespace Microsoft.Extensions.AI;

/// <summary>
/// Provides extension methods for working with <see cref="ChatResponse"/> and <see cref="ChatResponseUpdate"/> instances.
/// </summary>
public static class ChatResponseExtensions
{
    /// <summary>Adds all of the messages from <paramref name="response"/> into <paramref name="list"/>.</summary>
    /// <param name="list">The destination list to which the messages from <paramref name="response"/> should be added.</param>
    /// <param name="response">The response containing the messages to add.</param>
    /// <exception cref="ArgumentNullException"><paramref name="list"/> is <see langword="null"/>.</exception>
    /// <exception cref="ArgumentNullException"><paramref name="response"/> is <see langword="null"/>.</exception>
    public static void AddMessages(this IList<ChatMessage> list, ChatResponse response)
    {
        _ = Throw.IfNull(list);
        _ = Throw.IfNull(response);

        if (list is List<ChatMessage> listConcrete)
        {
            listConcrete.AddRange(response.Messages);
        }
        else
        {
            foreach (var message in response.Messages)
            {
                list.Add(message);
            }
        }
    }

    /// <summary>Converts the <paramref name="updates"/> into <see cref="ChatMessage"/> instances and adds them to <paramref name="list"/>.</summary>
    /// <param name="list">The destination list to which the newly constructed messages should be added.</param>
    /// <param name="updates">The <see cref="ChatResponseUpdate"/> instances to convert to messages and add to the list.</param>
    /// <exception cref="ArgumentNullException"><paramref name="list"/> is <see langword="null"/>.</exception>
    /// <exception cref="ArgumentNullException"><paramref name="updates"/> is <see langword="null"/>.</exception>
    /// <remarks>
    /// As part of combining <paramref name="updates"/> into a series of <see cref="ChatMessage"/> instances, the
    /// method may use <see cref="ChatResponseUpdate.MessageId"/> to determine message boundaries, as well as coalesce
    /// contiguous <see cref="AIContent"/> items where applicable, e.g. multiple
    /// <see cref="TextContent"/> instances in a row may be combined into a single <see cref="TextContent"/>.
    /// </remarks>
    public static void AddMessages(this IList<ChatMessage> list, IEnumerable<ChatResponseUpdate> updates)
    {
        _ = Throw.IfNull(list);
        _ = Throw.IfNull(updates);

        if (updates is ICollection<ChatResponseUpdate> { Count: 0 })
        {
            return;
        }

        list.AddMessages(updates.ToChatResponse());
    }

    /// <summary>Converts the <paramref name="update"/> into a <see cref="ChatMessage"/> instance and adds it to <paramref name="list"/>.</summary>
    /// <param name="list">The destination list to which the newly constructed message should be added.</param>
    /// <param name="update">The <see cref="ChatResponseUpdate"/> instance to convert to a message and add to the list.</param>
    /// <param name="filter">A predicate to filter which <see cref="AIContent"/> gets included in the message.</param>
    /// <exception cref="ArgumentNullException"><paramref name="list"/> is <see langword="null"/>.</exception>
    /// <exception cref="ArgumentNullException"><paramref name="update"/> is <see langword="null"/>.</exception>
    /// <remarks>
    /// If the <see cref="ChatResponseUpdate"/> has no content, or all its content gets excluded by <paramref name="filter"/>, then
    /// no <see cref="ChatMessage"/> will be added to the <paramref name="list"/>.
    /// </remarks>
    public static void AddMessages(this IList<ChatMessage> list, ChatResponseUpdate update, Func<AIContent, bool>? filter = null)
    {
        _ = Throw.IfNull(list);
        _ = Throw.IfNull(update);

        var contentsList = filter is null ? update.Contents : update.Contents.Where(filter).ToList();
        if (contentsList.Count > 0)
        {
            list.Add(new(update.Role ?? ChatRole.Assistant, contentsList)
            {
                AuthorName = update.AuthorName,
                CreatedAt = update.CreatedAt,
                RawRepresentation = update.RawRepresentation,
                AdditionalProperties = update.AdditionalProperties,
            });
        }
    }

    /// <summary>Converts the <paramref name="updates"/> into <see cref="ChatMessage"/> instances and adds them to <paramref name="list"/>.</summary>
    /// <param name="list">The list to which the newly constructed messages should be added.</param>
    /// <param name="updates">The <see cref="ChatResponseUpdate"/> instances to convert to messages and add to the list.</param>
    /// <param name="cancellationToken">The <see cref="CancellationToken"/> to monitor for cancellation requests. The default is <see cref="CancellationToken.None"/>.</param>
    /// <returns>A <see cref="Task"/> representing the completion of the operation.</returns>
    /// <exception cref="ArgumentNullException"><paramref name="list"/> is <see langword="null"/>.</exception>
    /// <exception cref="ArgumentNullException"><paramref name="updates"/> is <see langword="null"/>.</exception>
    /// <remarks>
    /// As part of combining <paramref name="updates"/> into a series of <see cref="ChatMessage"/> instances, tne
    /// method may use <see cref="ChatResponseUpdate.MessageId"/> to determine message boundaries, as well as coalesce
    /// contiguous <see cref="AIContent"/> items where applicable, e.g. multiple
    /// <see cref="TextContent"/> instances in a row may be combined into a single <see cref="TextContent"/>.
    /// </remarks>
    public static Task AddMessagesAsync(
        this IList<ChatMessage> list, IAsyncEnumerable<ChatResponseUpdate> updates, CancellationToken cancellationToken = default)
    {
        _ = Throw.IfNull(list);
        _ = Throw.IfNull(updates);

        return AddMessagesAsync(list, updates, cancellationToken);

        static async Task AddMessagesAsync(
            IList<ChatMessage> list, IAsyncEnumerable<ChatResponseUpdate> updates, CancellationToken cancellationToken) =>
            list.AddMessages(await updates.ToChatResponseAsync(cancellationToken).ConfigureAwait(false));
    }

    /// <summary>Applies a <see cref="ChatResponseUpdate"/> to an existing <see cref="ChatResponse"/>.</summary>
    /// <param name="response">The response to which the update should be applied.</param>
    /// <param name="update">The update to apply to the response.</param>
    /// <exception cref="ArgumentNullException"><paramref name="response"/> is <see langword="null"/>.</exception>
    /// <exception cref="ArgumentNullException"><paramref name="update"/> is <see langword="null"/>.</exception>
    /// <remarks>
    /// This method modifies the existing <paramref name="response"/> by incorporating the content and metadata
    /// from the <paramref name="update"/>. This includes using <see cref="ChatResponseUpdate.MessageId"/> to determine
    /// message boundaries, as well as coalescing contiguous <see cref="AIContent"/> items where applicable, e.g. multiple
    /// <see cref="TextContent"/> instances in a row may be combined into a single <see cref="TextContent"/>.
    /// </remarks>
    [Experimental("MEAI0001")]
    public static void ApplyUpdate(this ChatResponse response, ChatResponseUpdate update)
    {
        _ = Throw.IfNull(response);
        _ = Throw.IfNull(update);

        ProcessUpdate(update, response);
        FinalizeResponse(response);
    }

    /// <summary>Applies <see cref="ChatResponseUpdate"/> instances to an existing <see cref="ChatResponse"/>.</summary>
    /// <param name="response">The response to which the updates should be applied.</param>
    /// <param name="updates">The updates to apply to the response.</param>
    /// <exception cref="ArgumentNullException"><paramref name="response"/> is <see langword="null"/>.</exception>
    /// <exception cref="ArgumentNullException"><paramref name="updates"/> is <see langword="null"/>.</exception>
    /// <remarks>
    /// This method modifies the existing <paramref name="response"/> by incorporating the content and metadata
    /// from the <paramref name="updates"/>. This includes using <see cref="ChatResponseUpdate.MessageId"/> to determine
    /// message boundaries, as well as coalescing contiguous <see cref="AIContent"/> items where applicable, e.g. multiple
    /// <see cref="TextContent"/> instances in a row may be combined into a single <see cref="TextContent"/>.
    /// </remarks>
    [Experimental("MEAI0001")]
    public static void ApplyUpdates(this ChatResponse response, IEnumerable<ChatResponseUpdate> updates)
    {
        _ = Throw.IfNull(response);
        _ = Throw.IfNull(updates);

        if (updates is ICollection<ChatResponseUpdate> { Count: 0 })
        {
            return;
        }

        foreach (var update in updates)
        {
            ProcessUpdate(update, response);
        }

        FinalizeResponse(response);
    }

    /// <summary>Applies <see cref="ChatResponseUpdate"/> instances to an existing <see cref="ChatResponse"/> asynchronously.</summary>
    /// <param name="response">The response to which the updates should be applied.</param>
    /// <param name="updates">The updates to apply to the response.</param>
    /// <param name="cancellationToken">The <see cref="CancellationToken"/>rlto monitor for cancellation requests. The default is <see cref="CancellationToken.None"/>.</param>
    /// <returns>A <see cref="Task"/> representing the completion of the operation.</returns>
    /// <exception cref="ArgumentNullException"><paramref name="response"/> is <see langword="null"/>.</exception>
    /// <exception cref="ArgumentNullException"><paramref name="updates"/> is <see langword="null"/>.</exception>
    /// <remarks>
    /// This method modifies the existing <paramref name="response"/> by incorporating the content and metadata
    /// from the <paramref name="updates"/>. This includes using <see cref="ChatResponseUpdate.MessageId"/> to determine
    /// message boundaries, as well as coalescing contiguous <see cref="AIContent"/> items where applicable, e.g. multiple
    /// <see cref="TextContent"/> instances in a row may be combined into a single <see cref="TextContent"/>.
    /// </remarks>
    [Experimental("MEAI0001")]
    public static Task ApplyUpdatesAsync(
        this ChatResponse response,
        IAsyncEnumerable<ChatResponseUpdate> updates,
        CancellationToken cancellationToken = default)
    {
        _ = Throw.IfNull(response);
        _ = Throw.IfNull(updates);

        return ApplyUpdatesAsync(response, updates, cancellationToken);

        static async Task ApplyUpdatesAsync(
            ChatResponse response,
            IAsyncEnumerable<ChatResponseUpdate> updates,
            CancellationToken cancellationToken)
        {
            await foreach (var update in updates.WithCancellation(cancellationToken).ConfigureAwait(false))
            {
                ProcessUpdate(update, response);
            }

            FinalizeResponse(response);
        }
    }

    /// <summary>Combines <see cref="ChatResponseUpdate"/> instances into a single <see cref="ChatResponse"/>.</summary>
    /// <param name="updates">The updates to be combined.</param>
    /// <returns>The combined <see cref="ChatResponse"/>.</returns>
    /// <exception cref="ArgumentNullException"><paramref name="updates"/> is <see langword="null"/>.</exception>
    /// <remarks>
    /// As part of combining <paramref name="updates"/> into a single <see cref="ChatResponse"/>, the method will attempt to reconstruct
    /// <see cref="ChatMessage"/> instances. This includes using <see cref="ChatResponseUpdate.MessageId"/> to determine
    /// message boundaries, as well as coalescing contiguous <see cref="AIContent"/> items where applicable, e.g. multiple
    /// <see cref="TextContent"/> instances in a row may be combined into a single <see cref="TextContent"/>.
    /// </remarks>
    public static ChatResponse ToChatResponse(
        this IEnumerable<ChatResponseUpdate> updates)
    {
        _ = Throw.IfNull(updates);

        ChatResponse response = new();
#pragma warning disable MEAI0001
        response.ApplyUpdates(updates);
#pragma warning restore MEAI0001
        return response;
    }

    /// <summary>Combines <see cref="ChatResponseUpdate"/> instances into a single <see cref="ChatResponse"/>.</summary>
    /// <param name="updates">The updates to be combined.</param>
    /// <param name="cancellationToken">The <see cref="CancellationToken"/> to monitor for cancellation requests. The default is <see cref="CancellationToken.None"/>.</param>
    /// <returns>The combined <see cref="ChatResponse"/>.</returns>
    /// <exception cref="ArgumentNullException"><paramref name="updates"/> is <see langword="null"/>.</exception>
    /// <remarks>
    /// As part of combining <paramref name="updates"/> into a single <see cref="ChatResponse"/>, the method will attempt to reconstruct
    /// <see cref="ChatMessage"/> instances. This includes using <see cref="ChatResponseUpdate.MessageId"/> to determine
    /// message boundaries, as well as coalescing contiguous <see cref="AIContent"/> items where applicable, e.g. multiple
    /// <see cref="TextContent"/> instances in a row may be combined into a single <see cref="TextContent"/>.
    /// </remarks>
    public static Task<ChatResponse> ToChatResponseAsync(
        this IAsyncEnumerable<ChatResponseUpdate> updates, CancellationToken cancellationToken = default)
    {
        _ = Throw.IfNull(updates);

        return ToChatResponseAsync(updates, cancellationToken);

        static async Task<ChatResponse> ToChatResponseAsync(
            IAsyncEnumerable<ChatResponseUpdate> updates, CancellationToken cancellationToken)
        {
            ChatResponse response = new();
#pragma warning disable MEAI0001
            await response.ApplyUpdatesAsync(updates, cancellationToken).ConfigureAwait(false);
#pragma warning restore MEAI0001
            return response;
        }
    }

    internal static void CoalesceDataContent(IList<AIContent> contents)
    {
        Dictionary<string, int>? dataContentIndexByName = null;
        bool hasRemovals = false;

        for (int i = 0; i < contents.Count; i++)
        {
            if (contents[i] is DataContent dataContent && !string.IsNullOrEmpty(dataContent.Name))
            {
                // Check if there's an existing DataContent with the same name to replace
                if (dataContentIndexByName is null)
                {
                    dataContentIndexByName = new(StringComparer.Ordinal);
                }

                if (dataContentIndexByName.TryGetValue(dataContent.Name!, out int existingIndex))
                {
                    // Replace the existing DataContent with the new one
                    contents[existingIndex] = dataContent;
                    contents[i] = null!; // Mark the current one for removal, then remove in single o(n) pass
                    hasRemovals = true;
                }
                else
                {
                    dataContentIndexByName[dataContent.Name!] = i;
                }
            }
        }

        // Remove all of the null slots left over from the coalescing process.
        if (hasRemovals)
        {
            RemoveNullContents(contents);
        }
    }

    /// <summary>Coalesces sequential <see cref="AIContent"/> content elements.</summary>
    internal static void CoalesceContent(IList<AIContent> contents)
    {
        Coalesce<TextContent>(
            contents,
            mergeSingle: false,
            canMerge: null,
            static (contents, start, end) => new(MergeText(contents, start, end)) { AdditionalProperties = contents[start].AdditionalProperties?.Clone() });

        Coalesce<TextReasoningContent>(
            contents,
            mergeSingle: false,
            canMerge: static (r1, r2) => string.IsNullOrEmpty(r1.ProtectedData), // we allow merging if the first item has no ProtectedData, even if the second does
            static (contents, start, end) =>
            {
                TextReasoningContent content = new(MergeText(contents, start, end))
                {
                    AdditionalProperties = contents[start].AdditionalProperties?.Clone()
                };

#if DEBUG
                for (int i = start; i < end - 1; i++)
                {
                    Debug.Assert(contents[i] is TextReasoningContent { ProtectedData: null }, "Expected all but the last to have a null ProtectedData");
                }
#endif

                if (((TextReasoningContent)contents[end - 1]).ProtectedData is { } protectedData)
                {
                    content.ProtectedData = protectedData;
                }

                return content;
            });

        Coalesce<DataContent>(
            contents,
            mergeSingle: false,
            canMerge: static (r1, r2) => r1.MediaType == r2.MediaType && r1.HasTopLevelMediaType("text") && r1.Name == r2.Name,
            static (contents, start, end) =>
            {
                Debug.Assert(end - start > 1, "Expected multiple contents to merge");

                MemoryStream ms = new();
                for (int i = start; i < end; i++)
                {
                    var current = (DataContent)contents[i];
#if NET
                    ms.Write(current.Data.Span);
#else
                    if (!MemoryMarshal.TryGetArray(current.Data, out var segment))
                    {
                        segment = new(current.Data.ToArray());
                    }

                    ms.Write(segment.Array!, segment.Offset, segment.Count);
#endif
                }

                var first = (DataContent)contents[start];
                return new DataContent(new ReadOnlyMemory<byte>(ms.GetBuffer(), 0, (int)ms.Length), first.MediaType) { Name = first.Name };
            });

        Coalesce<CodeInterpreterToolCallContent>(
            contents,
            mergeSingle: true,
            canMerge: static (r1, r2) => r1.CallId == r2.CallId,
            static (contents, start, end) =>
            {
                var firstContent = (CodeInterpreterToolCallContent)contents[start];

                if (start == end - 1)
                {
                    if (firstContent.Inputs is not null)
                    {
                        CoalesceContent(firstContent.Inputs);
                    }

                    return firstContent;
                }

                List<AIContent>? inputs = null;

                for (int i = start; i < end; i++)
                {
                    (inputs ??= []).AddRange(((CodeInterpreterToolCallContent)contents[i]).Inputs ?? []);
                }

                if (inputs is not null)
                {
                    CoalesceContent(inputs);
                }

                return new()
                {
                    CallId = firstContent.CallId,
                    Inputs = inputs,
                    AdditionalProperties = firstContent.AdditionalProperties?.Clone(),
                };
            });

        Coalesce<CodeInterpreterToolResultContent>(
            contents,
            mergeSingle: true,
            canMerge: static (r1, r2) => r1.CallId is not null && r2.CallId is not null && r1.CallId == r2.CallId,
            static (contents, start, end) =>
            {
                var firstContent = (CodeInterpreterToolResultContent)contents[start];

                if (start == end - 1)
                {
                    if (firstContent.Outputs is not null)
                    {
                        CoalesceContent(firstContent.Outputs);
                    }

                    return firstContent;
                }

                List<AIContent>? output = null;

                for (int i = start; i < end; i++)
                {
                    (output ??= []).AddRange(((CodeInterpreterToolResultContent)contents[i]).Outputs ?? []);
                }

                if (output is not null)
                {
                    CoalesceContent(output);
                }

                return new()
                {
                    CallId = firstContent.CallId,
                    Outputs = output,
                    AdditionalProperties = firstContent.AdditionalProperties?.Clone(),
                };
            });

        static string MergeText(IList<AIContent> contents, int start, int end)
        {
            Debug.Assert(end - start > 1, "Expected multiple contents to merge");

            StringBuilder sb = new();
            for (int i = start; i < end; i++)
            {
                _ = sb.Append(contents[i]);
            }

            return sb.ToString();
        }

        static void Coalesce<TContent>(
            IList<AIContent> contents,
            bool mergeSingle,
            Func<TContent, TContent, bool>? canMerge,
            Func<IList<AIContent>, int, int, TContent> merge)
            where TContent : AIContent
        {
            // Iterate through all of the items in the list looking for contiguous items that can be coalesced.
            int start = 0;
            while (start < contents.Count)
            {
                if (!TryAsCoalescable(contents[start], out var firstContent))
                {
                    start++;
                    continue;
                }

                // Iterate until we find a non-coalescable item.
                int i = start + 1;
                TContent prev = firstContent;
                while (i < contents.Count && TryAsCoalescable(contents[i], out TContent? next) && (canMerge is null || canMerge(prev, next)))
                {
                    i++;
                    prev = next;
                }

                // If there's only one item in the run, and we don't want to merge single items, skip it.
                if (start == i - 1 && !mergeSingle)
                {
                    start++;
                    continue;
                }

                // Store the replacement node and null out all of the nodes that we coalesced.
                // We can then remove all coalesced nodes in one O(N) operation via RemoveAll.
                // Leave start positioned at the start of the next run.
                contents[start] = merge(contents, start, i);

                start++;
                while (start < i)
                {
                    contents[start++] = null!;
                }

                static bool TryAsCoalescable(AIContent content, [NotNullWhen(true)] out TContent? coalescable)
                {
                    if (content is TContent tmp && tmp.Annotations is not { Count: > 0 })
                    {
                        coalescable = tmp;
                        return true;
                    }

                    coalescable = null;
                    return false;
                }
            }

            // Remove all of the null slots left over from the coalescing process.
            RemoveNullContents(contents);
        }
    }

    private static void RemoveNullContents<T>(IList<T> contents)
        where T : class
    {
        if (contents is List<AIContent> contentsList)
        {
            _ = contentsList.RemoveAll(u => u is null);
        }
        else
        {
            int nextSlot = 0;
            int contentsCount = contents.Count;
            for (int i = 0; i < contentsCount; i++)
            {
                if (contents[i] is { } content)
                {
                    contents[nextSlot++] = content;
                }
            }

            for (int i = contentsCount - 1; i >= nextSlot; i--)
            {
                contents.RemoveAt(i);
            }

            Debug.Assert(nextSlot == contents.Count, "Expected final count to equal list length.");
        }
    }

    /// <summary>Finalizes the <paramref name="response"/> object.</summary>
    private static void FinalizeResponse(ChatResponse response)
    {
        int count = response.Messages.Count;
        for (int i = 0; i < count; i++)
        {
<<<<<<< HEAD
            CoalesceTextContent((List<AIContent>)response.Messages[i].Contents);
            CoalesceDataContent((List<AIContent>)response.Messages[i].Contents);
=======
            CoalesceContent((List<AIContent>)response.Messages[i].Contents);
>>>>>>> f3f10176
        }
    }

    /// <summary>Processes the <see cref="ChatResponseUpdate"/>, incorporating its contents into <paramref name="response"/>.</summary>
    /// <param name="update">The update to process.</param>
    /// <param name="response">The <see cref="ChatResponse"/> object that should be updated based on <paramref name="update"/>.</param>
    private static void ProcessUpdate(ChatResponseUpdate update, ChatResponse response)
    {
        // If there is no message created yet, or if the last update we saw had a different
        // identifying parts, create a new message.
        bool isNewMessage = true;
        if (response.Messages.Count != 0)
        {
            var lastMessage = response.Messages[response.Messages.Count - 1];
            isNewMessage =
                NotEmptyOrEqual(update.AuthorName, lastMessage.AuthorName) ||
                NotEmptyOrEqual(update.MessageId, lastMessage.MessageId) ||
                NotNullOrEqual(update.Role, lastMessage.Role);
        }

        // Get the message to target, either a new one or the last ones.
        ChatMessage message;
        if (isNewMessage)
        {
            message = new(ChatRole.Assistant, []);
            response.Messages.Add(message);
        }
        else
        {
            message = response.Messages[response.Messages.Count - 1];
        }

        // Some members on ChatResponseUpdate map to members of ChatMessage.
        // Incorporate those into the latest message; in cases where the message
        // stores a single value, prefer the latest update's value over anything
        // stored in the message.

        if (update.AuthorName is not null)
        {
            message.AuthorName = update.AuthorName;
        }

        if (message.CreatedAt is null || (update.CreatedAt is not null && update.CreatedAt > message.CreatedAt))
        {
            message.CreatedAt = update.CreatedAt;
        }

        if (update.Role is ChatRole role)
        {
            message.Role = role;
        }

        if (update.MessageId is { Length: > 0 })
        {
            // Note that this must come after the message checks earlier, as they depend
            // on this value for change detection.
            message.MessageId = update.MessageId;
        }

        foreach (var content in update.Contents)
        {
            switch (content)
            {
                // Usage content is treated specially and propagated to the response's Usage.
                case UsageContent usage:
                    (response.Usage ??= new()).Add(usage.Details);
                    break;

                default:
                    message.Contents.Add(content);
                    break;
            }
        }

        // Other members on a ChatResponseUpdate map to members of the ChatResponse.
        // Update the response object with those, preferring the values from later updates.

        if (update.ResponseId is { Length: > 0 })
        {
            response.ResponseId = update.ResponseId;
        }

        if (update.ConversationId is not null)
        {
            response.ConversationId = update.ConversationId;
        }

        if (response.CreatedAt is null || (update.CreatedAt is not null && update.CreatedAt > response.CreatedAt))
        {
            response.CreatedAt = update.CreatedAt;
        }

        if (update.FinishReason is not null)
        {
            response.FinishReason = update.FinishReason;
        }

        if (update.ModelId is not null)
        {
            response.ModelId = update.ModelId;
        }

        if (update.AdditionalProperties is not null)
        {
            if (response.AdditionalProperties is null)
            {
                response.AdditionalProperties = new(update.AdditionalProperties);
            }
            else
            {
                response.AdditionalProperties.SetAll(update.AdditionalProperties);
            }
        }
    }

    /// <summary>Gets whether both strings are not null/empty and not the same as each other.</summary>
    private static bool NotEmptyOrEqual(string? s1, string? s2) =>
        s1 is { Length: > 0 } str1 && s2 is { Length: > 0 } str2 && str1 != str2;

    /// <summary>Gets whether two roles are not null and not the same as each other.</summary>
    private static bool NotNullOrEqual(ChatRole? r1, ChatRole? r2) =>
        r1.HasValue && r2.HasValue && r1.Value != r2.Value;
}<|MERGE_RESOLUTION|>--- conflicted
+++ resolved
@@ -263,14 +263,19 @@
         }
     }
 
-    internal static void CoalesceDataContent(IList<AIContent> contents)
+    /// <summary>
+    /// Coalesces image data content elements in the provided list of <see cref="AIContent"/> items.
+    /// Unlike other content coalescing methods, this will coalesce non-sequential items based on their Name property, 
+    /// and it will replace earlier items with later ones when duplicates are found.
+    /// </summary>
+    internal static void CoalesceImageDataContent(IList<AIContent> contents)
     {
         Dictionary<string, int>? dataContentIndexByName = null;
         bool hasRemovals = false;
 
         for (int i = 0; i < contents.Count; i++)
         {
-            if (contents[i] is DataContent dataContent && !string.IsNullOrEmpty(dataContent.Name))
+            if (contents[i] is DataContent dataContent && dataContent.HasTopLevelMediaType("image") && !string.IsNullOrEmpty(dataContent.Name))
             {
                 // Check if there's an existing DataContent with the same name to replace
                 if (dataContentIndexByName is null)
@@ -547,12 +552,7 @@
         int count = response.Messages.Count;
         for (int i = 0; i < count; i++)
         {
-<<<<<<< HEAD
-            CoalesceTextContent((List<AIContent>)response.Messages[i].Contents);
-            CoalesceDataContent((List<AIContent>)response.Messages[i].Contents);
-=======
             CoalesceContent((List<AIContent>)response.Messages[i].Contents);
->>>>>>> f3f10176
         }
     }
 
