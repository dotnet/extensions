--- conflicted
+++ resolved
@@ -2,17 +2,14 @@
 
 ## NOT YET RELEASED
 
-<<<<<<< HEAD
+- Added protected copy constructors to options types (e.g. `ChatOptions`).
+- Fixed `EmbeddingGeneratorOptions`/`SpeechToTextOptions` `Clone` methods to correctly copy all properties.
+- Fixed `ToChatResponse` to not overwrite `ChatMessage/ChatResponse.CreatedAt` with older timestamps during coalescing. 
 - Added `[Experimental]` `ResponseContinuationToken` to represent a base class for continuation tokens.
 - Added `[Experimental]` `BackgroundResponsesOptions` to represent options for background responses.
 - Added `[Experimental]` `ChatOptions.BackgroundResponsesOptions` and `ChatOptions.ContinuationToken` properties to accept options for background responses and continuation token.
 - Added `[Experimental]` `ChatResponse.ContinuationToken` and `ChatResponseUpdate.ContinuationToken` to return continuation token for background responses.
 - Added `[Experimental]` `GetResponseAsync` and `GetStreamingResponseAsync` extension methods for `IChatClient` to continue background responses.
-=======
-- Added protected copy constructors to options types (e.g. `ChatOptions`).
-- Fixed `EmbeddingGeneratorOptions`/`SpeechToTextOptions` `Clone` methods to correctly copy all properties.
-- Fixed `ToChatResponse` to not overwrite `ChatMessage/ChatResponse.CreatedAt` with older timestamps during coalescing. 
->>>>>>> 8e32d98f
 
 ## 9.9.1
 
