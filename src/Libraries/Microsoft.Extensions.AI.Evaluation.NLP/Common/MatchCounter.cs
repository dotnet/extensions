﻿// Licensed to the .NET Foundation under one or more agreements.
// The .NET Foundation licenses this file to you under the MIT license.

using System;
using System.Collections;
using System.Collections.Generic;
using System.Diagnostics;
using System.Linq;
using Microsoft.Shared.Diagnostics;

namespace Microsoft.Extensions.AI.Evaluation.NLP.Common;

[DebuggerDisplay("{ToDebugString(),nq}")]
internal readonly struct MatchCounter<T> : IEnumerable<KeyValuePair<T, int>>
    where T : IEquatable<T>
{
    private readonly Dictionary<T, int> _counts = [];

    public readonly int Sum() => _counts.Values.Sum();

    public MatchCounter()
    {
    }

    public MatchCounter(IEnumerable<T> items)
    {
        _ = Throw.IfNull(items, nameof(items));
        AddRange(items);
    }

    public void Add(T item)
    {
        if (_counts.TryGetValue(item, out int currentCount))
        {
            _counts[item] = currentCount + 1;
        }
        else
        {
            _counts[item] = 1;
        }
    }

    public void AddRange(IEnumerable<T> items)
    {
        if (items == null)
        {
            return;
        }

        foreach (var item in items)
        {
            Add(item);
        }
    }

<<<<<<< HEAD
    public MatchCounter<T> Intersect(MatchCounter<T> other)
    {
        _ = Throw.IfNull(other, nameof(other));
        var intersection = new MatchCounter<T>();
        foreach (var kvp in _counts)
        {
            if (other._counts.TryGetValue(kvp.Key, out int otherCount))
            {
                intersection._counts[kvp.Key] = Math.Min(kvp.Value, otherCount);
            }
        }

        return intersection;
    }

    public string ToDebugString() => string.Concat(_counts.Select(v => $"{v.Key}: {v.Value}, "));
=======
    public string ToDebugString() => string.Join(",", _counts.Select(v => $"{v.Key}: {v.Value}"));
>>>>>>> f5670be6

    public IEnumerator<KeyValuePair<T, int>> GetEnumerator() => _counts.GetEnumerator();

    IEnumerator IEnumerable.GetEnumerator() => ((IEnumerable)_counts).GetEnumerator();
}<|MERGE_RESOLUTION|>--- conflicted
+++ resolved
@@ -53,7 +53,6 @@
         }
     }
 
-<<<<<<< HEAD
     public MatchCounter<T> Intersect(MatchCounter<T> other)
     {
         _ = Throw.IfNull(other, nameof(other));
@@ -69,10 +68,7 @@
         return intersection;
     }
 
-    public string ToDebugString() => string.Concat(_counts.Select(v => $"{v.Key}: {v.Value}, "));
-=======
     public string ToDebugString() => string.Join(",", _counts.Select(v => $"{v.Key}: {v.Value}"));
->>>>>>> f5670be6
 
     public IEnumerator<KeyValuePair<T, int>> GetEnumerator() => _counts.GetEnumerator();
 
