﻿// Licensed to the .NET Foundation under one or more agreements.
// The .NET Foundation licenses this file to you under the MIT license.

using System;
using System.Net.Http;
using Microsoft.Extensions.Telemetry.Enrichment;

namespace Microsoft.Extensions.Http.Telemetry.Logging;

/// <summary>
/// Interface for implementing log enrichers for HTTP client requests.
/// </summary>
public interface IHttpClientLogEnricher
{
    /// <summary>
    /// Enrich HTTP client request logs.
    /// </summary>
    /// <param name="collector">Tag collector to add tags to.</param>
    /// <param name="request"><see cref="HttpRequestMessage"/> object associated with the outgoing HTTP request.</param>
    /// <param name="response"><see cref="HttpResponseMessage"/> object associated with the outgoing HTTP request.</param>
<<<<<<< HEAD
    /// <param name="exception">An optional <see cref="Exception"/> that was thrown within the outgoing HTTP request processing.</param>
    // TODO: adding a new parameter to the interface method is a breaking change. Pay additional attention to this during review.
    // Alternatively, we can decide to add another overload instead - where exception in not nullable.
    void Enrich(IEnrichmentPropertyBag enrichmentBag, HttpRequestMessage request, HttpResponseMessage? response = null, Exception? exception = null);
=======
    void Enrich(IEnrichmentTagCollector collector, HttpRequestMessage? request = null, HttpResponseMessage? response = null);
>>>>>>> 6163ce2b
}<|MERGE_RESOLUTION|>--- conflicted
+++ resolved
@@ -18,12 +18,8 @@
     /// <param name="collector">Tag collector to add tags to.</param>
     /// <param name="request"><see cref="HttpRequestMessage"/> object associated with the outgoing HTTP request.</param>
     /// <param name="response"><see cref="HttpResponseMessage"/> object associated with the outgoing HTTP request.</param>
-<<<<<<< HEAD
     /// <param name="exception">An optional <see cref="Exception"/> that was thrown within the outgoing HTTP request processing.</param>
     // TODO: adding a new parameter to the interface method is a breaking change. Pay additional attention to this during review.
     // Alternatively, we can decide to add another overload instead - where exception in not nullable.
-    void Enrich(IEnrichmentPropertyBag enrichmentBag, HttpRequestMessage request, HttpResponseMessage? response = null, Exception? exception = null);
-=======
-    void Enrich(IEnrichmentTagCollector collector, HttpRequestMessage? request = null, HttpResponseMessage? response = null);
->>>>>>> 6163ce2b
+    void Enrich(IEnrichmentTagCollector collector, HttpRequestMessage request, HttpResponseMessage? response = null, Exception? exception = null);
 }