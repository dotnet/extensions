# Microsoft.Extensions.Compliance.Redaction

A redaction engine and canonical redactors.

## Install the package

From the command-line:

```dotnetcli
dotnet add package Microsoft.Extensions.Compliance.Redaction
```

Or directly in the C# project file:

```xml
<ItemGroup>
  <PackageReference Include="Microsoft.Extensions.Compliance.Redaction" Version="[CURRENTVERSION]" />
</ItemGroup>
```

## Usage Example

### Registering the services

The services can be registered using one of the `AddRedaction` overloads:

```csharp
public static IServiceCollection AddRedaction(this IServiceCollection services);
public static IServiceCollection AddRedaction(this IServiceCollection services, Action<IRedactionBuilder> configure);
```

### Configuring a redactor

Redactors are fetched at runtime using an `IRedactorProvider`. You can choose to implement your own provider and register it inside the `AddRedaction` call, or alternatively you can just use the default provider. Redactors can be configured using one of these `IRedactionBuilder` extension methods:

```csharp
<<<<<<< HEAD
// Using the default redactor provider:
builder.Services.AddRedaction(redactionBuilder =>
{
    // Assigns a redactor to use for a set of data classes.
    redactionBuilder.SetRedactor<MyRedactor>(MySensitiveDataClassification);
    // Assigns a fallback redactor to use when processing classified data for which no specific redactor has been registered. 
    // The `ErasingRedactor` is the default fallback redactor. If no redactor is configured for a data classification then the data will be erased.
    redactionBuilder.SetFallbackRedactor<MyFallbackRedactor>();
});

// Using a custom redactor provider:
builder.Services.AddSingleton<IRedactorProvider, MyRedactorProvider>();
builder.Services.AddRedaction(redactionBuilder => { });
=======
// Sets the redactor to use for a set of data classifications.
IRedactionBuilder SetRedactor<T>(params DataClassificationSet[] classifications);

/// Sets the redactor to use when processing classified data for which no specific redactor has been registered.
IRedactionBuilder SetFallbackRedactor<T>();
>>>>>>> 22b61e2c
```

### Configuring the HMAC redactor

The HMAC redactor can be configured using one these `IRedactionBuilder` extension methods:

```csharp
public static IRedactionBuilder SetHmacRedactor(this IRedactionBuilder builder, Action<HmacRedactorOptions> configure, params DataClassificationSet[] classifications);

public static IRedactionBuilder SetHmacRedactor(this IRedactionBuilder builder, IConfigurationSection section, params DataClassificationSet[] classifications);
```

The `HmacRedactorOptions` requires its `KeyId` and `Key` properties to be set. The `HmacRedactor` is still in the experimental phase, which means that the above two methods will show warning `EXTEXP0002` notifying you that the `HmacRedactor` is not yet stable. In order to use it, you will need to either add `<NoWarn>$(NoWarn);EXTEXP0002</NoWarn>` to your project file or add `#pragma warning disable EXTEXP0002` around the calls to `SetHmacRedactor`.

## Feedback & Contributing

We welcome feedback and contributions in [our GitHub repo](https://github.com/dotnet/extensions).<|MERGE_RESOLUTION|>--- conflicted
+++ resolved
@@ -34,11 +34,10 @@
 Redactors are fetched at runtime using an `IRedactorProvider`. You can choose to implement your own provider and register it inside the `AddRedaction` call, or alternatively you can just use the default provider. Redactors can be configured using one of these `IRedactionBuilder` extension methods:
 
 ```csharp
-<<<<<<< HEAD
 // Using the default redactor provider:
 builder.Services.AddRedaction(redactionBuilder =>
 {
-    // Assigns a redactor to use for a set of data classes.
+    // Assigns a redactor to use for a set of data classifications.
     redactionBuilder.SetRedactor<MyRedactor>(MySensitiveDataClassification);
     // Assigns a fallback redactor to use when processing classified data for which no specific redactor has been registered. 
     // The `ErasingRedactor` is the default fallback redactor. If no redactor is configured for a data classification then the data will be erased.
@@ -48,13 +47,6 @@
 // Using a custom redactor provider:
 builder.Services.AddSingleton<IRedactorProvider, MyRedactorProvider>();
 builder.Services.AddRedaction(redactionBuilder => { });
-=======
-// Sets the redactor to use for a set of data classifications.
-IRedactionBuilder SetRedactor<T>(params DataClassificationSet[] classifications);
-
-/// Sets the redactor to use when processing classified data for which no specific redactor has been registered.
-IRedactionBuilder SetFallbackRedactor<T>();
->>>>>>> 22b61e2c
 ```
 
 ### Configuring the HMAC redactor
