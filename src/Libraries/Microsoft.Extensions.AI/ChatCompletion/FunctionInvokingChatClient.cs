﻿// Licensed to the .NET Foundation under one or more agreements.
// The .NET Foundation licenses this file to you under the MIT license.

using System;
using System.Collections.Generic;
using System.Diagnostics;
using System.Linq;
using System.Runtime.CompilerServices;
using System.Threading;
using System.Threading.Tasks;
using Microsoft.Extensions.Logging;
using Microsoft.Extensions.Logging.Abstractions;
using Microsoft.Shared.Diagnostics;

#pragma warning disable CA2213 // Disposable fields should be disposed

namespace Microsoft.Extensions.AI;

/// <summary>
/// A delegating chat client that invokes functions defined on <see cref="ChatOptions"/>.
/// Include this in a chat pipeline to resolve function calls automatically.
/// </summary>
/// <remarks>
/// <para>
/// When this client receives a <see cref="FunctionCallContent"/> in a chat completion, it responds
/// by calling the corresponding <see cref="AIFunction"/> defined in <see cref="ChatOptions"/>,
/// producing a <see cref="FunctionResultContent"/>.
/// </para>
/// <para>
/// The provided implementation of <see cref="IChatClient"/> is thread-safe for concurrent use so long as the
/// <see cref="AIFunction"/> instances employed as part of the supplied <see cref="ChatOptions"/> are also safe.
/// The <see cref="ConcurrentInvocation"/> property can be used to control whether multiple function invocation
/// requests as part of the same request are invocable concurrently, but even with that set to <see langword="false"/>
/// (the default), multiple concurrent requests to this same instance and using the same tools could result in those
/// tools being used concurrently (one per request). For example, a function that accesses the HttpContext of a specific
/// ASP.NET web request should only be used as part of a single <see cref="ChatOptions"/> at a time, and only with
/// <see cref="ConcurrentInvocation"/> set to <see langword="false"/>, in case the inner client decided to issue multiple
/// invocation requests to that same function.
/// </para>
/// </remarks>
public partial class FunctionInvokingChatClient : DelegatingChatClient
{
    /// <summary>The <see cref="FunctionInvocationContext"/> for the current function invocation.</summary>
    private static readonly AsyncLocal<FunctionInvocationContext?> _currentContext = new();

    /// <summary>The logger to use for logging information about function invocation.</summary>
    private readonly ILogger _logger;

    /// <summary>The <see cref="ActivitySource"/> to use for telemetry.</summary>
    /// <remarks>This component does not own the instance and should not dispose it.</remarks>
    private readonly ActivitySource? _activitySource;

    /// <summary>Maximum number of roundtrips allowed to the inner client.</summary>
    private int? _maximumIterationsPerRequest;

    /// <summary>
    /// Gets or sets the <see cref="FunctionInvocationContext"/> for the current function invocation.
    /// </summary>
    /// <remarks>
    /// This value flows across async calls.
    /// </remarks>
    public static FunctionInvocationContext? CurrentContext
    {
        get => _currentContext.Value;
        set => _currentContext.Value = value;
    }

    /// <summary>
    /// Initializes a new instance of the <see cref="FunctionInvokingChatClient"/> class.
    /// </summary>
    /// <param name="innerClient">The underlying <see cref="IChatClient"/>, or the next instance in a chain of clients.</param>
    /// <param name="logger">An <see cref="ILogger"/> to use for logging information about function invocation.</param>
    public FunctionInvokingChatClient(IChatClient innerClient, ILogger? logger = null)
        : base(innerClient)
    {
        _logger = logger ?? NullLogger.Instance;
        _activitySource = innerClient.GetService<ActivitySource>();
    }

    /// <summary>
    /// Gets or sets a value indicating whether to handle exceptions that occur during function calls.
    /// </summary>
    /// <value>
    /// <see langword="false"/> if the
    /// underlying <see cref="IChatClient"/> will be instructed to give a response without invoking
    /// any further functions if a function call fails with an exception.
    /// <see langword="true"/> if the underlying <see cref="IChatClient"/> is allowed
    /// to continue attempting function calls until <see cref="MaximumIterationsPerRequest"/> is reached.
    /// The default value is <see langword="false"/>.
    /// </value>
    /// <remarks>
    /// Changing the value of this property while the client is in use might result in inconsistencies
    /// as to whether errors are retried during an in-flight request.
    /// </remarks>
    public bool RetryOnError { get; set; }

    /// <summary>
    /// Gets or sets a value indicating whether detailed exception information should be included
    /// in the chat history when calling the underlying <see cref="IChatClient"/>.
    /// </summary>
    /// <value>
    /// <see langword="true"/> if the full exception message is added to the chat history
    /// when calling the underlying <see cref="IChatClient"/>.
    /// <see langword="false"/> if a generic error message is included in the chat history.
    /// The default value is <see langword="false"/>.
    /// </value>
    /// <remarks>
    /// <para>
    /// Setting the value to <see langword="false"/> prevents the underlying language model from disclosing
    /// raw exception details to the end user, since it doesn't receive that information. Even in this
    /// case, the raw <see cref="Exception"/> object is available to application code by inspecting
    /// the <see cref="FunctionResultContent.Exception"/> property.
    /// </para>
    /// <para>
    /// Setting the value to <see langword="true"/> can help the underlying <see cref="IChatClient"/> bypass problems on
    /// its own, for example by retrying the function call with different arguments. However it might
    /// result in disclosing the raw exception information to external users, which can be a security
    /// concern depending on the application scenario.
    /// </para>
    /// <para>
    /// Changing the value of this property while the client is in use might result in inconsistencies
    /// as to whether detailed errors are provided during an in-flight request.
    /// </para>
    /// </remarks>
    public bool DetailedErrors { get; set; }

    /// <summary>
    /// Gets or sets a value indicating whether to allow concurrent invocation of functions.
    /// </summary>
    /// <value>
    /// <see langword="true"/> if multiple function calls can execute in parallel.
    /// <see langword="false"/> if function calls are processed serially.
    /// The default value is <see langword="false"/>.
    /// </value>
    /// <remarks>
    /// An individual response from the inner client might contain multiple function call requests.
    /// By default, such function calls are processed serially. Set <see cref="ConcurrentInvocation"/> to
    /// <see langword="true"/> to enable concurrent invocation such that multiple function calls can execute in parallel.
    /// </remarks>
    public bool ConcurrentInvocation { get; set; }

    /// <summary>
    /// Gets or sets a value indicating whether to keep intermediate messages in the chat history.
    /// </summary>
    /// <value>
    /// <see langword="true"/> if intermediate messages persist in the <see cref="IList{ChatMessage}"/> list provided
    /// to <see cref="CompleteAsync"/> and <see cref="CompleteStreamingAsync"/> by the caller.
    /// <see langword="false"/> if intermediate messages are removed prior to completing the operation.
    /// The default value is <see langword="false"/>.
    /// </value>
    /// <remarks>
    /// <para>
    /// When the inner <see cref="IChatClient"/> returns <see cref="FunctionCallContent"/> to the
    /// <see cref="FunctionInvokingChatClient"/>, the <see cref="FunctionInvokingChatClient"/> adds
    /// those messages to the list of messages, along with <see cref="FunctionResultContent"/> instances
    /// it creates with the results of invoking the requested functions. The resulting augmented
    /// list of messages is then passed to the inner client in order to send the results back.
    /// By default, those messages do not persist in the <see cref="IList{ChatMessage}"/> list provided to
    /// <see cref="CompleteAsync"/> and <see cref="CompleteStreamingAsync"/> by the caller. Set <see cref="KeepFunctionCallingMessages"/>
    /// to <see langword="true"/> to mutate the provided list with those messages such that they're available
    /// to the caller.
    /// </para>
    /// <para>
    /// Changing the value of this property while the client is in use might result in inconsistencies
    /// as to whether function calling messages are kept during an in-flight request.
    /// </para>
    /// <para>
    /// If the underlying <see cref="IChatClient"/> responds with <see cref="ChatCompletion.ChatThreadId"/>
    /// set to a non-<see langword="null"/> value, this property may be ignored and behaves as if it is
    /// <see langword="false"/>, with any such intermediate messages not stored in the messages list.
    /// </para>
    /// </remarks>
    public bool KeepFunctionCallingMessages { get; set; }

    /// <summary>
    /// Gets or sets the maximum number of iterations per request.
    /// </summary>
    /// <value>
    /// The maximum number of iterations per request.
    /// The default value is <see langword="null"/>.
    /// </value>
    /// <remarks>
    /// <para>
    /// Each request to this <see cref="FunctionInvokingChatClient"/> might end up making
    /// multiple requests to the inner client. Each time the inner client responds with
    /// a function call request, this client might perform that invocation and send the results
    /// back to the inner client in a new request. This property limits the number of times
    /// such a roundtrip is performed. If null, there is no limit applied. If set, the value
    /// must be at least one, as it includes the initial request.
    /// </para>
    /// <para>
    /// Changing the value of this property while the client is in use might result in inconsistencies
    /// as to how many iterations are allowed for an in-flight request.
    /// </para>
    /// </remarks>
    public int? MaximumIterationsPerRequest
    {
        get => _maximumIterationsPerRequest;
        set
        {
            if (value < 1)
            {
                Throw.ArgumentOutOfRangeException(nameof(value));
            }

            _maximumIterationsPerRequest = value;
        }
    }

    /// <inheritdoc/>
    public override async Task<ChatCompletion> CompleteAsync(IList<ChatMessage> chatMessages, ChatOptions? options = null, CancellationToken cancellationToken = default)
    {
        _ = Throw.IfNull(chatMessages);

        // A single request into this CompleteAsync may result in multiple requests to the inner client.
        // Create an activity to group them together for better observability.
        using Activity? activity = _activitySource?.StartActivity(nameof(FunctionInvokingChatClient));

        ChatCompletion? response = null;
        UsageDetails? totalUsage = null;
        IList<ChatMessage> originalChatMessages = chatMessages;
        try
        {
            for (int iteration = 0; ; iteration++)
            {
                // Make the call to the handler.
                response = await base.CompleteAsync(chatMessages, options, cancellationToken).ConfigureAwait(false);

                // Aggregate usage data over all calls
                if (response.Usage is not null)
                {
                    totalUsage ??= new();
                    totalUsage.Add(response.Usage);
                }

                // If there are no tools to call, or for any other reason we should stop, return the response.
                if (options is null
                    || options.Tools is not { Count: > 0 }
                    || response.Choices.Count == 0
                    || (MaximumIterationsPerRequest is { } maxIterations && iteration >= maxIterations))
                {
                    break;
                }

                // If there's more than one choice, we don't know which one to add to chat history, or which
                // of their function calls to process. This should not happen except if the developer has
                // explicitly requested multiple choices. We fail aggressively to avoid cases where a developer
                // doesn't realize this and is wasting their budget requesting extra choices we'd never use.
                if (response.Choices.Count > 1)
                {
                    ThrowForMultipleChoices();
                }

                // Extract any function call contents on the first choice. If there are none, we're done.
                // We don't have any way to express a preference to use a different choice, since this
                // is a niche case especially with function calling.
                FunctionCallContent[] functionCallContents = response.Message.Contents.OfType<FunctionCallContent>().ToArray();
                if (functionCallContents.Length == 0)
                {
                    break;
                }

                // Update the chat history. If the underlying client is tracking the state, then we want to avoid re-sending
                // what we already sent as well as this response message, so create a new list to store the response message(s).
                if (response.ChatThreadId is not null)
                {
                    if (chatMessages == originalChatMessages)
                    {
                        chatMessages = [];
                    }
                    else
                    {
                        chatMessages.Clear();
                    }
                }
                else
                {
                    // Otherwise, we need to add the response message to the history we're sending back. However, if the caller
                    // doesn't want the intermediate messages, create a new list that we mutate instead of mutating the original.
                    if (!KeepFunctionCallingMessages)
                    {
                        // Create a new list that will include the message with the function call contents.
                        if (chatMessages == originalChatMessages)
                        {
                            chatMessages = [.. chatMessages];
                        }

                        // We want to include any non-functional calling content, if there is any,
                        // in the caller's list so that they don't lose out on actual content.
                        // This can happen but is relatively rare.
                        if (response.Message.Contents.Any(c => c is not FunctionCallContent))
                        {
                            var clone = response.Message.Clone();
                            clone.Contents = clone.Contents.Where(c => c is not FunctionCallContent).ToList();
                            originalChatMessages.Add(clone);
                        }
                    }

                    // Add the original response message into the history.
                    chatMessages.Add(response.Message);
                }

                // Add the responses from the function calls into the history.
                var modeAndMessages = await ProcessFunctionCallsAsync(chatMessages, options, functionCallContents, iteration, cancellationToken).ConfigureAwait(false);

                switch (modeAndMessages.Mode)
                {
                    case ContinueMode.Continue when options.ToolMode is RequiredChatToolMode:
                        // We have to reset this after the first iteration, otherwise we'll be in an infinite loop.
                        options = options.Clone();
<<<<<<< HEAD
                        options.ToolMode = ChatToolMode.Auto;
                        if (response.ChatThreadId is not null)
                        {
                            options.ChatThreadId = response.ChatThreadId;
                        }

=======
                        options.ToolMode = null;
>>>>>>> a0688e08
                        break;

                    case ContinueMode.AllowOneMoreRoundtrip:
                        // The LLM gets one further chance to answer, but cannot use tools.
                        options = options.Clone();
                        options.Tools = null;
                        if (response.ChatThreadId is not null)
                        {
                            options.ChatThreadId = response.ChatThreadId;
                        }

                        break;

                    case ContinueMode.Terminate:
                        // Bail immediately.
                        return response;
                }
            }

            return response;
        }
        finally
        {
            if (response is not null)
            {
                response.Usage = totalUsage;
            }
        }
    }

    /// <inheritdoc/>
    public override async IAsyncEnumerable<StreamingChatCompletionUpdate> CompleteStreamingAsync(
        IList<ChatMessage> chatMessages, ChatOptions? options = null, [EnumeratorCancellation] CancellationToken cancellationToken = default)
    {
        _ = Throw.IfNull(chatMessages);

        // A single request into this CompleteStreamingAsync may result in multiple requests to the inner client.
        // Create an activity to group them together for better observability.
        using Activity? activity = _activitySource?.StartActivity(nameof(FunctionInvokingChatClient));

        List<FunctionCallContent> functionCallContents = [];
        int? choice;
        IList<ChatMessage> originalChatMessages = chatMessages;
        for (int iteration = 0; ; iteration++)
        {
            choice = null;
            string? threadId = null;
            functionCallContents.Clear();
            await foreach (var update in base.CompleteStreamingAsync(chatMessages, options, cancellationToken).ConfigureAwait(false))
            {
                // We're going to emit all StreamingChatMessage items upstream, even ones that represent
                // function calls, because a given StreamingChatMessage can contain other content, too.
                // And if we yield the function calls, and the consumer adds all the content into a message
                // that's then added into history, they'll end up with function call contents that aren't
                // directly paired with function result contents, which may cause issues for some models
                // when the history is later sent again.

                // Find all the FCCs. We need to track these separately in order to be able to process them later.
                int preFccCount = functionCallContents.Count;
                functionCallContents.AddRange(update.Contents.OfType<FunctionCallContent>());

                // If there were any, remove them from the update. We do this before yielding the update so
                // that we're not modifying an instance already provided back to the caller.
                int addedFccs = functionCallContents.Count - preFccCount;
                if (addedFccs > 0)
                {
                    update.Contents = addedFccs == update.Contents.Count ?
                        [] : update.Contents.Where(c => c is not FunctionCallContent).ToList();
                }

                // Only one choice is allowed with automatic function calling.
                if (choice is null)
                {
                    choice = update.ChoiceIndex;
                }
                else if (choice != update.ChoiceIndex)
                {
                    ThrowForMultipleChoices();
                }

                threadId ??= update.ChatThreadId;

                yield return update;
                Activity.Current = activity; // workaround for https://github.com/dotnet/runtime/issues/47802
            }

            // If there are no tools to call, or for any other reason we should stop, return the response.
            if (options is null
                || options.Tools is not { Count: > 0 }
                || (MaximumIterationsPerRequest is { } maxIterations && iteration >= maxIterations)
                || functionCallContents is not { Count: > 0 })
            {
                break;
            }

            // Update the chat history. If the underlying client is tracking the state, then we want to avoid re-sending
            // what we already sent as well as this response message, so create a new list to store the response message(s).
            if (threadId is not null)
            {
                if (chatMessages == originalChatMessages)
                {
                    chatMessages = [];
                }
                else
                {
<<<<<<< HEAD
                    chatMessages.Clear();
                }
            }
            else
            {
                // Otherwise, we need to add the response message to the history we're sending back. However, if the caller
                // doesn't want the intermediate messages, create a new list that we mutate instead of mutating the original.
                if (chatMessages == originalChatMessages && !KeepFunctionCallingMessages)
                {
                    chatMessages = [.. chatMessages];
                }
=======
                    case ContinueMode.Continue when options.ToolMode is RequiredChatToolMode:
                        // We have to reset this after the first iteration, otherwise we'll be in an infinite loop.
                        options = options.Clone();
                        options.ToolMode = null;
                        break;
>>>>>>> a0688e08

                // Add a manufactured response message containing the function call contents to the chat history.
                chatMessages.Add(new(ChatRole.Assistant, [.. functionCallContents]));
            }

            // Process all of the functions, adding their results into the history.
            var modeAndMessages = await ProcessFunctionCallsAsync(chatMessages, options, functionCallContents, iteration, cancellationToken).ConfigureAwait(false);

            // Decide how to proceed based on the result of the function calls.
            switch (modeAndMessages.Mode)
            {
                case ContinueMode.Continue when options.ToolMode is RequiredChatToolMode:
                    // We have to reset this after the first iteration, otherwise we'll be in an infinite loop.
                    options = options.Clone();
                    options.ToolMode = ChatToolMode.Auto;
                    if (threadId is not null)
                    {
                        options.ChatThreadId = threadId;
                    }

                    break;

                case ContinueMode.AllowOneMoreRoundtrip:
                    // The LLM gets one further chance to answer, but cannot use tools.
                    options = options.Clone();
                    options.Tools = null;
                    if (threadId is not null)
                    {
                        options.ChatThreadId = threadId;
                    }

                    break;

                case ContinueMode.Terminate:
                    // Bail immediately.
                    yield break;
            }
        }
    }

    /// <summary>Throws an exception when multiple choices are received.</summary>
    private static void ThrowForMultipleChoices()
    {
        // If there's more than one choice, we don't know which one to add to chat history, or which
        // of their function calls to process. This should not happen except if the developer has
        // explicitly requested multiple choices. We fail aggressively to avoid cases where a developer
        // doesn't realize this and is wasting their budget requesting extra choices we'd never use.
        throw new InvalidOperationException("Automatic function call invocation only accepts a single choice, but multiple choices were received.");
    }

    /// <summary>
    /// Processes the function calls in the <paramref name="functionCallContents"/> list.
    /// </summary>
    /// <param name="chatMessages">The current chat contents, inclusive of the function call contents being processed.</param>
    /// <param name="options">The options used for the response being processed.</param>
    /// <param name="functionCallContents">The function call contents representing the functions to be invoked.</param>
    /// <param name="iteration">The iteration number of how many roundtrips have been made to the inner client.</param>
    /// <param name="cancellationToken">The <see cref="CancellationToken"/> to monitor for cancellation requests.</param>
    /// <returns>A <see cref="ContinueMode"/> value indicating how the caller should proceed.</returns>
    private async Task<(ContinueMode Mode, IList<ChatMessage> MessagesAdded)> ProcessFunctionCallsAsync(
        IList<ChatMessage> chatMessages, ChatOptions options, IReadOnlyList<FunctionCallContent> functionCallContents, int iteration, CancellationToken cancellationToken)
    {
        // We must add a response for every tool call, regardless of whether we successfully executed it or not.
        // If we successfully execute it, we'll add the result. If we don't, we'll add an error.

        int functionCount = functionCallContents.Count;
        Debug.Assert(functionCount > 0, $"Expecteded {nameof(functionCount)} to be > 0, got {functionCount}.");

        // Process all functions. If there's more than one and concurrent invocation is enabled, do so in parallel.
        if (functionCount == 1)
        {
            FunctionInvocationResult result = await ProcessFunctionCallAsync(chatMessages, options, functionCallContents[0], iteration, 0, 1, cancellationToken).ConfigureAwait(false);
            IList<ChatMessage> added = AddResponseMessages(chatMessages, [result]);
            return (result.ContinueMode, added);
        }
        else
        {
            FunctionInvocationResult[] results;

            if (ConcurrentInvocation)
            {
                // Schedule the invocation of every function.
                results = await Task.WhenAll(
                    from i in Enumerable.Range(0, functionCount)
                    select Task.Run(() => ProcessFunctionCallAsync(chatMessages, options, functionCallContents[i], iteration, i, functionCount, cancellationToken))).ConfigureAwait(false);
            }
            else
            {
                // Invoke each function serially.
                results = new FunctionInvocationResult[functionCount];
                for (int i = 0; i < functionCount; i++)
                {
                    results[i] = await ProcessFunctionCallAsync(chatMessages, options, functionCallContents[i], iteration, i, functionCount, cancellationToken).ConfigureAwait(false);
                }
            }

            ContinueMode continueMode = ContinueMode.Continue;
            IList<ChatMessage> added = AddResponseMessages(chatMessages, results);
            foreach (FunctionInvocationResult fir in results)
            {
                if (fir.ContinueMode > continueMode)
                {
                    continueMode = fir.ContinueMode;
                }
            }

            return (continueMode, added);
        }
    }

    /// <summary>Processes the function call described in <paramref name="functionCallContent"/>.</summary>
    /// <param name="chatMessages">The current chat contents, inclusive of the function call contents being processed.</param>
    /// <param name="options">The options used for the response being processed.</param>
    /// <param name="functionCallContent">The function call content representing the function to be invoked.</param>
    /// <param name="iteration">The iteration number of how many roundtrips have been made to the inner client.</param>
    /// <param name="functionCallIndex">The 0-based index of the function being called out of <paramref name="totalFunctionCount"/> total functions.</param>
    /// <param name="totalFunctionCount">The number of function call requests made, of which this is one.</param>
    /// <param name="cancellationToken">The <see cref="CancellationToken"/> to monitor for cancellation requests.</param>
    /// <returns>A <see cref="ContinueMode"/> value indicating how the caller should proceed.</returns>
    private async Task<FunctionInvocationResult> ProcessFunctionCallAsync(
        IList<ChatMessage> chatMessages, ChatOptions options, FunctionCallContent functionCallContent,
        int iteration, int functionCallIndex, int totalFunctionCount, CancellationToken cancellationToken)
    {
        // Look up the AIFunction for the function call. If the requested function isn't available, send back an error.
        AIFunction? function = options.Tools!.OfType<AIFunction>().FirstOrDefault(t => t.Metadata.Name == functionCallContent.Name);
        if (function is null)
        {
            return new(ContinueMode.Continue, FunctionStatus.NotFound, functionCallContent, result: null, exception: null);
        }

        FunctionInvocationContext context = new(chatMessages, functionCallContent, function)
        {
            Iteration = iteration,
            FunctionCallIndex = functionCallIndex,
            FunctionCount = totalFunctionCount,
        };

        try
        {
            object? result = await InvokeFunctionAsync(context, cancellationToken).ConfigureAwait(false);
            return new(
                context.Terminate ? ContinueMode.Terminate : ContinueMode.Continue,
                FunctionStatus.CompletedSuccessfully,
                functionCallContent,
                result,
                exception: null);
        }
        catch (Exception e) when (!cancellationToken.IsCancellationRequested)
        {
            return new(
                RetryOnError ? ContinueMode.Continue : ContinueMode.AllowOneMoreRoundtrip, // We won't allow further function calls, hence the LLM will just get one more chance to give a final answer.
                FunctionStatus.Failed,
                functionCallContent,
                result: null,
                exception: e);
        }
    }

    /// <summary>Represents the return value of <see cref="ProcessFunctionCallsAsync"/>, dictating how the loop should behave.</summary>
    /// <remarks>These values are ordered from least severe to most severe, and code explicitly depends on the ordering.</remarks>
    internal enum ContinueMode
    {
        /// <summary>Send back the responses and continue processing.</summary>
        Continue = 0,

        /// <summary>Send back the response but without any tools.</summary>
        AllowOneMoreRoundtrip = 1,

        /// <summary>Immediately exit the function calling loop.</summary>
        Terminate = 2,
    }

    /// <summary>Adds one or more response messages for function invocation results.</summary>
    /// <param name="chat">The chat to which to add the one or more response messages.</param>
    /// <param name="results">Information about the function call invocations and results.</param>
    /// <returns>A list of all chat messages added to <paramref name="chat"/>.</returns>
    protected virtual IList<ChatMessage> AddResponseMessages(IList<ChatMessage> chat, ReadOnlySpan<FunctionInvocationResult> results)
    {
        _ = Throw.IfNull(chat);

        var contents = new AIContent[results.Length];
        for (int i = 0; i < results.Length; i++)
        {
            contents[i] = CreateFunctionResultContent(results[i]);
        }

        ChatMessage message = new(ChatRole.Tool, contents);
        chat.Add(message);
        return [message];

        FunctionResultContent CreateFunctionResultContent(FunctionInvocationResult result)
        {
            _ = Throw.IfNull(result);

            object? functionResult;
            if (result.Status == FunctionStatus.CompletedSuccessfully)
            {
                functionResult = result.Result ?? "Success: Function completed.";
            }
            else
            {
                string message = result.Status switch
                {
                    FunctionStatus.NotFound => $"Error: Requested function \"{result.CallContent.Name}\" not found.",
                    FunctionStatus.Failed => "Error: Function failed.",
                    _ => "Error: Unknown error.",
                };

                if (DetailedErrors && result.Exception is not null)
                {
                    message = $"{message} Exception: {result.Exception.Message}";
                }

                functionResult = message;
            }

<<<<<<< HEAD
            return new FunctionResultContent(result.CallContent.CallId, result.CallContent.Name, functionResult)
            {
                Exception = result.Exception,
            };
=======
            return new FunctionResultContent(result.CallContent.CallId, functionResult) { Exception = result.Exception };
>>>>>>> a0688e08
        }
    }

    /// <summary>Invokes the function asynchronously.</summary>
    /// <param name="context">
    /// The function invocation context detailing the function to be invoked and its arguments along with additional request information.
    /// </param>
    /// <param name="cancellationToken">The <see cref="CancellationToken"/> to monitor for cancellation requests. The default is <see cref="CancellationToken.None"/>.</param>
    /// <returns>The result of the function invocation, or <see langword="null"/> if the function invocation returned <see langword="null"/>.</returns>
    protected virtual async Task<object?> InvokeFunctionAsync(FunctionInvocationContext context, CancellationToken cancellationToken)
    {
        _ = Throw.IfNull(context);

        using Activity? activity = _activitySource?.StartActivity(context.Function.Metadata.Name);

        long startingTimestamp = 0;
        if (_logger.IsEnabled(LogLevel.Debug))
        {
            startingTimestamp = Stopwatch.GetTimestamp();
            if (_logger.IsEnabled(LogLevel.Trace))
            {
                LogInvokingSensitive(context.Function.Metadata.Name, LoggingHelpers.AsJson(context.CallContent.Arguments, context.Function.Metadata.JsonSerializerOptions));
            }
            else
            {
                LogInvoking(context.Function.Metadata.Name);
            }
        }

        object? result = null;
        try
        {
            CurrentContext = context;
            result = await context.Function.InvokeAsync(context.CallContent.Arguments, cancellationToken).ConfigureAwait(false);
        }
        catch (Exception e)
        {
            if (activity is not null)
            {
                _ = activity.SetTag("error.type", e.GetType().FullName)
                            .SetStatus(ActivityStatusCode.Error, e.Message);
            }

            if (e is OperationCanceledException)
            {
                LogInvocationCanceled(context.Function.Metadata.Name);
            }
            else
            {
                LogInvocationFailed(context.Function.Metadata.Name, e);
            }

            throw;
        }
        finally
        {
            if (_logger.IsEnabled(LogLevel.Debug))
            {
                TimeSpan elapsed = GetElapsedTime(startingTimestamp);

                if (result is not null && _logger.IsEnabled(LogLevel.Trace))
                {
                    LogInvocationCompletedSensitive(context.Function.Metadata.Name, elapsed, LoggingHelpers.AsJson(result, context.Function.Metadata.JsonSerializerOptions));
                }
                else
                {
                    LogInvocationCompleted(context.Function.Metadata.Name, elapsed);
                }
            }
        }

        return result;
    }

    private static TimeSpan GetElapsedTime(long startingTimestamp) =>
#if NET
        Stopwatch.GetElapsedTime(startingTimestamp);
#else
        new((long)((Stopwatch.GetTimestamp() - startingTimestamp) * ((double)TimeSpan.TicksPerSecond / Stopwatch.Frequency)));
#endif

    [LoggerMessage(LogLevel.Debug, "Invoking {MethodName}.", SkipEnabledCheck = true)]
    private partial void LogInvoking(string methodName);

    [LoggerMessage(LogLevel.Trace, "Invoking {MethodName}({Arguments}).", SkipEnabledCheck = true)]
    private partial void LogInvokingSensitive(string methodName, string arguments);

    [LoggerMessage(LogLevel.Debug, "{MethodName} invocation completed. Duration: {Duration}", SkipEnabledCheck = true)]
    private partial void LogInvocationCompleted(string methodName, TimeSpan duration);

    [LoggerMessage(LogLevel.Trace, "{MethodName} invocation completed. Duration: {Duration}. Result: {Result}", SkipEnabledCheck = true)]
    private partial void LogInvocationCompletedSensitive(string methodName, TimeSpan duration, string result);

    [LoggerMessage(LogLevel.Debug, "{MethodName} invocation canceled.")]
    private partial void LogInvocationCanceled(string methodName);

    [LoggerMessage(LogLevel.Error, "{MethodName} invocation failed.")]
    private partial void LogInvocationFailed(string methodName, Exception error);

    /// <summary>Provides context for a function invocation.</summary>
    public sealed class FunctionInvocationContext
    {
        /// <summary>Initializes a new instance of the <see cref="FunctionInvocationContext"/> class.</summary>
        /// <param name="chatMessages">The chat contents associated with the operation that initiated this function call request.</param>
        /// <param name="functionCallContent">The AI function to be invoked.</param>
        /// <param name="function">The function call content information associated with this invocation.</param>
        internal FunctionInvocationContext(
            IList<ChatMessage> chatMessages,
            FunctionCallContent functionCallContent,
            AIFunction function)
        {
            Function = function;
            CallContent = functionCallContent;
            ChatMessages = chatMessages;
        }

        /// <summary>Gets or sets the AI function to be invoked.</summary>
        public AIFunction Function { get; set; }

        /// <summary>Gets or sets the function call content information associated with this invocation.</summary>
        public FunctionCallContent CallContent { get; set; }

        /// <summary>Gets or sets the chat contents associated with the operation that initiated this function call request.</summary>
        public IList<ChatMessage> ChatMessages { get; set; }

        /// <summary>Gets or sets the number of this iteration with the underlying client.</summary>
        /// <remarks>
        /// The initial request to the client that passes along the chat contents provided to the <see cref="FunctionInvokingChatClient"/>
        /// is iteration 1. If the client responds with a function call request, the next request to the client is iteration 2, and so on.
        /// </remarks>
        public int Iteration { get; set; }

        /// <summary>Gets or sets the index of the function call within the iteration.</summary>
        /// <remarks>
        /// The response from the underlying client may include multiple function call requests.
        /// This index indicates the position of the function call within the iteration.
        /// </remarks>
        public int FunctionCallIndex { get; set; }

        /// <summary>Gets or sets the total number of function call requests within the iteration.</summary>
        /// <remarks>
        /// The response from the underlying client might include multiple function call requests.
        /// This count indicates how many there were.
        /// </remarks>
        public int FunctionCount { get; set; }

        /// <summary>Gets or sets a value indicating whether to terminate the request.</summary>
        /// <remarks>
        /// In response to a function call request, the function might be invoked, its result added to the chat contents,
        /// and a new request issued to the wrapped client. If this property is set to <see langword="true"/>, that subsequent request
        /// will not be issued and instead the loop immediately terminated rather than continuing until there are no
        /// more function call requests in responses.
        /// </remarks>
        public bool Terminate { get; set; }
    }

    /// <summary>Provides information about the invocation of a function call.</summary>
    public sealed class FunctionInvocationResult
    {
        internal FunctionInvocationResult(ContinueMode continueMode, FunctionStatus status, FunctionCallContent callContent, object? result, Exception? exception)
        {
            ContinueMode = continueMode;
            Status = status;
            CallContent = callContent;
            Result = result;
            Exception = exception;
        }

        /// <summary>Gets status about how the function invocation completed.</summary>
        public FunctionStatus Status { get; }

        /// <summary>Gets the function call content information associated with this invocation.</summary>
        public FunctionCallContent CallContent { get; }

        /// <summary>Gets the result of the function call.</summary>
        public object? Result { get; }

        /// <summary>Gets any exception the function call threw.</summary>
        public Exception? Exception { get; }

        /// <summary>Gets an indication for how the caller should continue the processing loop.</summary>
        internal ContinueMode ContinueMode { get; }
    }

    /// <summary>Provides error codes for when errors occur as part of the function calling loop.</summary>
    public enum FunctionStatus
    {
        /// <summary>The operation completed successfully.</summary>
        CompletedSuccessfully,

        /// <summary>The requested function could not be found.</summary>
        NotFound,

        /// <summary>The function call failed with an exception.</summary>
        Failed,
    }
}<|MERGE_RESOLUTION|>--- conflicted
+++ resolved
@@ -308,16 +308,12 @@
                     case ContinueMode.Continue when options.ToolMode is RequiredChatToolMode:
                         // We have to reset this after the first iteration, otherwise we'll be in an infinite loop.
                         options = options.Clone();
-<<<<<<< HEAD
-                        options.ToolMode = ChatToolMode.Auto;
+                        options.ToolMode = null;
                         if (response.ChatThreadId is not null)
                         {
                             options.ChatThreadId = response.ChatThreadId;
                         }
 
-=======
-                        options.ToolMode = null;
->>>>>>> a0688e08
                         break;
 
                     case ContinueMode.AllowOneMoreRoundtrip:
@@ -423,7 +419,6 @@
                 }
                 else
                 {
-<<<<<<< HEAD
                     chatMessages.Clear();
                 }
             }
@@ -435,13 +430,6 @@
                 {
                     chatMessages = [.. chatMessages];
                 }
-=======
-                    case ContinueMode.Continue when options.ToolMode is RequiredChatToolMode:
-                        // We have to reset this after the first iteration, otherwise we'll be in an infinite loop.
-                        options = options.Clone();
-                        options.ToolMode = null;
-                        break;
->>>>>>> a0688e08
 
                 // Add a manufactured response message containing the function call contents to the chat history.
                 chatMessages.Add(new(ChatRole.Assistant, [.. functionCallContents]));
@@ -456,7 +444,7 @@
                 case ContinueMode.Continue when options.ToolMode is RequiredChatToolMode:
                     // We have to reset this after the first iteration, otherwise we'll be in an infinite loop.
                     options = options.Clone();
-                    options.ToolMode = ChatToolMode.Auto;
+                    options.ToolMode = null;
                     if (threadId is not null)
                     {
                         options.ChatThreadId = threadId;
@@ -658,14 +646,7 @@
                 functionResult = message;
             }
 
-<<<<<<< HEAD
-            return new FunctionResultContent(result.CallContent.CallId, result.CallContent.Name, functionResult)
-            {
-                Exception = result.Exception,
-            };
-=======
             return new FunctionResultContent(result.CallContent.CallId, functionResult) { Exception = result.Exception };
->>>>>>> a0688e08
         }
     }
 
