﻿<Project Sdk="Microsoft.NET.Sdk">

  <PropertyGroup>
    <RootNamespace>Microsoft.Extensions.AI</RootNamespace>
    <Description>Utilities for working with generative AI components.</Description>
    <Workstream>AI</Workstream>
  </PropertyGroup>

  <PropertyGroup>
    <Stage>normal</Stage>
    <MinCodeCoverage>89</MinCodeCoverage>
    <MinMutationScore>85</MinMutationScore>
  </PropertyGroup>

  <PropertyGroup>
    <TargetFrameworks>$(TargetFrameworks);netstandard2.0</TargetFrameworks>
<<<<<<< HEAD
    <NoWarn>$(NoWarn);CA2227;CA1034;SA1316;S1067;S1121;S1994;S3253;MEAI001;S104</NoWarn>
=======
    <NoWarn>$(NoWarn);MEAI001</NoWarn>
>>>>>>> c4e57fb1

    <!-- CA2007 requires use of ConfigureAwait. While in general we strive to use ConfigureAwait in all our libraries,
         the exemption is when user code that might care about SynchronizationContext is invoked as part of operation.
         FunctionInvokingChatClient may invoke AIFunctions created to run user code that cares about the context, such
         as an AIFunction that invokes code to update a UI. As such, the Microsoft.Extensions.AI library explicitly avoids
         using ConfigureAwait(false). It could use ConfigureAwait(true), but it's easier to spot the presence of ConfigureAwait
         at all then to spot ones that use false rather than true. Alternatively, we could try to avoid using ConfigureAwait(false)
         only on paths that could lead up to the invocation of an AIFunction, but that is challenging to maintain correctly. -->
    <NoWarn>$(NoWarn);CA2007</NoWarn>
    
    <TreatWarningsAsErrors>true</TreatWarningsAsErrors>
    <DisableNETStandardCompatErrors>true</DisableNETStandardCompatErrors>
  </PropertyGroup>

  <PropertyGroup>
    <InjectExperimentalAttributeOnLegacy>true</InjectExperimentalAttributeOnLegacy>
    <InjectSharedEmptyCollections>true</InjectSharedEmptyCollections>
    <InjectStringSyntaxAttributeOnLegacy>true</InjectStringSyntaxAttributeOnLegacy>
    <DisableMicrosoftExtensionsLoggingSourceGenerator>false</DisableMicrosoftExtensionsLoggingSourceGenerator>
  </PropertyGroup>

  <PropertyGroup>
    <InjectStringSyntaxAttributeOnLegacy>true</InjectStringSyntaxAttributeOnLegacy>
  </PropertyGroup>

  <ItemGroup>
    <PackageReference Include="Microsoft.Extensions.Caching.Abstractions" />
    <PackageReference Include="Microsoft.Extensions.DependencyInjection.Abstractions" />
    <PackageReference Include="Microsoft.Extensions.Logging.Abstractions" />
  </ItemGroup>

  <ItemGroup Condition="'$(TargetFrameworkIdentifier)' != '.NETCoreApp'">
    <PackageReference Include="System.Diagnostics.DiagnosticSource" />
    <PackageReference Include="System.Text.Json" />
    <PackageReference Include="System.Threading.Channels" />
  </ItemGroup>

  <ItemGroup>
    <ProjectReference Include="..\Microsoft.Extensions.AI.Abstractions\Microsoft.Extensions.AI.Abstractions.csproj" />
  </ItemGroup>
  
</Project><|MERGE_RESOLUTION|>--- conflicted
+++ resolved
@@ -14,11 +14,7 @@
 
   <PropertyGroup>
     <TargetFrameworks>$(TargetFrameworks);netstandard2.0</TargetFrameworks>
-<<<<<<< HEAD
-    <NoWarn>$(NoWarn);CA2227;CA1034;SA1316;S1067;S1121;S1994;S3253;MEAI001;S104</NoWarn>
-=======
-    <NoWarn>$(NoWarn);MEAI001</NoWarn>
->>>>>>> c4e57fb1
+    <NoWarn>$(NoWarn);MEAI001;S104</NoWarn>
 
     <!-- CA2007 requires use of ConfigureAwait. While in general we strive to use ConfigureAwait in all our libraries,
          the exemption is when user code that might care about SynchronizationContext is invoked as part of operation.
