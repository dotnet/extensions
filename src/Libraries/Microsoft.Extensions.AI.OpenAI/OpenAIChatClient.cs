// Licensed to the .NET Foundation under one or more agreements.
// The .NET Foundation licenses this file to you under the MIT license.

using System;
using System.Collections.Generic;
using System.Reflection;
using System.Runtime.CompilerServices;
using System.Text;
using System.Text.Json;
using System.Text.Json.Serialization;
using System.Threading;
using System.Threading.Tasks;
using Microsoft.Shared.Diagnostics;
using OpenAI;
using OpenAI.Chat;

#pragma warning disable CA1308 // Normalize strings to uppercase
#pragma warning disable EA0011 // Consider removing unnecessary conditional access operator (?)
#pragma warning disable S1067 // Expressions should not be too complex
#pragma warning disable S3011 // Reflection should not be used to increase accessibility of classes, methods, or fields
#pragma warning disable SA1204 // Static elements should appear before instance elements

namespace Microsoft.Extensions.AI;

/// <summary>Represents an <see cref="IChatClient"/> for an OpenAI <see cref="OpenAIClient"/> or <see cref="ChatClient"/>.</summary>
internal sealed partial class OpenAIChatClient : IChatClient
{
    /// <summary>Gets the JSON schema transformer cache conforming to OpenAI restrictions per https://platform.openai.com/docs/guides/structured-outputs?api-mode=responses#supported-schemas.</summary>
    internal static AIJsonSchemaTransformCache SchemaTransformCache { get; } = new(new()
    {
        RequireAllProperties = true,
        DisallowAdditionalProperties = true,
        ConvertBooleanSchemas = true
    });

    /// <summary>Gets the default OpenAI endpoint.</summary>
    private static Uri DefaultOpenAIEndpoint { get; } = new("https://api.openai.com/v1");

    /// <summary>Metadata about the client.</summary>
    private readonly ChatClientMetadata _metadata;

    /// <summary>The underlying <see cref="ChatClient" />.</summary>
    private readonly ChatClient _chatClient;

    /// <summary>Initializes a new instance of the <see cref="OpenAIChatClient"/> class for the specified <see cref="ChatClient"/>.</summary>
    /// <param name="chatClient">The underlying client.</param>
    /// <exception cref="ArgumentNullException"><paramref name="chatClient"/> is <see langword="null"/>.</exception>
    public OpenAIChatClient(ChatClient chatClient)
    {
        _ = Throw.IfNull(chatClient);

        _chatClient = chatClient;

        // https://github.com/openai/openai-dotnet/issues/215
        // The endpoint and model aren't currently exposed, so use reflection to get at them, temporarily. Once packages
        // implement the abstractions directly rather than providing adapters on top of the public APIs,
        // the package can provide such implementations separate from what's exposed in the public API.
        Uri providerUrl = typeof(ChatClient).GetField("_endpoint", BindingFlags.Public | BindingFlags.NonPublic | BindingFlags.Instance)
            ?.GetValue(chatClient) as Uri ?? DefaultOpenAIEndpoint;
        string? model = typeof(ChatClient).GetField("_model", BindingFlags.Public | BindingFlags.NonPublic | BindingFlags.Instance)
            ?.GetValue(chatClient) as string;

        _metadata = new("openai", providerUrl, model);
    }

    /// <inheritdoc />
    object? IChatClient.GetService(Type serviceType, object? serviceKey)
    {
        _ = Throw.IfNull(serviceType);

        return
            serviceKey is not null ? null :
            serviceType == typeof(ChatClientMetadata) ? _metadata :
            serviceType == typeof(ChatClient) ? _chatClient :
            serviceType.IsInstanceOfType(this) ? this :
            null;
    }

    /// <inheritdoc />
    public async Task<ChatResponse> GetResponseAsync(
        IEnumerable<ChatMessage> messages, ChatOptions? options = null, CancellationToken cancellationToken = default)
    {
        _ = Throw.IfNull(messages);

        var openAIChatMessages = ToOpenAIChatMessages(messages, AIJsonUtilities.DefaultOptions);
        var openAIOptions = ToOpenAIOptions(options);

        // Make the call to OpenAI.
        var response = await _chatClient.CompleteChatAsync(openAIChatMessages, openAIOptions, cancellationToken).ConfigureAwait(false);

        return FromOpenAIChatCompletion(response.Value, options, openAIOptions);
    }

    /// <inheritdoc />
    public IAsyncEnumerable<ChatResponseUpdate> GetStreamingResponseAsync(
        IEnumerable<ChatMessage> messages, ChatOptions? options = null, CancellationToken cancellationToken = default)
    {
        _ = Throw.IfNull(messages);

        var openAIChatMessages = ToOpenAIChatMessages(messages, AIJsonUtilities.DefaultOptions);
        var openAIOptions = ToOpenAIOptions(options);

        // Make the call to OpenAI.
        var chatCompletionUpdates = _chatClient.CompleteChatStreamingAsync(openAIChatMessages, openAIOptions, cancellationToken);

        return FromOpenAIStreamingChatCompletionAsync(chatCompletionUpdates, cancellationToken);
    }

    /// <inheritdoc />
    void IDisposable.Dispose()
    {
        // Nothing to dispose. Implementation required for the IChatClient interface.
    }

    private static ChatRole ChatRoleDeveloper { get; } = new ChatRole("developer");

    /// <summary>Converts an Extensions chat message enumerable to an OpenAI chat message enumerable.</summary>
    private static IEnumerable<OpenAI.Chat.ChatMessage> ToOpenAIChatMessages(IEnumerable<ChatMessage> inputs, JsonSerializerOptions options)
    {
        // Maps all of the M.E.AI types to the corresponding OpenAI types.
        // Unrecognized or non-processable content is ignored.

        foreach (ChatMessage input in inputs)
        {
            if (input.Role == ChatRole.System ||
                input.Role == ChatRole.User ||
                input.Role == ChatRoleDeveloper)
            {
                var parts = ToOpenAIChatContent(input.Contents);
                yield return
                    input.Role == ChatRole.System ? new SystemChatMessage(parts) { ParticipantName = input.AuthorName } :
                    input.Role == ChatRoleDeveloper ? new DeveloperChatMessage(parts) { ParticipantName = input.AuthorName } :
                    new UserChatMessage(parts) { ParticipantName = input.AuthorName };
            }
            else if (input.Role == ChatRole.Tool)
            {
                foreach (AIContent item in input.Contents)
                {
                    if (item is FunctionResultContent resultContent)
                    {
                        string? result = resultContent.Result as string;
                        if (result is null && resultContent.Result is not null)
                        {
                            try
                            {
                                result = JsonSerializer.Serialize(resultContent.Result, options.GetTypeInfo(typeof(object)));
                            }
                            catch (NotSupportedException)
                            {
                                // If the type can't be serialized, skip it.
                            }
                        }

                        yield return new ToolChatMessage(resultContent.CallId, result ?? string.Empty);
                    }
                }
            }
            else if (input.Role == ChatRole.Assistant)
            {
                AssistantChatMessage message = new(ToOpenAIChatContent(input.Contents))
                {
                    ParticipantName = input.AuthorName
                };

                foreach (var content in input.Contents)
                {
                    switch (content)
                    {
                        case ErrorContent errorContent when errorContent.ErrorCode is nameof(message.Refusal):
                            message.Refusal = errorContent.Message;
                            break;

                        case FunctionCallContent callRequest:
                            message.ToolCalls.Add(
                                ChatToolCall.CreateFunctionToolCall(
                                    callRequest.CallId,
                                    callRequest.Name,
                                    new(JsonSerializer.SerializeToUtf8Bytes(
                                        callRequest.Arguments,
                                        options.GetTypeInfo(typeof(IDictionary<string, object?>))))));
                            break;
                    }
                }

                yield return message;
            }
        }
    }

    /// <summary>Converts a list of <see cref="AIContent"/> to a list of <see cref="ChatMessageContentPart"/>.</summary>
    private static List<ChatMessageContentPart> ToOpenAIChatContent(IList<AIContent> contents)
    {
        List<ChatMessageContentPart> parts = [];
        foreach (var content in contents)
        {
            switch (content)
            {
                case TextContent textContent:
                    parts.Add(ChatMessageContentPart.CreateTextPart(textContent.Text));
                    break;

                case UriContent uriContent when uriContent.HasTopLevelMediaType("image"):
                    parts.Add(ChatMessageContentPart.CreateImagePart(uriContent.Uri, GetImageDetail(content)));
                    break;

                case DataContent dataContent when dataContent.HasTopLevelMediaType("image"):
                    parts.Add(ChatMessageContentPart.CreateImagePart(BinaryData.FromBytes(dataContent.Data), dataContent.MediaType, GetImageDetail(content)));
                    break;

                case DataContent dataContent when dataContent.HasTopLevelMediaType("audio"):
                    var audioData = BinaryData.FromBytes(dataContent.Data);
                    if (dataContent.MediaType.Equals("audio/mpeg", StringComparison.OrdinalIgnoreCase))
                    {
                        parts.Add(ChatMessageContentPart.CreateInputAudioPart(audioData, ChatInputAudioFormat.Mp3));
                    }
                    else if (dataContent.MediaType.Equals("audio/wav", StringComparison.OrdinalIgnoreCase))
                    {
                        parts.Add(ChatMessageContentPart.CreateInputAudioPart(audioData, ChatInputAudioFormat.Wav));
                    }

                    break;

                case DataContent dataContent when dataContent.MediaType.StartsWith("application/pdf", StringComparison.OrdinalIgnoreCase):
                    parts.Add(ChatMessageContentPart.CreateFilePart(BinaryData.FromBytes(dataContent.Data), dataContent.MediaType, $"{Guid.NewGuid():N}.pdf"));
                    break;
            }
        }

        if (parts.Count == 0)
        {
            parts.Add(ChatMessageContentPart.CreateTextPart(string.Empty));
        }

        return parts;
    }

    private static ChatImageDetailLevel? GetImageDetail(AIContent content)
    {
        if (content.AdditionalProperties?.TryGetValue("detail", out object? value) is true)
        {
            return value switch
            {
                string detailString => new ChatImageDetailLevel(detailString),
                ChatImageDetailLevel detail => detail,
                _ => null
            };
        }

        return null;
    }

    private static async IAsyncEnumerable<ChatResponseUpdate> FromOpenAIStreamingChatCompletionAsync(
        IAsyncEnumerable<StreamingChatCompletionUpdate> updates,
        [EnumeratorCancellation] CancellationToken cancellationToken = default)
    {
        Dictionary<int, FunctionCallInfo>? functionCallInfos = null;
        ChatRole? streamedRole = null;
        ChatFinishReason? finishReason = null;
        string? responseId = null;
        DateTimeOffset? createdAt = null;
        string? modelId = null;

        // Process each update as it arrives
        await foreach (StreamingChatCompletionUpdate update in updates.WithCancellation(cancellationToken).ConfigureAwait(false))
        {
            // The role and finish reason may arrive during any update, but once they've arrived, the same value should be the same for all subsequent updates.
            streamedRole ??= update.Role is ChatMessageRole role ? FromOpenAIChatRole(role) : null;
            finishReason ??= update.FinishReason is OpenAI.Chat.ChatFinishReason reason ? FromOpenAIFinishReason(reason) : null;
            responseId ??= update.CompletionId;
            createdAt ??= update.CreatedAt;
            modelId ??= update.Model;

            // Create the response content object.
            ChatResponseUpdate responseUpdate = new()
            {
                ResponseId = update.CompletionId,
                MessageId = update.CompletionId, // There is no per-message ID, but there's only one message per response, so use the response ID
                CreatedAt = update.CreatedAt,
                FinishReason = finishReason,
                ModelId = modelId,
                RawRepresentation = update,
                Role = streamedRole,
            };

            // Transfer over content update items.
            if (update.ContentUpdate is { Count: > 0 })
            {
                foreach (ChatMessageContentPart contentPart in update.ContentUpdate)
                {
                    if (ToAIContent(contentPart) is AIContent aiContent)
                    {
                        responseUpdate.Contents.Add(aiContent);
                    }
                }
            }

            // Transfer over tool call updates.
            if (update.ToolCallUpdates is { Count: > 0 } toolCallUpdates)
            {
                foreach (StreamingChatToolCallUpdate toolCallUpdate in toolCallUpdates)
                {
                    functionCallInfos ??= [];
                    if (!functionCallInfos.TryGetValue(toolCallUpdate.Index, out FunctionCallInfo? existing))
                    {
                        functionCallInfos[toolCallUpdate.Index] = existing = new();
                    }

                    existing.CallId ??= toolCallUpdate.ToolCallId;
                    existing.Name ??= toolCallUpdate.FunctionName;
                    if (toolCallUpdate.FunctionArgumentsUpdate is { } argUpdate && !argUpdate.ToMemory().IsEmpty)
                    {
                        _ = (existing.Arguments ??= new()).Append(argUpdate.ToString());
                    }
                }
            }

            // Transfer over usage updates.
            if (update.Usage is ChatTokenUsage tokenUsage)
            {
                var usageDetails = FromOpenAIUsage(tokenUsage);
                responseUpdate.Contents.Add(new UsageContent(usageDetails));
            }

            // Now yield the item.
            yield return responseUpdate;
        }

        // Now that we've received all updates, combine any for function calls into a single item to yield.
        if (functionCallInfos is not null)
        {
            ChatResponseUpdate responseUpdate = new()
            {
                ResponseId = responseId,
                MessageId = responseId, // There is no per-message ID, but there's only one message per response, so use the response ID
                CreatedAt = createdAt,
                FinishReason = finishReason,
                ModelId = modelId,
                Role = streamedRole,
            };

            foreach (var entry in functionCallInfos)
            {
                FunctionCallInfo fci = entry.Value;
                if (!string.IsNullOrWhiteSpace(fci.Name))
                {
                    var callContent = ParseCallContentFromJsonString(
                        fci.Arguments?.ToString() ?? string.Empty,
                        fci.CallId!,
                        fci.Name!);
                    responseUpdate.Contents.Add(callContent);
                }
            }

<<<<<<< HEAD
=======
            // Refusals are about the model not following the schema for tool calls. As such, if we have any refusal,
            // add it to this function calling item.
            if (refusal is not null)
            {
                responseUpdate.Contents.Add(new ErrorContent(refusal.ToString()) { ErrorCode = "Refusal" });
            }

            // Propagate additional relevant metadata.
            if (fingerprint is not null)
            {
                (responseUpdate.AdditionalProperties ??= [])[nameof(ChatCompletion.SystemFingerprint)] = fingerprint;
            }

>>>>>>> 8271d4e7
            yield return responseUpdate;
        }
    }

    private static ChatResponse FromOpenAIChatCompletion(ChatCompletion openAICompletion, ChatOptions? options, ChatCompletionOptions chatCompletionOptions)
    {
        _ = Throw.IfNull(openAICompletion);

        // Create the return message.
        ChatMessage returnMessage = new()
        {
            MessageId = openAICompletion.Id, // There's no per-message ID, so we use the same value as the response ID
            RawRepresentation = openAICompletion,
            Role = FromOpenAIChatRole(openAICompletion.Role),
        };

        // Populate its content from those in the OpenAI response content.
        foreach (ChatMessageContentPart contentPart in openAICompletion.Content)
        {
            if (ToAIContent(contentPart) is AIContent aiContent)
            {
                returnMessage.Contents.Add(aiContent);
            }
        }

        // Output audio is handled separately from message content parts.
        if (openAICompletion.OutputAudio is ChatOutputAudio audio)
        {
            string mimeType = chatCompletionOptions?.AudioOptions?.OutputAudioFormat.ToString()?.ToLowerInvariant() switch
            {
                "opus" => "audio/opus",
                "aac" => "audio/aac",
                "flac" => "audio/flac",
                "wav" => "audio/wav",
                "pcm" => "audio/pcm",
                "mp3" or _ => "audio/mpeg",
            };

            var dc = new DataContent(audio.AudioBytes.ToMemory(), mimeType);

            returnMessage.Contents.Add(dc);
        }

        // Also manufacture function calling content items from any tool calls in the response.
        if (options?.Tools is { Count: > 0 })
        {
            foreach (ChatToolCall toolCall in openAICompletion.ToolCalls)
            {
                if (!string.IsNullOrWhiteSpace(toolCall.FunctionName))
                {
                    var callContent = ParseCallContentFromBinaryData(toolCall.FunctionArguments, toolCall.Id, toolCall.FunctionName);
                    callContent.RawRepresentation = toolCall;

                    returnMessage.Contents.Add(callContent);
                }
            }
        }

        // And add error content for any refusals, which represent errors in generating output that conforms to a provided schema.
        if (openAICompletion.Refusal is string refusal)
        {
            returnMessage.Contents.Add(new ErrorContent(refusal) { ErrorCode = nameof(openAICompletion.Refusal) });
        }

        // Wrap the content in a ChatResponse to return.
        var response = new ChatResponse(returnMessage)
        {
            CreatedAt = openAICompletion.CreatedAt,
            FinishReason = FromOpenAIFinishReason(openAICompletion.FinishReason),
            ModelId = openAICompletion.Model,
            RawRepresentation = openAICompletion,
            ResponseId = openAICompletion.Id,
        };

        if (openAICompletion.Usage is ChatTokenUsage tokenUsage)
        {
            response.Usage = FromOpenAIUsage(tokenUsage);
        }

<<<<<<< HEAD
=======
        if (openAICompletion.ContentTokenLogProbabilities is { Count: > 0 } contentTokenLogProbs)
        {
            (response.AdditionalProperties ??= [])[nameof(openAICompletion.ContentTokenLogProbabilities)] = contentTokenLogProbs;
        }

        if (openAICompletion.RefusalTokenLogProbabilities is { Count: > 0 } refusalTokenLogProbs)
        {
            (response.AdditionalProperties ??= [])[nameof(openAICompletion.RefusalTokenLogProbabilities)] = refusalTokenLogProbs;
        }

        if (openAICompletion.SystemFingerprint is string systemFingerprint)
        {
            (response.AdditionalProperties ??= [])[nameof(openAICompletion.SystemFingerprint)] = systemFingerprint;
        }

>>>>>>> 8271d4e7
        return response;
    }

    /// <summary>Converts an extensions options instance to an OpenAI options instance.</summary>
    private ChatCompletionOptions ToOpenAIOptions(ChatOptions? options)
    {
        if (options is null)
        {
            return new ChatCompletionOptions();
        }

        if (options.RawRepresentationFactory?.Invoke(this) is not ChatCompletionOptions result)
        {
            result = new ChatCompletionOptions();
        }

        result.FrequencyPenalty ??= options.FrequencyPenalty;
        result.MaxOutputTokenCount ??= options.MaxOutputTokens;
        result.TopP ??= options.TopP;
        result.PresencePenalty ??= options.PresencePenalty;
        result.Temperature ??= options.Temperature;
        result.AllowParallelToolCalls ??= options.AllowMultipleToolCalls;
#pragma warning disable OPENAI001 // Type is for evaluation purposes only and is subject to change or removal in future updates.
        result.Seed ??= options.Seed;
#pragma warning restore OPENAI001

        if (options.StopSequences is { Count: > 0 } stopSequences)
        {
            foreach (string stopSequence in stopSequences)
            {
                result.StopSequences.Add(stopSequence);
            }
        }

        if (options.Tools is { Count: > 0 } tools)
        {
            foreach (AITool tool in tools)
            {
                if (tool is AIFunction af)
                {
                    result.Tools.Add(ToOpenAIChatTool(af));
                }
            }

            if (result.ToolChoice is null && result.Tools.Count > 0)
            {
                switch (options.ToolMode)
                {
                    case NoneChatToolMode:
                        result.ToolChoice = ChatToolChoice.CreateNoneChoice();
                        break;

                    case AutoChatToolMode:
                    case null:
                        result.ToolChoice = ChatToolChoice.CreateAutoChoice();
                        break;

                    case RequiredChatToolMode required:
                        result.ToolChoice = required.RequiredFunctionName is null ?
                            ChatToolChoice.CreateRequiredChoice() :
                            ChatToolChoice.CreateFunctionChoice(required.RequiredFunctionName);
                        break;
                }
            }
        }

        if (result.ResponseFormat is null)
        {
            if (options.ResponseFormat is ChatResponseFormatText)
            {
                result.ResponseFormat = OpenAI.Chat.ChatResponseFormat.CreateTextFormat();
            }
            else if (options.ResponseFormat is ChatResponseFormatJson jsonFormat)
            {
                result.ResponseFormat = SchemaTransformCache.GetOrCreateTransformedSchema(jsonFormat) is { } jsonSchema ?
                    OpenAI.Chat.ChatResponseFormat.CreateJsonSchemaFormat(
                        jsonFormat.SchemaName ?? "json_schema",
                        BinaryData.FromBytes(
                            JsonSerializer.SerializeToUtf8Bytes(jsonSchema, ChatClientJsonContext.Default.JsonElement)),
                        jsonFormat.SchemaDescription) :
                    OpenAI.Chat.ChatResponseFormat.CreateJsonObjectFormat();
            }
        }

        return result;
    }

    /// <summary>Converts an Extensions function to an OpenAI chat tool.</summary>
    private static ChatTool ToOpenAIChatTool(AIFunction aiFunction)
    {
        bool? strict =
            aiFunction.AdditionalProperties.TryGetValue("strictJsonSchema", out object? strictObj) &&
            strictObj is bool strictValue ?
            strictValue : null;

        // Perform transformations making the schema legal per OpenAI restrictions
        JsonElement jsonSchema = SchemaTransformCache.GetOrCreateTransformedSchema(aiFunction);

        // Map to an intermediate model so that redundant properties are skipped.
        var tool = JsonSerializer.Deserialize(jsonSchema, ChatClientJsonContext.Default.ChatToolJson)!;
        var functionParameters = BinaryData.FromBytes(JsonSerializer.SerializeToUtf8Bytes(tool, ChatClientJsonContext.Default.ChatToolJson));
        return ChatTool.CreateFunctionTool(aiFunction.Name, aiFunction.Description, functionParameters, strict);
    }

    private static UsageDetails FromOpenAIUsage(ChatTokenUsage tokenUsage)
    {
        var destination = new UsageDetails
        {
            InputTokenCount = tokenUsage.InputTokenCount,
            OutputTokenCount = tokenUsage.OutputTokenCount,
            TotalTokenCount = tokenUsage.TotalTokenCount,
            AdditionalCounts = [],
        };

        var counts = destination.AdditionalCounts;

        if (tokenUsage.InputTokenDetails is ChatInputTokenUsageDetails inputDetails)
        {
            const string InputDetails = nameof(ChatTokenUsage.InputTokenDetails);
            counts.Add($"{InputDetails}.{nameof(ChatInputTokenUsageDetails.AudioTokenCount)}", inputDetails.AudioTokenCount);
            counts.Add($"{InputDetails}.{nameof(ChatInputTokenUsageDetails.CachedTokenCount)}", inputDetails.CachedTokenCount);
        }

        if (tokenUsage.OutputTokenDetails is ChatOutputTokenUsageDetails outputDetails)
        {
            const string OutputDetails = nameof(ChatTokenUsage.OutputTokenDetails);
            counts.Add($"{OutputDetails}.{nameof(ChatOutputTokenUsageDetails.ReasoningTokenCount)}", outputDetails.ReasoningTokenCount);
            counts.Add($"{OutputDetails}.{nameof(ChatOutputTokenUsageDetails.AudioTokenCount)}", outputDetails.AudioTokenCount);
            counts.Add($"{OutputDetails}.{nameof(ChatOutputTokenUsageDetails.AcceptedPredictionTokenCount)}", outputDetails.AcceptedPredictionTokenCount);
            counts.Add($"{OutputDetails}.{nameof(ChatOutputTokenUsageDetails.RejectedPredictionTokenCount)}", outputDetails.RejectedPredictionTokenCount);
        }

        return destination;
    }

    /// <summary>Converts an OpenAI role to an Extensions role.</summary>
    private static ChatRole FromOpenAIChatRole(ChatMessageRole role) =>
        role switch
        {
            ChatMessageRole.System => ChatRole.System,
            ChatMessageRole.User => ChatRole.User,
            ChatMessageRole.Assistant => ChatRole.Assistant,
            ChatMessageRole.Tool => ChatRole.Tool,
            ChatMessageRole.Developer => ChatRoleDeveloper,
            _ => new ChatRole(role.ToString()),
        };

    /// <summary>Creates an <see cref="AIContent"/> from a <see cref="ChatMessageContentPart"/>.</summary>
    /// <param name="contentPart">The content part to convert into a content.</param>
    /// <returns>The constructed <see cref="AIContent"/>, or <see langword="null"/> if the content part could not be converted.</returns>
    private static AIContent? ToAIContent(ChatMessageContentPart contentPart)
    {
        AIContent? aiContent = null;

        if (contentPart.Kind == ChatMessageContentPartKind.Text)
        {
            aiContent = new TextContent(contentPart.Text);
        }
        else if (contentPart.Kind == ChatMessageContentPartKind.Image)
        {
            aiContent =
                contentPart.ImageUri is not null ? new UriContent(contentPart.ImageUri, "image/*") :
                contentPart.ImageBytes is not null ? new DataContent(contentPart.ImageBytes.ToMemory(), contentPart.ImageBytesMediaType) :
                null;

            if (aiContent is not null && contentPart.ImageDetailLevel?.ToString() is string detail)
            {
                (aiContent.AdditionalProperties ??= [])[nameof(contentPart.ImageDetailLevel)] = detail;
            }
        }

        if (aiContent is not null)
        {
            if (contentPart.Refusal is string refusal)
            {
                (aiContent.AdditionalProperties ??= [])[nameof(contentPart.Refusal)] = refusal;
            }

            aiContent.RawRepresentation = contentPart;
        }

        return aiContent;
    }

    /// <summary>Converts an OpenAI finish reason to an Extensions finish reason.</summary>
    private static ChatFinishReason? FromOpenAIFinishReason(OpenAI.Chat.ChatFinishReason? finishReason) =>
        finishReason?.ToString() is not string s ? null :
        finishReason switch
        {
            OpenAI.Chat.ChatFinishReason.Stop => ChatFinishReason.Stop,
            OpenAI.Chat.ChatFinishReason.Length => ChatFinishReason.Length,
            OpenAI.Chat.ChatFinishReason.ContentFilter => ChatFinishReason.ContentFilter,
            OpenAI.Chat.ChatFinishReason.ToolCalls or OpenAI.Chat.ChatFinishReason.FunctionCall => ChatFinishReason.ToolCalls,
            _ => new ChatFinishReason(s),
        };

    private static FunctionCallContent ParseCallContentFromJsonString(string json, string callId, string name) =>
        FunctionCallContent.CreateFromParsedArguments(json, callId, name,
            argumentParser: static json => JsonSerializer.Deserialize(json, ChatClientJsonContext.Default.IDictionaryStringObject)!);

    private static FunctionCallContent ParseCallContentFromBinaryData(BinaryData ut8Json, string callId, string name) =>
        FunctionCallContent.CreateFromParsedArguments(ut8Json, callId, name,
            argumentParser: static json => JsonSerializer.Deserialize(json, ChatClientJsonContext.Default.IDictionaryStringObject)!);

    /// <summary>Used to create the JSON payload for an OpenAI chat tool description.</summary>
    private sealed class ChatToolJson
    {
        [JsonPropertyName("type")]
        public string Type { get; set; } = "object";

        [JsonPropertyName("required")]
        public HashSet<string> Required { get; set; } = [];

        [JsonPropertyName("properties")]
        public Dictionary<string, JsonElement> Properties { get; set; } = [];

        [JsonPropertyName("additionalProperties")]
        public bool AdditionalProperties { get; set; }
    }

    /// <summary>POCO representing function calling info. Used to concatenation information for a single function call from across multiple streaming updates.</summary>
    private sealed class FunctionCallInfo
    {
        public string? CallId;
        public string? Name;
        public StringBuilder? Arguments;
    }

    /// <summary>Source-generated JSON type information.</summary>
    [JsonSourceGenerationOptions(JsonSerializerDefaults.Web,
        UseStringEnumConverter = true,
        DefaultIgnoreCondition = JsonIgnoreCondition.WhenWritingNull,
        WriteIndented = true)]
    [JsonSerializable(typeof(ChatToolJson))]
    [JsonSerializable(typeof(IDictionary<string, object?>))]
    [JsonSerializable(typeof(string[]))]
    private sealed partial class ChatClientJsonContext : JsonSerializerContext;
}<|MERGE_RESOLUTION|>--- conflicted
+++ resolved
@@ -256,6 +256,7 @@
         Dictionary<int, FunctionCallInfo>? functionCallInfos = null;
         ChatRole? streamedRole = null;
         ChatFinishReason? finishReason = null;
+        StringBuilder? refusal = null;
         string? responseId = null;
         DateTimeOffset? createdAt = null;
         string? modelId = null;
@@ -294,6 +295,12 @@
                 }
             }
 
+            // Transfer over refusal updates.
+            if (update.RefusalUpdate is not null)
+            {
+                _ = (refusal ??= new()).Append(update.RefusalUpdate);
+            }
+
             // Transfer over tool call updates.
             if (update.ToolCallUpdates is { Count: > 0 } toolCallUpdates)
             {
@@ -351,8 +358,6 @@
                 }
             }
 
-<<<<<<< HEAD
-=======
             // Refusals are about the model not following the schema for tool calls. As such, if we have any refusal,
             // add it to this function calling item.
             if (refusal is not null)
@@ -360,13 +365,6 @@
                 responseUpdate.Contents.Add(new ErrorContent(refusal.ToString()) { ErrorCode = "Refusal" });
             }
 
-            // Propagate additional relevant metadata.
-            if (fingerprint is not null)
-            {
-                (responseUpdate.AdditionalProperties ??= [])[nameof(ChatCompletion.SystemFingerprint)] = fingerprint;
-            }
-
->>>>>>> 8271d4e7
             yield return responseUpdate;
         }
     }
@@ -446,24 +444,6 @@
             response.Usage = FromOpenAIUsage(tokenUsage);
         }
 
-<<<<<<< HEAD
-=======
-        if (openAICompletion.ContentTokenLogProbabilities is { Count: > 0 } contentTokenLogProbs)
-        {
-            (response.AdditionalProperties ??= [])[nameof(openAICompletion.ContentTokenLogProbabilities)] = contentTokenLogProbs;
-        }
-
-        if (openAICompletion.RefusalTokenLogProbabilities is { Count: > 0 } refusalTokenLogProbs)
-        {
-            (response.AdditionalProperties ??= [])[nameof(openAICompletion.RefusalTokenLogProbabilities)] = refusalTokenLogProbs;
-        }
-
-        if (openAICompletion.SystemFingerprint is string systemFingerprint)
-        {
-            (response.AdditionalProperties ??= [])[nameof(openAICompletion.SystemFingerprint)] = systemFingerprint;
-        }
-
->>>>>>> 8271d4e7
         return response;
     }
 
