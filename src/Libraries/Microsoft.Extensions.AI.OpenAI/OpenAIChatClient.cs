// Licensed to the .NET Foundation under one or more agreements.
// The .NET Foundation licenses this file to you under the MIT license.

using System;
using System.ClientModel;
using System.ClientModel.Primitives;
using System.Collections.Generic;
using System.Linq;
using System.Reflection;
using System.Runtime.CompilerServices;
using System.Text;
using System.Text.Json;
using System.Text.RegularExpressions;
using System.Threading;
using System.Threading.Tasks;
using Microsoft.Shared.Diagnostics;
using OpenAI;
using OpenAI.Chat;

#pragma warning disable CA1308 // Normalize strings to uppercase
<<<<<<< HEAD
#pragma warning disable S3011 // Reflection should not be used to increase accessibility of classes, methods, or fields
=======
#pragma warning disable EA0011 // Consider removing unnecessary conditional access operator (?)
#pragma warning disable S1067 // Expressions should not be too complex
#pragma warning disable S2333 // Unnecessary partial
#pragma warning disable S3011 // Reflection should not be used to increase accessibility of classes, methods, or fields
#pragma warning disable SA1202 // Elements should be ordered by access
#pragma warning disable SA1203 // Constants should appear before fields
>>>>>>> fe1cc44b
#pragma warning disable SA1204 // Static elements should appear before instance elements

namespace Microsoft.Extensions.AI;

/// <summary>Represents an <see cref="IChatClient"/> for an OpenAI <see cref="OpenAIClient"/> or <see cref="ChatClient"/>.</summary>
internal sealed partial class OpenAIChatClient : IChatClient
{
    // These delegate instances are used to call the internal overloads of CompleteChatAsync and CompleteChatStreamingAsync that accept
    // a RequestOptions. These should be replaced once a better way to pass RequestOptions is available.
    private static readonly Func<ChatClient, IEnumerable<OpenAI.Chat.ChatMessage>, ChatCompletionOptions, RequestOptions, Task<ClientResult<ChatCompletion>>>?
        _completeChatAsync =
        (Func<ChatClient, IEnumerable<OpenAI.Chat.ChatMessage>, ChatCompletionOptions, RequestOptions, Task<ClientResult<ChatCompletion>>>?)
        typeof(ChatClient)
        .GetMethod(
            nameof(ChatClient.CompleteChatAsync), BindingFlags.Public | BindingFlags.NonPublic | BindingFlags.Instance,
            null, [typeof(IEnumerable<OpenAI.Chat.ChatMessage>), typeof(ChatCompletionOptions), typeof(RequestOptions)], null)
        ?.CreateDelegate(
            typeof(Func<ChatClient, IEnumerable<OpenAI.Chat.ChatMessage>, ChatCompletionOptions, RequestOptions, Task<ClientResult<ChatCompletion>>>));
    private static readonly Func<ChatClient, IEnumerable<OpenAI.Chat.ChatMessage>, ChatCompletionOptions, RequestOptions, AsyncCollectionResult<StreamingChatCompletionUpdate>>?
        _completeChatStreamingAsync =
        (Func<ChatClient, IEnumerable<OpenAI.Chat.ChatMessage>, ChatCompletionOptions, RequestOptions, AsyncCollectionResult<StreamingChatCompletionUpdate>>?)
        typeof(ChatClient)
        .GetMethod(
            nameof(ChatClient.CompleteChatStreamingAsync), BindingFlags.Public | BindingFlags.NonPublic | BindingFlags.Instance,
            null, [typeof(IEnumerable<OpenAI.Chat.ChatMessage>), typeof(ChatCompletionOptions), typeof(RequestOptions)], null)
        ?.CreateDelegate(
            typeof(Func<ChatClient, IEnumerable<OpenAI.Chat.ChatMessage>, ChatCompletionOptions, RequestOptions, AsyncCollectionResult<StreamingChatCompletionUpdate>>));

    /// <summary>Metadata about the client.</summary>
    private readonly ChatClientMetadata _metadata;

    /// <summary>The underlying <see cref="ChatClient" />.</summary>
    private readonly ChatClient _chatClient;

    /// <summary>Initializes a new instance of the <see cref="OpenAIChatClient"/> class for the specified <see cref="ChatClient"/>.</summary>
    /// <param name="chatClient">The underlying client.</param>
    /// <exception cref="ArgumentNullException"><paramref name="chatClient"/> is <see langword="null"/>.</exception>
    public OpenAIChatClient(ChatClient chatClient)
    {
        _chatClient = Throw.IfNull(chatClient);

        _metadata = new("openai", chatClient.Endpoint, _chatClient.Model);
    }

    /// <inheritdoc />
    object? IChatClient.GetService(Type serviceType, object? serviceKey)
    {
        _ = Throw.IfNull(serviceType);

        return
            serviceKey is not null ? null :
            serviceType == typeof(ChatClientMetadata) ? _metadata :
            serviceType == typeof(ChatClient) ? _chatClient :
            serviceType.IsInstanceOfType(this) ? this :
            null;
    }

    /// <inheritdoc />
    public async Task<ChatResponse> GetResponseAsync(
        IEnumerable<ChatMessage> messages, ChatOptions? options = null, CancellationToken cancellationToken = default)
    {
        _ = Throw.IfNull(messages);

        var openAIChatMessages = ToOpenAIChatMessages(messages, options);
        var openAIOptions = ToOpenAIOptions(options);

        // Make the call to OpenAI.
        var task = _completeChatAsync is not null ?
            _completeChatAsync(_chatClient, openAIChatMessages, openAIOptions, cancellationToken.ToRequestOptions(streaming: false)) :
            _chatClient.CompleteChatAsync(openAIChatMessages, openAIOptions, cancellationToken);
        var response = await task.ConfigureAwait(false);

        return FromOpenAIChatCompletion(response.Value, openAIOptions);
    }

    /// <inheritdoc />
    public IAsyncEnumerable<ChatResponseUpdate> GetStreamingResponseAsync(
        IEnumerable<ChatMessage> messages, ChatOptions? options = null, CancellationToken cancellationToken = default)
    {
        _ = Throw.IfNull(messages);

        var openAIChatMessages = ToOpenAIChatMessages(messages, options);
        var openAIOptions = ToOpenAIOptions(options);

        // Make the call to OpenAI.
        var chatCompletionUpdates = _completeChatStreamingAsync is not null ?
            _completeChatStreamingAsync(_chatClient, openAIChatMessages, openAIOptions, cancellationToken.ToRequestOptions(streaming: true)) :
            _chatClient.CompleteChatStreamingAsync(openAIChatMessages, openAIOptions, cancellationToken);

        return FromOpenAIStreamingChatCompletionAsync(chatCompletionUpdates, openAIOptions, cancellationToken);
    }

    /// <inheritdoc />
    void IDisposable.Dispose()
    {
        // Nothing to dispose. Implementation required for the IChatClient interface.
    }

    /// <summary>Converts an Extensions function to an OpenAI chat tool.</summary>
    internal static ChatTool ToOpenAIChatTool(AIFunctionDeclaration aiFunction, ChatOptions? options = null)
    {
        bool? strict =
            OpenAIClientExtensions.HasStrict(aiFunction.AdditionalProperties) ??
            OpenAIClientExtensions.HasStrict(options?.AdditionalProperties);

        return ChatTool.CreateFunctionTool(
            aiFunction.Name,
            aiFunction.Description,
            OpenAIClientExtensions.ToOpenAIFunctionParameters(aiFunction, strict),
            strict);
    }

    /// <summary>Converts an Extensions chat message enumerable to an OpenAI chat message enumerable.</summary>
    internal static IEnumerable<OpenAI.Chat.ChatMessage> ToOpenAIChatMessages(IEnumerable<ChatMessage> inputs, ChatOptions? chatOptions)
    {
        // Maps all of the M.E.AI types to the corresponding OpenAI types.
        // Unrecognized or non-processable content is ignored.

        if (chatOptions?.Instructions is { } instructions && !string.IsNullOrWhiteSpace(instructions))
        {
            yield return new SystemChatMessage(instructions);
        }

        foreach (ChatMessage input in inputs)
        {
            if (input.RawRepresentation is OpenAI.Chat.ChatMessage raw)
            {
                yield return raw;
                continue;
            }

            if (input.Role == ChatRole.System ||
                input.Role == ChatRole.User ||
                input.Role == OpenAIClientExtensions.ChatRoleDeveloper)
            {
                var parts = ToOpenAIChatContent(input.Contents);
                string? name = SanitizeAuthorName(input.AuthorName);
                yield return
                    input.Role == ChatRole.System ? new SystemChatMessage(parts) { ParticipantName = name } :
                    input.Role == OpenAIClientExtensions.ChatRoleDeveloper ? new DeveloperChatMessage(parts) { ParticipantName = name } :
                    new UserChatMessage(parts) { ParticipantName = name };
            }
            else if (input.Role == ChatRole.Tool)
            {
                foreach (AIContent item in input.Contents)
                {
                    if (item is FunctionResultContent resultContent)
                    {
                        string? result = resultContent.Result as string;
                        if (result is null && resultContent.Result is not null)
                        {
                            try
                            {
                                result = JsonSerializer.Serialize(resultContent.Result, AIJsonUtilities.DefaultOptions.GetTypeInfo(typeof(object)));
                            }
                            catch (NotSupportedException)
                            {
                                // If the type can't be serialized, skip it.
                            }
                        }

                        yield return new ToolChatMessage(resultContent.CallId, result ?? string.Empty);
                    }
                }
            }
            else if (input.Role == ChatRole.Assistant)
            {
                List<ChatMessageContentPart>? contentParts = null;
                List<ChatToolCall>? toolCalls = null;
                string? refusal = null;
                foreach (var content in input.Contents)
                {
                    switch (content)
                    {
                        case ErrorContent ec when ec.ErrorCode == nameof(AssistantChatMessage.Refusal):
                            refusal = ec.Message;
                            break;

                        case FunctionCallContent fc:
                            (toolCalls ??= []).Add(
                                ChatToolCall.CreateFunctionToolCall(fc.CallId, fc.Name, new(JsonSerializer.SerializeToUtf8Bytes(
                                    fc.Arguments, AIJsonUtilities.DefaultOptions.GetTypeInfo(typeof(IDictionary<string, object?>))))));
                            break;

                        default:
                            if (ToChatMessageContentPart(content) is { } part)
                            {
                                (contentParts ??= []).Add(part);
                            }

                            break;
                    }
                }

                AssistantChatMessage message;
                if (contentParts is not null)
                {
                    message = new(contentParts);
                    if (toolCalls is not null)
                    {
                        foreach (var toolCall in toolCalls)
                        {
                            message.ToolCalls.Add(toolCall);
                        }
                    }
                }
                else
                {
                    message = toolCalls is not null ?
                        new(toolCalls) :
                        new(ChatMessageContentPart.CreateTextPart(string.Empty));
                }

                message.ParticipantName = SanitizeAuthorName(input.AuthorName);
                message.Refusal = refusal;

                yield return message;
            }
        }
    }

    /// <summary>Converts a list of <see cref="AIContent"/> to a list of <see cref="ChatMessageContentPart"/>.</summary>
    internal static List<ChatMessageContentPart> ToOpenAIChatContent(IEnumerable<AIContent> contents)
    {
        List<ChatMessageContentPart> parts = [];

        foreach (var content in contents)
        {
            if (content.RawRepresentation is ChatMessageContentPart raw)
            {
                parts.Add(raw);
            }
            else
            {
                if (ToChatMessageContentPart(content) is { } part)
                {
                    parts.Add(part);
                }
            }
        }

        if (parts.Count == 0)
        {
            parts.Add(ChatMessageContentPart.CreateTextPart(string.Empty));
        }

        return parts;
    }

    private static ChatMessageContentPart? ToChatMessageContentPart(AIContent content)
    {
        switch (content)
        {
            case AIContent when content.RawRepresentation is ChatMessageContentPart rawContentPart:
                return rawContentPart;

            case TextContent textContent:
                return ChatMessageContentPart.CreateTextPart(textContent.Text);

            case UriContent uriContent when uriContent.HasTopLevelMediaType("image"):
                return ChatMessageContentPart.CreateImagePart(uriContent.Uri, GetImageDetail(content));

            case DataContent dataContent when dataContent.HasTopLevelMediaType("image"):
                return ChatMessageContentPart.CreateImagePart(BinaryData.FromBytes(dataContent.Data), dataContent.MediaType, GetImageDetail(content));

            case DataContent dataContent when dataContent.HasTopLevelMediaType("audio"):
                var audioData = BinaryData.FromBytes(dataContent.Data);
                if (dataContent.MediaType.Equals("audio/mpeg", StringComparison.OrdinalIgnoreCase))
                {
                    return ChatMessageContentPart.CreateInputAudioPart(audioData, ChatInputAudioFormat.Mp3);
                }
                else if (dataContent.MediaType.Equals("audio/wav", StringComparison.OrdinalIgnoreCase))
                {
                    return ChatMessageContentPart.CreateInputAudioPart(audioData, ChatInputAudioFormat.Wav);
                }

                break;

            case DataContent dataContent when dataContent.MediaType.StartsWith("application/pdf", StringComparison.OrdinalIgnoreCase):
                return ChatMessageContentPart.CreateFilePart(BinaryData.FromBytes(dataContent.Data), dataContent.MediaType, dataContent.Name ?? $"{Guid.NewGuid():N}.pdf");

            case HostedFileContent fileContent:
                return ChatMessageContentPart.CreateFilePart(fileContent.FileId);
        }

        return null;
    }

    private static ChatImageDetailLevel? GetImageDetail(AIContent content)
    {
        if (content.AdditionalProperties?.TryGetValue("detail", out object? value) is true)
        {
            return value switch
            {
                string detailString => new ChatImageDetailLevel(detailString),
                ChatImageDetailLevel detail => detail,
                _ => null
            };
        }

        return null;
    }

    internal static async IAsyncEnumerable<ChatResponseUpdate> FromOpenAIStreamingChatCompletionAsync(
        IAsyncEnumerable<StreamingChatCompletionUpdate> updates,
        ChatCompletionOptions? options,
        [EnumeratorCancellation] CancellationToken cancellationToken)
    {
        Dictionary<int, FunctionCallInfo>? functionCallInfos = null;
        ChatRole? streamedRole = null;
        ChatFinishReason? finishReason = null;
        StringBuilder? refusal = null;
        string? responseId = null;
        DateTimeOffset? createdAt = null;
        string? modelId = null;

        // Process each update as it arrives
        await foreach (StreamingChatCompletionUpdate update in updates.WithCancellation(cancellationToken).ConfigureAwait(false))
        {
            // The role and finish reason may arrive during any update, but once they've arrived, the same value should be the same for all subsequent updates.
            streamedRole ??= update.Role is ChatMessageRole role ? FromOpenAIChatRole(role) : null;
            finishReason ??= update.FinishReason is OpenAI.Chat.ChatFinishReason reason ? FromOpenAIFinishReason(reason) : null;
            responseId ??= update.CompletionId;
            createdAt ??= update.CreatedAt;
            modelId ??= update.Model;

            // Create the response content object.
            ChatResponseUpdate responseUpdate = new()
            {
                ResponseId = update.CompletionId,
                MessageId = update.CompletionId, // There is no per-message ID, but there's only one message per response, so use the response ID
                CreatedAt = update.CreatedAt,
                FinishReason = finishReason,
                ModelId = modelId,
                RawRepresentation = update,
                Role = streamedRole,
            };

            // Transfer over content update items.
            if (update.ContentUpdate is { Count: > 0 })
            {
                ConvertContentParts(update.ContentUpdate, responseUpdate.Contents);
            }

            if (update.OutputAudioUpdate is { } audioUpdate)
            {
                responseUpdate.Contents.Add(new DataContent(audioUpdate.AudioBytesUpdate.ToMemory(), GetOutputAudioMimeType(options))
                {
                    RawRepresentation = audioUpdate,
                });
            }

            // Transfer over refusal updates.
            if (update.RefusalUpdate is not null)
            {
                _ = (refusal ??= new()).Append(update.RefusalUpdate);
            }

            // Transfer over tool call updates.
            if (update.ToolCallUpdates is { Count: > 0 } toolCallUpdates)
            {
                foreach (StreamingChatToolCallUpdate toolCallUpdate in toolCallUpdates)
                {
                    functionCallInfos ??= [];
                    if (!functionCallInfos.TryGetValue(toolCallUpdate.Index, out FunctionCallInfo? existing))
                    {
                        functionCallInfos[toolCallUpdate.Index] = existing = new();
                    }

                    existing.CallId ??= toolCallUpdate.ToolCallId;
                    existing.Name ??= toolCallUpdate.FunctionName;
                    if (toolCallUpdate.FunctionArgumentsUpdate is { } argUpdate && !argUpdate.ToMemory().IsEmpty)
                    {
                        _ = (existing.Arguments ??= new()).Append(argUpdate.ToString());
                    }
                }
            }

            // Transfer over usage updates.
            if (update.Usage is ChatTokenUsage tokenUsage)
            {
                responseUpdate.Contents.Add(new UsageContent(FromOpenAIUsage(tokenUsage))
                {
                    RawRepresentation = tokenUsage,
                });
            }

            // Now yield the item.
            yield return responseUpdate;
        }

        // Now that we've received all updates, combine any for function calls into a single item to yield.
        if (functionCallInfos is not null)
        {
            ChatResponseUpdate responseUpdate = new()
            {
                ResponseId = responseId,
                MessageId = responseId, // There is no per-message ID, but there's only one message per response, so use the response ID
                CreatedAt = createdAt,
                FinishReason = finishReason,
                ModelId = modelId,
                Role = streamedRole,
            };

            foreach (var entry in functionCallInfos)
            {
                FunctionCallInfo fci = entry.Value;
                if (!string.IsNullOrWhiteSpace(fci.Name))
                {
                    var callContent = OpenAIClientExtensions.ParseCallContent(
                        fci.Arguments?.ToString() ?? string.Empty,
                        fci.CallId!,
                        fci.Name!);
                    responseUpdate.Contents.Add(callContent);
                }
            }

            // Refusals are about the model not following the schema for tool calls. As such, if we have any refusal,
            // add it to this function calling item.
            if (refusal is not null)
            {
                responseUpdate.Contents.Add(new ErrorContent(refusal.ToString()) { ErrorCode = "Refusal" });
            }

            yield return responseUpdate;
        }
    }

    private static string GetOutputAudioMimeType(ChatCompletionOptions? options) =>
        options?.AudioOptions?.OutputAudioFormat.ToString()?.ToLowerInvariant() switch
        {
            "opus" => "audio/opus",
            "aac" => "audio/aac",
            "flac" => "audio/flac",
            "wav" => "audio/wav",
            "pcm" => "audio/pcm",
            "mp3" or _ => "audio/mpeg",
        };

    internal static ChatResponse FromOpenAIChatCompletion(ChatCompletion openAICompletion, ChatCompletionOptions? chatCompletionOptions)
    {
        _ = Throw.IfNull(openAICompletion);

        // Create the return message.
        ChatMessage returnMessage = new()
        {
            CreatedAt = openAICompletion.CreatedAt,
            MessageId = openAICompletion.Id, // There's no per-message ID, so we use the same value as the response ID
            RawRepresentation = openAICompletion,
            Role = FromOpenAIChatRole(openAICompletion.Role),
        };

        // Populate its content from those in the OpenAI response content.
        foreach (ChatMessageContentPart contentPart in openAICompletion.Content)
        {
            if (ToAIContent(contentPart) is AIContent aiContent)
            {
                returnMessage.Contents.Add(aiContent);
            }
        }

        // Output audio is handled separately from message content parts.
        if (openAICompletion.OutputAudio is ChatOutputAudio audio)
        {
            returnMessage.Contents.Add(new DataContent(audio.AudioBytes.ToMemory(), GetOutputAudioMimeType(chatCompletionOptions))
            {
                RawRepresentation = audio,
            });
        }

        // Also manufacture function calling content items from any tool calls in the response.
        foreach (ChatToolCall toolCall in openAICompletion.ToolCalls)
        {
            if (!string.IsNullOrWhiteSpace(toolCall.FunctionName))
            {
                var callContent = OpenAIClientExtensions.ParseCallContent(toolCall.FunctionArguments, toolCall.Id, toolCall.FunctionName);
                callContent.RawRepresentation = toolCall;

                returnMessage.Contents.Add(callContent);
            }
        }

        // And add error content for any refusals, which represent errors in generating output that conforms to a provided schema.
        if (openAICompletion.Refusal is string refusal)
        {
            returnMessage.Contents.Add(new ErrorContent(refusal) { ErrorCode = nameof(openAICompletion.Refusal) });
        }

        // And add annotations. OpenAI chat completion specifies annotations at the message level (and as such they can't be
        // roundtripped back); we store them either on the first text content, assuming there is one, or on a dedicated content
        // instance if not.
        if (openAICompletion.Annotations is { Count: > 0 })
        {
            TextContent? annotationContent = returnMessage.Contents.OfType<TextContent>().FirstOrDefault();
            if (annotationContent is null)
            {
                annotationContent = new(null);
                returnMessage.Contents.Add(annotationContent);
            }

            foreach (var annotation in openAICompletion.Annotations)
            {
                (annotationContent.Annotations ??= []).Add(new CitationAnnotation
                {
                    RawRepresentation = annotation,
                    AnnotatedRegions = [new TextSpanAnnotatedRegion { StartIndex = annotation.StartIndex, EndIndex = annotation.EndIndex }],
                    Title = annotation.WebResourceTitle,
                    Url = annotation.WebResourceUri,
                });
            }
        }

        // Wrap the content in a ChatResponse to return.
        var response = new ChatResponse(returnMessage)
        {
            CreatedAt = openAICompletion.CreatedAt,
            FinishReason = FromOpenAIFinishReason(openAICompletion.FinishReason),
            ModelId = openAICompletion.Model,
            RawRepresentation = openAICompletion,
            ResponseId = openAICompletion.Id,
        };

        if (openAICompletion.Usage is ChatTokenUsage tokenUsage)
        {
            response.Usage = FromOpenAIUsage(tokenUsage);
        }

        return response;
    }

    /// <summary>Converts an extensions options instance to an OpenAI options instance.</summary>
    private ChatCompletionOptions ToOpenAIOptions(ChatOptions? options)
    {
        if (options is null)
        {
            return new ChatCompletionOptions();
        }

        if (options.RawRepresentationFactory?.Invoke(this) is not ChatCompletionOptions result)
        {
            result = new ChatCompletionOptions();
        }

        result.FrequencyPenalty ??= options.FrequencyPenalty;
        result.MaxOutputTokenCount ??= options.MaxOutputTokens;
        result.TopP ??= options.TopP;
        result.PresencePenalty ??= options.PresencePenalty;
        result.Temperature ??= options.Temperature;
        result.Seed ??= options.Seed;

        if (options.StopSequences is { Count: > 0 } stopSequences)
        {
            foreach (string stopSequence in stopSequences)
            {
                result.StopSequences.Add(stopSequence);
            }
        }

        if (options.Tools is { Count: > 0 } tools)
        {
            foreach (AITool tool in tools)
            {
                if (tool is AIFunctionDeclaration af)
                {
                    result.Tools.Add(ToOpenAIChatTool(af, options));
                }
            }

            if (result.Tools.Count > 0)
            {
                result.AllowParallelToolCalls ??= options.AllowMultipleToolCalls;
            }

            if (result.ToolChoice is null && result.Tools.Count > 0)
            {
                switch (options.ToolMode)
                {
                    case NoneChatToolMode:
                        result.ToolChoice = ChatToolChoice.CreateNoneChoice();
                        break;

                    case AutoChatToolMode:
                    case null:
                        result.ToolChoice = ChatToolChoice.CreateAutoChoice();
                        break;

                    case RequiredChatToolMode required:
                        result.ToolChoice = required.RequiredFunctionName is null ?
                            ChatToolChoice.CreateRequiredChoice() :
                            ChatToolChoice.CreateFunctionChoice(required.RequiredFunctionName);
                        break;
                }
            }
        }

        result.ResponseFormat ??= ToOpenAIChatResponseFormat(options.ResponseFormat, options);

        return result;
    }

    internal static OpenAI.Chat.ChatResponseFormat? ToOpenAIChatResponseFormat(ChatResponseFormat? format, ChatOptions? options) =>
        format switch
        {
            ChatResponseFormatText => OpenAI.Chat.ChatResponseFormat.CreateTextFormat(),

            ChatResponseFormatJson jsonFormat when OpenAIClientExtensions.StrictSchemaTransformCache.GetOrCreateTransformedSchema(jsonFormat) is { } jsonSchema =>
                 OpenAI.Chat.ChatResponseFormat.CreateJsonSchemaFormat(
                    jsonFormat.SchemaName ?? "json_schema",
                    BinaryData.FromBytes(JsonSerializer.SerializeToUtf8Bytes(jsonSchema, OpenAIJsonContext.Default.JsonElement)),
                    jsonFormat.SchemaDescription,
                    OpenAIClientExtensions.HasStrict(options?.AdditionalProperties)),

            ChatResponseFormatJson => OpenAI.Chat.ChatResponseFormat.CreateJsonObjectFormat(),

            _ => null
        };

    private static UsageDetails FromOpenAIUsage(ChatTokenUsage tokenUsage)
    {
        var destination = new UsageDetails
        {
            InputTokenCount = tokenUsage.InputTokenCount,
            OutputTokenCount = tokenUsage.OutputTokenCount,
            TotalTokenCount = tokenUsage.TotalTokenCount,
            AdditionalCounts = [],
        };

        var counts = destination.AdditionalCounts;

        if (tokenUsage.InputTokenDetails is ChatInputTokenUsageDetails inputDetails)
        {
            const string InputDetails = nameof(ChatTokenUsage.InputTokenDetails);
            counts.Add($"{InputDetails}.{nameof(ChatInputTokenUsageDetails.AudioTokenCount)}", inputDetails.AudioTokenCount);
            counts.Add($"{InputDetails}.{nameof(ChatInputTokenUsageDetails.CachedTokenCount)}", inputDetails.CachedTokenCount);
        }

        if (tokenUsage.OutputTokenDetails is ChatOutputTokenUsageDetails outputDetails)
        {
            const string OutputDetails = nameof(ChatTokenUsage.OutputTokenDetails);
            counts.Add($"{OutputDetails}.{nameof(ChatOutputTokenUsageDetails.ReasoningTokenCount)}", outputDetails.ReasoningTokenCount);
            counts.Add($"{OutputDetails}.{nameof(ChatOutputTokenUsageDetails.AudioTokenCount)}", outputDetails.AudioTokenCount);
            counts.Add($"{OutputDetails}.{nameof(ChatOutputTokenUsageDetails.AcceptedPredictionTokenCount)}", outputDetails.AcceptedPredictionTokenCount);
            counts.Add($"{OutputDetails}.{nameof(ChatOutputTokenUsageDetails.RejectedPredictionTokenCount)}", outputDetails.RejectedPredictionTokenCount);
        }

        return destination;
    }

    /// <summary>Converts an OpenAI role to an Extensions role.</summary>
    private static ChatRole FromOpenAIChatRole(ChatMessageRole role) =>
        role switch
        {
            ChatMessageRole.System => ChatRole.System,
            ChatMessageRole.User => ChatRole.User,
            ChatMessageRole.Assistant => ChatRole.Assistant,
            ChatMessageRole.Tool => ChatRole.Tool,
            ChatMessageRole.Developer => OpenAIClientExtensions.ChatRoleDeveloper,
            _ => new ChatRole(role.ToString()),
        };

    /// <summary>Creates <see cref="AIContent"/>s from <see cref="ChatMessageContent"/>.</summary>
    /// <param name="content">The content parts to convert into a content.</param>
    /// <param name="results">The result collection into which to write the resulting content.</param>
    internal static void ConvertContentParts(ChatMessageContent content, IList<AIContent> results)
    {
        foreach (ChatMessageContentPart contentPart in content)
        {
            if (ToAIContent(contentPart) is { } aiContent)
            {
                results.Add(aiContent);
            }
        }
    }

    /// <summary>Creates an <see cref="AIContent"/> from a <see cref="ChatMessageContentPart"/>.</summary>
    /// <param name="contentPart">The content part to convert into a content.</param>
    /// <returns>The constructed <see cref="AIContent"/>, or <see langword="null"/> if the content part could not be converted.</returns>
    private static AIContent? ToAIContent(ChatMessageContentPart contentPart)
    {
        AIContent? aiContent = null;

        switch (contentPart.Kind)
        {
            case ChatMessageContentPartKind.Text:
                aiContent = new TextContent(contentPart.Text);
                break;

            case ChatMessageContentPartKind.Image:
                aiContent =
                    contentPart.ImageUri is not null ? new UriContent(contentPart.ImageUri, "image/*") :
                    contentPart.ImageBytes is not null ? new DataContent(contentPart.ImageBytes.ToMemory(), contentPart.ImageBytesMediaType) :
                    null;

                if (aiContent is not null && contentPart.ImageDetailLevel?.ToString() is string detail)
                {
                    (aiContent.AdditionalProperties ??= [])[nameof(contentPart.ImageDetailLevel)] = detail;
                }

                break;

            case ChatMessageContentPartKind.File:
                aiContent =
                    contentPart.FileId is not null ? new HostedFileContent(contentPart.FileId) :
                    contentPart.FileBytes is not null ? new DataContent(contentPart.FileBytes.ToMemory(), contentPart.FileBytesMediaType) { Name = contentPart.Filename } :
                    null;
                break;
        }

        if (aiContent is not null)
        {
            if (contentPart.Refusal is string refusal)
            {
                (aiContent.AdditionalProperties ??= [])[nameof(contentPart.Refusal)] = refusal;
            }

            aiContent.RawRepresentation = contentPart;
        }

        return aiContent;
    }

    /// <summary>Converts an OpenAI finish reason to an Extensions finish reason.</summary>
    private static ChatFinishReason? FromOpenAIFinishReason(OpenAI.Chat.ChatFinishReason? finishReason) =>
        finishReason?.ToString() is not string s ? null :
        finishReason switch
        {
            OpenAI.Chat.ChatFinishReason.Stop => ChatFinishReason.Stop,
            OpenAI.Chat.ChatFinishReason.Length => ChatFinishReason.Length,
            OpenAI.Chat.ChatFinishReason.ContentFilter => ChatFinishReason.ContentFilter,
            OpenAI.Chat.ChatFinishReason.ToolCalls or OpenAI.Chat.ChatFinishReason.FunctionCall => ChatFinishReason.ToolCalls,
            _ => new ChatFinishReason(s),
        };

    /// <summary>Sanitizes the author name to be appropriate for including as an OpenAI participant name.</summary>
    private static string? SanitizeAuthorName(string? name)
    {
        if (name is not null)
        {
            const int MaxLength = 64;

            name = InvalidAuthorNameRegex().Replace(name, string.Empty);
            if (name.Length == 0)
            {
                name = null;
            }
            else if (name.Length > MaxLength)
            {
                name = name.Substring(0, MaxLength);
            }
        }

        return name;
    }

    /// <summary>POCO representing function calling info. Used to concatenation information for a single function call from across multiple streaming updates.</summary>
    private sealed class FunctionCallInfo
    {
        public string? CallId;
        public string? Name;
        public StringBuilder? Arguments;
    }

    private const string InvalidAuthorNamePattern = @"[^a-zA-Z0-9_]+";
#if NET
    [GeneratedRegex(InvalidAuthorNamePattern)]
    private static partial Regex InvalidAuthorNameRegex();
#else
    private static Regex InvalidAuthorNameRegex() => _invalidAuthorNameRegex;
    private static readonly Regex _invalidAuthorNameRegex = new(InvalidAuthorNamePattern, RegexOptions.Compiled);
#endif
}<|MERGE_RESOLUTION|>--- conflicted
+++ resolved
@@ -18,16 +18,7 @@
 using OpenAI.Chat;
 
 #pragma warning disable CA1308 // Normalize strings to uppercase
-<<<<<<< HEAD
 #pragma warning disable S3011 // Reflection should not be used to increase accessibility of classes, methods, or fields
-=======
-#pragma warning disable EA0011 // Consider removing unnecessary conditional access operator (?)
-#pragma warning disable S1067 // Expressions should not be too complex
-#pragma warning disable S2333 // Unnecessary partial
-#pragma warning disable S3011 // Reflection should not be used to increase accessibility of classes, methods, or fields
-#pragma warning disable SA1202 // Elements should be ordered by access
-#pragma warning disable SA1203 // Constants should appear before fields
->>>>>>> fe1cc44b
 #pragma warning disable SA1204 // Static elements should appear before instance elements
 
 namespace Microsoft.Extensions.AI;
