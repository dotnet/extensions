--- conflicted
+++ resolved
@@ -498,6 +498,9 @@
                     fileSearchTool.Inputs?.OfType<HostedVectorStoreContent>().Select(c => c.VectorStoreId) ?? [],
                     fileSearchTool.MaximumResultCount);
 
+            case HostedImageGenerationTool imageGenerationTool:
+                return ToImageResponseTool(imageGenerationTool);
+
             case HostedCodeInterpreterTool codeTool:
                 return ResponseTool.CreateCodeInterpreterTool(
                     new CodeInterpreterToolContainer(codeTool.Inputs?.OfType<HostedFileContent>().Select(f => f.FileId).ToList() is { Count: > 0 } ids ?
@@ -659,96 +662,7 @@
             {
                 if (ToResponseTool(tool, options) is { } responseTool)
                 {
-<<<<<<< HEAD
-                    case ResponseToolAITool rtat:
-                        result.Tools.Add(rtat.Tool);
-                        break;
-
-                    case AIFunctionDeclaration aiFunction:
-                        result.Tools.Add(ToResponseTool(aiFunction, options));
-                        break;
-
-                    case HostedImageGenerationTool imageGenerationTool:
-                        result.Tools.Add(ToImageResponseTool(imageGenerationTool));
-                        break;
-
-                    case HostedWebSearchTool webSearchTool:
-                        WebSearchToolLocation? location = null;
-                        if (webSearchTool.AdditionalProperties.TryGetValue(nameof(WebSearchToolLocation), out object? objLocation))
-                        {
-                            location = objLocation as WebSearchToolLocation;
-                        }
-
-                        WebSearchToolContextSize? size = null;
-                        if (webSearchTool.AdditionalProperties.TryGetValue(nameof(WebSearchToolContextSize), out object? objSize) &&
-                            objSize is WebSearchToolContextSize)
-                        {
-                            size = (WebSearchToolContextSize)objSize;
-                        }
-
-                        result.Tools.Add(ResponseTool.CreateWebSearchTool(location, size));
-                        break;
-
-                    case HostedFileSearchTool fileSearchTool:
-                        result.Tools.Add(ResponseTool.CreateFileSearchTool(
-                            fileSearchTool.Inputs?.OfType<HostedVectorStoreContent>().Select(c => c.VectorStoreId) ?? [],
-                            fileSearchTool.MaximumResultCount));
-                        break;
-
-                    case HostedCodeInterpreterTool codeTool:
-                        result.Tools.Add(
-                            ResponseTool.CreateCodeInterpreterTool(
-                                new CodeInterpreterToolContainer(codeTool.Inputs?.OfType<HostedFileContent>().Select(f => f.FileId).ToList() is { Count: > 0 } ids ?
-                                    CodeInterpreterToolContainerConfiguration.CreateAutomaticContainerConfiguration(ids) :
-                                    new())));
-                        break;
-
-                    case HostedMcpServerTool mcpTool:
-                        McpTool responsesMcpTool = ResponseTool.CreateMcpTool(
-                            mcpTool.ServerName,
-                            mcpTool.Url,
-                            serverDescription: mcpTool.ServerDescription,
-                            headers: mcpTool.Headers);
-
-                        if (mcpTool.AllowedTools is not null)
-                        {
-                            responsesMcpTool.AllowedTools = new();
-                            AddAllMcpFilters(mcpTool.AllowedTools, responsesMcpTool.AllowedTools);
-                        }
-
-                        switch (mcpTool.ApprovalMode)
-                        {
-                            case HostedMcpServerToolAlwaysRequireApprovalMode:
-                                responsesMcpTool.ToolCallApprovalPolicy = new McpToolCallApprovalPolicy(GlobalMcpToolCallApprovalPolicy.AlwaysRequireApproval);
-                                break;
-
-                            case HostedMcpServerToolNeverRequireApprovalMode:
-                                responsesMcpTool.ToolCallApprovalPolicy = new McpToolCallApprovalPolicy(GlobalMcpToolCallApprovalPolicy.NeverRequireApproval);
-                                break;
-
-                            case HostedMcpServerToolRequireSpecificApprovalMode specificMode:
-                                responsesMcpTool.ToolCallApprovalPolicy = new McpToolCallApprovalPolicy(new CustomMcpToolCallApprovalPolicy());
-
-                                if (specificMode.AlwaysRequireApprovalToolNames is { Count: > 0 } alwaysRequireToolNames)
-                                {
-                                    responsesMcpTool.ToolCallApprovalPolicy.CustomPolicy.ToolsAlwaysRequiringApproval = new();
-                                    AddAllMcpFilters(alwaysRequireToolNames, responsesMcpTool.ToolCallApprovalPolicy.CustomPolicy.ToolsAlwaysRequiringApproval);
-                                }
-
-                                if (specificMode.NeverRequireApprovalToolNames is { Count: > 0 } neverRequireToolNames)
-                                {
-                                    responsesMcpTool.ToolCallApprovalPolicy.CustomPolicy.ToolsNeverRequiringApproval = new();
-                                    AddAllMcpFilters(neverRequireToolNames, responsesMcpTool.ToolCallApprovalPolicy.CustomPolicy.ToolsNeverRequiringApproval);
-                                }
-
-                                break;
-                        }
-
-                        result.Tools.Add(responsesMcpTool);
-                        break;
-=======
                     result.Tools.Add(responseTool);
->>>>>>> d02b73e0
                 }
             }
 
