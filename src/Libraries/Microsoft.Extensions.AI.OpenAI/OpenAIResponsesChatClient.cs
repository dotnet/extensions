--- conflicted
+++ resolved
@@ -1308,8 +1308,6 @@
         var imageGenTool = options?.Tools.OfType<ImageGenerationTool>().FirstOrDefault();
         var outputType = imageGenTool?.OutputFileFormat?.ToString() ?? "png";
 
-<<<<<<< HEAD
-=======
         var bytes = update.PartialImageBytes;
 
         if (bytes is null || bytes.Length == 0)
@@ -1323,18 +1321,13 @@
             }
         }
 
->>>>>>> 2b6ecc1c
         return new ImageGenerationToolResultContent
         {
             ImageId = update.ItemId,
             RawRepresentation = update,
             Outputs = new List<AIContent>
             {
-<<<<<<< HEAD
-                new DataContent(update.PartialImageBytes, $"image/{outputType}")
-=======
                 new DataContent(bytes, $"image/{outputType}")
->>>>>>> 2b6ecc1c
                 {
                     AdditionalProperties = new()
                     {
