﻿// Licensed to the .NET Foundation under one or more agreements.
// The .NET Foundation licenses this file to you under the MIT license.

import { useState } from 'react';
<<<<<<< HEAD
import { Settings28Regular } from '@fluentui/react-icons';
import { Drawer, DrawerBody, DrawerHeader, DrawerHeaderTitle, Dropdown, Switch, Option, SelectionEvents, OptionOnSelectData } from '@fluentui/react-components';
=======
import { Settings28Regular, FilterDismissRegular, Dismiss20Regular } from '@fluentui/react-icons';
import { Drawer, DrawerBody, DrawerHeader, DrawerHeaderTitle, Switch, Tooltip } from '@fluentui/react-components';
>>>>>>> 3aead83c
import { makeStyles } from '@fluentui/react-components';
import './App.css';
import { ScoreSummary } from './Summary';
import { ScenarioGroup } from './ScenarioTree';
import { GlobalTagsDisplay, FilterableTagsDisplay, categorizeAndSortTags } from './TagsDisplay';
import { tokens } from '@fluentui/react-components';

type AppProperties = {
  dataset: Dataset,
  scoreSummary: ScoreSummary,
};

const useStyles = makeStyles({
<<<<<<< HEAD
  header: { display: 'flex', alignItems: 'center', position: 'sticky', top: 0, backgroundColor: 'white', zIndex: 1, gap: '1rem' },
=======
  header: {
    display: 'flex',
    flexDirection: 'column',
    gap: '8px',
    position: 'sticky',
    top: 0,
    zIndex: 1,
    paddingBottom: '12px'
  },
  headerTop: {
    display: 'flex',
    justifyContent: 'space-between',
    alignItems: 'center',
  },
  headerActions: {
    display: 'flex',
    alignItems: 'center',
    gap: '12px',
  },
  iconButton: {
    cursor: 'pointer',
    display: 'flex',
    alignItems: 'center',
    justifyContent: 'center',
    width: '40px',
    height: '40px',
    borderRadius: '6px',
    transition: 'all 0.2s ease-in-out',
    '&:hover': {
      backgroundColor: tokens.colorNeutralBackground4,
    },
  },
  filterButton: {
    backgroundColor: tokens.colorBrandBackground2,
    border: `1px solid ${tokens.colorBrandStroke1}`,
    fontSize: '20px',
    width: '40px',
    height: '40px',
    borderRadius: '6px',
    '&:hover': {
      backgroundColor: tokens.colorNeutralBackground4,
    },
  },
>>>>>>> 3aead83c
  footerText: { fontSize: '0.8rem', marginTop: '2rem' },
  closeButton: {
    position: 'absolute',
    top: '1.5rem',
    right: '1rem',
    cursor: 'pointer',
    fontSize: '2rem',
    width: '28px',
    height: '28px',
    borderRadius: '6px',
    display: 'flex',
    alignItems: 'center',
    justifyContent: 'center',
    '&:hover': {
      backgroundColor: tokens.colorNeutralBackground4,
    },
  },
  switchLabel: { fontSize: '1rem', paddingTop: '1rem' },
  drawerBody: { paddingTop: '1rem' },
});

function App({ dataset, scoreSummary }: AppProperties) {
  const classes = useStyles();
  const [isSettingsOpen, setIsSettingsOpen] = useState(false);
  const [renderMarkdown, setRenderMarkdown] = useState(true);
  const [selectedTags, setSelectedTags] = useState<string[]>([]);

  const { globalTags, filterableTags } = categorizeAndSortTags(dataset);

  const toggleSettings = () => setIsSettingsOpen(!isSettingsOpen);
  const toggleRenderMarkdown = () => setRenderMarkdown(!renderMarkdown);
  const closeSettings = () => setIsSettingsOpen(false);

  const handleTagClick = (tag: string) => {
    setSelectedTags((prevTags) =>
      prevTags.includes(tag) ? prevTags.filter((t) => t !== tag) : [...prevTags, tag]
    );
  };

  const clearFilters = () => {
    setSelectedTags([]);
  };

  return (
    <>
      <div className={classes.header}>
<<<<<<< HEAD
        <h1>AI Evaluation Report</h1>
        <div style={{ flexGrow: 1 }} />
        <Settings28Regular onClick={toggleSettings} style={{ cursor: 'pointer' }} />
      </div>

      <ScenarioGroup summaryResults={scoreSummary} renderMarkdown={renderMarkdown} />
=======
        <div className={classes.headerTop}>
          <h1>AI Evaluation Report</h1>
          <div className={classes.headerActions}>
            {selectedTags.length > 0 && (
              <Tooltip content="Clear Filters" relationship="description">
                <div className={`${classes.iconButton} ${classes.filterButton}`} onClick={clearFilters}>
                  <FilterDismissRegular />
                </div>
              </Tooltip>
            )}
            <Tooltip content="Settings" relationship="description">
              <div className={classes.iconButton} onClick={toggleSettings}>
                <Settings28Regular />
              </div>
            </Tooltip>
          </div>
        </div>
        <GlobalTagsDisplay globalTags={globalTags} />
      </div>

      <FilterableTagsDisplay
        filterableTags={filterableTags}
        onTagClick={handleTagClick}
        selectedTags={selectedTags}
      />

      <ScenarioGroup
        node={tree}
        renderMarkdown={renderMarkdown}
        selectedTags={selectedTags}
      />
>>>>>>> 3aead83c

      <p className={classes.footerText}>
        Generated at {dataset.createdAt} by Microsoft.Extensions.AI.Evaluation.Reporting version {dataset.generatorVersion}
      </p>

      <Drawer open={isSettingsOpen} onOpenChange={toggleSettings} position="end">
        <DrawerHeader>
          <DrawerHeaderTitle>Settings</DrawerHeaderTitle>
          <span className={classes.closeButton} onClick={closeSettings}><Dismiss20Regular /></span>
        </DrawerHeader>
        <DrawerBody className={classes.drawerBody}>
          <Switch
            checked={renderMarkdown}
            onChange={toggleRenderMarkdown}
            label={<span className={classes.switchLabel}>Render markdown for conversations</span>}
          />
        </DrawerBody>
      </Drawer>
    </>
  );
}

export default App;<|MERGE_RESOLUTION|>--- conflicted
+++ resolved
@@ -2,13 +2,8 @@
 // The .NET Foundation licenses this file to you under the MIT license.
 
 import { useState } from 'react';
-<<<<<<< HEAD
-import { Settings28Regular } from '@fluentui/react-icons';
-import { Drawer, DrawerBody, DrawerHeader, DrawerHeaderTitle, Dropdown, Switch, Option, SelectionEvents, OptionOnSelectData } from '@fluentui/react-components';
-=======
 import { Settings28Regular, FilterDismissRegular, Dismiss20Regular } from '@fluentui/react-icons';
 import { Drawer, DrawerBody, DrawerHeader, DrawerHeaderTitle, Switch, Tooltip } from '@fluentui/react-components';
->>>>>>> 3aead83c
 import { makeStyles } from '@fluentui/react-components';
 import './App.css';
 import { ScoreSummary } from './Summary';
@@ -22,9 +17,6 @@
 };
 
 const useStyles = makeStyles({
-<<<<<<< HEAD
-  header: { display: 'flex', alignItems: 'center', position: 'sticky', top: 0, backgroundColor: 'white', zIndex: 1, gap: '1rem' },
-=======
   header: {
     display: 'flex',
     flexDirection: 'column',
@@ -68,7 +60,6 @@
       backgroundColor: tokens.colorNeutralBackground4,
     },
   },
->>>>>>> 3aead83c
   footerText: { fontSize: '0.8rem', marginTop: '2rem' },
   closeButton: {
     position: 'absolute',
@@ -115,14 +106,6 @@
   return (
     <>
       <div className={classes.header}>
-<<<<<<< HEAD
-        <h1>AI Evaluation Report</h1>
-        <div style={{ flexGrow: 1 }} />
-        <Settings28Regular onClick={toggleSettings} style={{ cursor: 'pointer' }} />
-      </div>
-
-      <ScenarioGroup summaryResults={scoreSummary} renderMarkdown={renderMarkdown} />
-=======
         <div className={classes.headerTop}>
           <h1>AI Evaluation Report</h1>
           <div className={classes.headerActions}>
@@ -150,11 +133,10 @@
       />
 
       <ScenarioGroup
-        node={tree}
+        summaryResults={scoreSummary}
         renderMarkdown={renderMarkdown}
         selectedTags={selectedTags}
       />
->>>>>>> 3aead83c
 
       <p className={classes.footerText}>
         Generated at {dataset.createdAt} by Microsoft.Extensions.AI.Evaluation.Reporting version {dataset.generatorVersion}
