﻿// Licensed to the .NET Foundation under one or more agreements.
// The .NET Foundation licenses this file to you under the MIT license.

import { useState } from 'react';
import { Settings28Regular, FilterDismissRegular, Dismiss20Regular } from '@fluentui/react-icons';
import { Drawer, DrawerBody, DrawerHeader, DrawerHeaderTitle, Switch, Tooltip } from '@fluentui/react-components';
import { makeStyles } from '@fluentui/react-components';
import './App.css';
import { ScoreSummary } from './Summary';
import { ScenarioGroup } from './ScenarioTree';
import { GlobalTagsDisplay, FilterableTagsDisplay, categorizeAndSortTags } from './TagsDisplay';
import { tokens } from '@fluentui/react-components';

type AppProperties = {
  dataset: Dataset,
  scoreSummary: ScoreSummary,
};

const useStyles = makeStyles({
  header: {
    display: 'flex',
    flexDirection: 'column',
    gap: '8px',
    position: 'sticky',
    top: 0,
    zIndex: 1,
    paddingBottom: '12px',
    backgroundColor: tokens.colorNeutralBackground1,
  },
  headerTop: {
    display: 'flex',
    justifyContent: 'space-between',
    alignItems: 'center',
  },
  headerActions: {
    display: 'flex',
    alignItems: 'center',
    gap: '12px',
  },
  iconButton: {
    cursor: 'pointer',
    display: 'flex',
    alignItems: 'center',
    justifyContent: 'center',
    width: '40px',
    height: '40px',
    borderRadius: '6px',
    transition: 'all 0.2s ease-in-out',
    '&:hover': {
      backgroundColor: tokens.colorNeutralBackground4,
    },
  },
  filterButton: {
    backgroundColor: tokens.colorBrandBackground2,
    border: `1px solid ${tokens.colorBrandStroke1}`,
    fontSize: '20px',
    width: '40px',
    height: '40px',
    borderRadius: '6px',
    '&:hover': {
      backgroundColor: tokens.colorNeutralBackground4,
    },
  },
  footerText: { fontSize: '0.8rem', marginTop: '2rem' },
  closeButton: {
    position: 'absolute',
    top: '1.5rem',
    right: '1rem',
    cursor: 'pointer',
    fontSize: '2rem',
    width: '28px',
    height: '28px',
    borderRadius: '6px',
    display: 'flex',
    alignItems: 'center',
    justifyContent: 'center',
    '&:hover': {
      backgroundColor: tokens.colorNeutralBackground4,
    },
  },
  switchLabel: { fontSize: '1rem', paddingTop: '1rem' },
  drawerBody: { paddingTop: '1rem' },
});

function App({ dataset, scoreSummary }: AppProperties) {
  const classes = useStyles();
  const [isSettingsOpen, setIsSettingsOpen] = useState(false);
  const [renderMarkdown, setRenderMarkdown] = useState(true);
  const [selectedTags, setSelectedTags] = useState<string[]>([]);

  const { globalTags, filterableTags } = categorizeAndSortTags(dataset);

  const toggleSettings = () => setIsSettingsOpen(!isSettingsOpen);
  const toggleRenderMarkdown = () => setRenderMarkdown(!renderMarkdown);
  const closeSettings = () => setIsSettingsOpen(false);

  const handleTagClick = (tag: string) => {
    setSelectedTags((prevTags) =>
      prevTags.includes(tag) ? prevTags.filter((t) => t !== tag) : [...prevTags, tag]
    );
  };

  const clearFilters = () => {
    setSelectedTags([]);
  };

  return (
    <>
      <div className={classes.header}>
        <div className={classes.headerTop}>
          <h1>AI Evaluation Report</h1>
          <div className={classes.headerActions}>
            {selectedTags.length > 0 && (
              <Tooltip content="Clear Filters" relationship="description">
                <div className={`${classes.iconButton} ${classes.filterButton}`} onClick={clearFilters}>
                  <FilterDismissRegular />
                </div>
              </Tooltip>
            )}
            <Tooltip content="Settings" relationship="description">
              <div className={classes.iconButton} onClick={toggleSettings}>
                <Settings28Regular />
              </div>
            </Tooltip>
          </div>
        </div>
        <GlobalTagsDisplay globalTags={globalTags} />
<<<<<<< HEAD
      </div>

      <FilterableTagsDisplay
        filterableTags={filterableTags}
        onTagClick={handleTagClick}
        selectedTags={selectedTags}
      />

      <ScenarioGroup
        node={scoreSummary.primaryResult}
        scoreSummary={scoreSummary}
=======
        <FilterableTagsDisplay
          filterableTags={filterableTags}
          onTagClick={handleTagClick}
          selectedTags={selectedTags}
        />
      </div>

      <ScenarioGroup
        node={tree}
>>>>>>> 54622f82
        renderMarkdown={renderMarkdown}
        selectedTags={selectedTags}
      />

      <p className={classes.footerText}>
        Generated at {dataset.createdAt} by Microsoft.Extensions.AI.Evaluation.Reporting version {dataset.generatorVersion}
      </p>

      <Drawer open={isSettingsOpen} onOpenChange={toggleSettings} position="end">
        <DrawerHeader>
          <DrawerHeaderTitle>Settings</DrawerHeaderTitle>
          <span className={classes.closeButton} onClick={closeSettings}><Dismiss20Regular /></span>
        </DrawerHeader>
        <DrawerBody className={classes.drawerBody}>
          <Switch
            checked={renderMarkdown}
            onChange={toggleRenderMarkdown}
            label={<span className={classes.switchLabel}>Render markdown for conversations</span>}
          />
        </DrawerBody>
      </Drawer>
    </>
  );
}

export default App;<|MERGE_RESOLUTION|>--- conflicted
+++ resolved
@@ -125,29 +125,18 @@
           </div>
         </div>
         <GlobalTagsDisplay globalTags={globalTags} />
-<<<<<<< HEAD
-      </div>
 
-      <FilterableTagsDisplay
-        filterableTags={filterableTags}
-        onTagClick={handleTagClick}
-        selectedTags={selectedTags}
-      />
-
-      <ScenarioGroup
-        node={scoreSummary.primaryResult}
-        scoreSummary={scoreSummary}
-=======
         <FilterableTagsDisplay
           filterableTags={filterableTags}
           onTagClick={handleTagClick}
           selectedTags={selectedTags}
         />
+
       </div>
 
       <ScenarioGroup
-        node={tree}
->>>>>>> 54622f82
+        node={scoreSummary.primaryResult}
+        scoreSummary={scoreSummary}
         renderMarkdown={renderMarkdown}
         selectedTags={selectedTags}
       />
