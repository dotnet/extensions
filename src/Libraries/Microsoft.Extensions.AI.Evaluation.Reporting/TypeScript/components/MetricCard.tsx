--- conflicted
+++ resolved
@@ -10,10 +10,6 @@
         gap: '1rem',
         flexWrap: 'wrap',
         maxWidth: '75rem',
-<<<<<<< HEAD
-        margin: '0 auto',
-=======
->>>>>>> 54622f82
     },
 });
 
