﻿// Licensed to the .NET Foundation under one or more agreements.
// The .NET Foundation licenses this file to you under the MIT license.

#pragma warning disable S3604
// S3604: Member initializer values should not be redundant.
// We disable this warning because it is a false positive arising from the analyzer's lack of support for C#'s primary
// constructor syntax.

using System;
using System.Collections.Generic;
using System.Text.Json.Serialization;
using System.Threading;

namespace Microsoft.Extensions.AI.Evaluation.Reporting;

/// <summary>
/// Represents the results of a single execution of a particular iteration of a particular scenario under evaluation.
/// In other words, <see cref="ScenarioRunResult"/> represents the results of evaluating a <see cref="ScenarioRun"/>
/// and includes the <see cref="Evaluation.EvaluationResult"/> that is produced when
/// <see cref="ScenarioRun.EvaluateAsync(IEnumerable{ChatMessage}, ChatResponse, IEnumerable{Microsoft.Extensions.AI.Evaluation.EvaluationContext}?, CancellationToken)"/>
/// is invoked.
/// </summary>
/// <remarks>
/// Each execution of an evaluation run is assigned a unique <see cref="ExecutionName"/>. A single such evaluation run
/// can contain evaluations for multiple scenarios each with a unique <see cref="ScenarioName"/>. The execution of each
/// such scenario in turn can include multiple iterations each with a unique <see cref="IterationName"/>.
/// </remarks>
/// <param name="scenarioName">The <see cref="ScenarioRun.ScenarioName"/>.</param>
/// <param name="iterationName">The <see cref="ScenarioRun.IterationName"/>.</param>
/// <param name="executionName">The <see cref="ScenarioRun.ExecutionName"/>.</param>
/// <param name="creationTime">The time at which this <see cref="ScenarioRunResult"/> was created.</param>
/// <param name="messages">
/// The conversation history including the request that produced the <paramref name="modelResponse"/> being evaluated.
/// </param>
/// <param name="modelResponse">The response being evaluated.</param>
/// <param name="evaluationResult">
/// The <see cref="Evaluation.EvaluationResult"/> for the <see cref="ScenarioRun"/> corresponding to the
/// <see cref="ScenarioRunResult"/> being constructed.
/// </param>
/// <param name="chatDetails">
/// An optional <see cref="Reporting.ChatDetails"/> object that contains details related to all LLM chat conversation
/// turns involved in the execution of the the <see cref="ScenarioRun"/> corresponding to the
/// <see cref="ScenarioRunResult"/> being constructed. Can be <see langword="null"/> if none of the
/// <see cref="IEvaluator"/>s invoked during the execution of the <see cref="ScenarioRun"/> use an LLM.
/// </param>
/// <param name="tags">An optional set of text tags applicable to this <see cref="ScenarioRunResult"/>.</param>
/// <param name="formatVersion">
/// The version of the format used to persist the current <see cref="ScenarioRunResult"/>.
/// </param>
[method: JsonConstructor]
public sealed class ScenarioRunResult(
    string scenarioName,
    string iterationName,
    string executionName,
    DateTime creationTime,
    IList<ChatMessage> messages,
    ChatResponse? modelResponse,
    EvaluationResult evaluationResult,
    ChatDetails? chatDetails = null,
    IList<string>? tags = null,
    int? formatVersion = null)
{
    /// <summary>
    /// Initializes a new instance of the <see cref="ScenarioRunResult"/> class.
    /// </summary>
    /// <param name="scenarioName">The <see cref="ScenarioRun.ScenarioName"/>.</param>
    /// <param name="iterationName">The <see cref="ScenarioRun.IterationName"/>.</param>
    /// <param name="executionName">The <see cref="ScenarioRun.ExecutionName"/>.</param>
    /// <param name="creationTime">The time at which this <see cref="ScenarioRunResult"/> was created.</param>
    /// <param name="messages">
    /// The conversation history including the request that produced the <paramref name="modelResponse"/> being
    /// evaluated.
    /// </param>
    /// <param name="modelResponse">The response being evaluated.</param>
    /// <param name="evaluationResult">
    /// The <see cref="Evaluation.EvaluationResult"/> for the <see cref="ScenarioRun"/> corresponding to the
    /// <see cref="ScenarioRunResult"/> being constructed.
    /// </param>
    /// <param name="chatDetails">
    /// An optional <see cref="Reporting.ChatDetails"/> object that contains details related to all LLM chat
    /// conversation turns involved in the execution of the the <see cref="ScenarioRun"/> corresponding to the
    /// <see cref="ScenarioRunResult"/> being constructed. Can be <see langword="null"/> if none of the
    /// <see cref="IEvaluator"/>s invoked during the execution of the <see cref="ScenarioRun"/> use an LLM.
    /// </param>
    /// <param name="tags">An optional set of text tags applicable to this <see cref="ScenarioRunResult"/>.</param>
    public ScenarioRunResult(
        string scenarioName,
        string iterationName,
        string executionName,
        DateTime creationTime,
        IEnumerable<ChatMessage> messages,
<<<<<<< HEAD
        ChatResponse? modelResponse,
        EvaluationResult evaluationResult)
=======
        ChatResponse modelResponse,
        EvaluationResult evaluationResult,
        ChatDetails? chatDetails = null,
        IEnumerable<string>? tags = null)
>>>>>>> 3aead83c
            : this(
                scenarioName,
                iterationName,
                executionName,
                creationTime,
                [.. messages],
                modelResponse,
                evaluationResult,
                chatDetails,
                tags is null ? null : [.. tags])
    {
    }

    /// <summary>
    /// Gets or sets the <see cref="ScenarioRun.ScenarioName"/>.
    /// </summary>
    public string ScenarioName { get; set; } = scenarioName;

    /// <summary>
    /// Gets or sets the <see cref="ScenarioRun.IterationName"/>.
    /// </summary>
    public string IterationName { get; set; } = iterationName;

    /// <summary>
    /// Gets or sets the <see cref="ScenarioRun.ExecutionName"/>.
    /// </summary>
    public string ExecutionName { get; set; } = executionName;

    /// <summary>
    /// Gets or sets the time at which this <see cref="ScenarioRunResult"/> was created.
    /// </summary>
    public DateTime CreationTime { get; set; } = creationTime;

    /// <summary>
    /// Gets or sets the conversation history including the request that produced the <see cref="ModelResponse"/> being
    /// evaluated in this <see cref="ScenarioRunResult"/>.
    /// </summary>
#pragma warning disable CA2227
    // CA2227: Collection properties should be read only.
    // We disable this warning because we want this type to be fully mutable for serialization purposes and for general
    // convenience.
    public IList<ChatMessage> Messages { get; set; } = messages;
#pragma warning restore CA2227

    /// <summary>
    /// Gets or sets the response being evaluated in this <see cref="ScenarioRunResult"/>.
    /// </summary>
    public ChatResponse? ModelResponse { get; set; } = modelResponse;

    /// <summary>
    /// Gets or sets the <see cref="Evaluation.EvaluationResult"/> for the <see cref="ScenarioRun"/> corresponding to
    /// this <see cref="ScenarioRunResult"/>.
    /// </summary>
    /// <remarks>
    /// This is the same <see cref="Evaluation.EvaluationResult"/> that is returned when
    /// <see cref="ScenarioRun.EvaluateAsync(IEnumerable{ChatMessage}, ChatResponse, IEnumerable{Microsoft.Extensions.AI.Evaluation.EvaluationContext}?, CancellationToken)"/>
    /// is invoked.
    /// </remarks>
    public EvaluationResult EvaluationResult { get; set; } = evaluationResult;

    /// <summary>
    /// Gets or sets an optional <see cref="Reporting.ChatDetails"/> object that contains details related to all LLM
    /// chat conversation turns involved in the execution of the <see cref="ScenarioRun"/> corresponding to this
    /// <see cref="ScenarioRunResult"/>.
    /// </summary>
    /// <remarks>
    /// Can be <see langword="null"/> if none of the <see cref="IEvaluator"/>s invoked during the execution of the
    /// <see cref="ScenarioRun"/> use an LLM.
    /// </remarks>
    public ChatDetails? ChatDetails { get; set; } = chatDetails;

    /// <summary>
    /// Gets or sets a set of text tags applicable to this <see cref="ScenarioRunResult"/>.
    /// </summary>
#pragma warning disable CA2227
    // CA2227: Collection properties should be read only.
    // We disable this warning because we want this type to be fully mutable for serialization purposes and for general
    // convenience.
    public IList<string>? Tags { get; set; } = tags;
#pragma warning restore CA2227

    /// <summary>
    /// Gets or sets the version of the format used to persist the current <see cref="ScenarioRunResult"/>.
    /// </summary>
    public int? FormatVersion { get; set; } = formatVersion ?? Defaults.ReportingFormatVersion;
}<|MERGE_RESOLUTION|>--- conflicted
+++ resolved
@@ -53,7 +53,7 @@
     string iterationName,
     string executionName,
     DateTime creationTime,
-    IList<ChatMessage> messages,
+    IList<ChatMessage>? messages,
     ChatResponse? modelResponse,
     EvaluationResult evaluationResult,
     ChatDetails? chatDetails = null,
@@ -88,22 +88,17 @@
         string iterationName,
         string executionName,
         DateTime creationTime,
-        IEnumerable<ChatMessage> messages,
-<<<<<<< HEAD
+        IEnumerable<ChatMessage>? messages,
         ChatResponse? modelResponse,
-        EvaluationResult evaluationResult)
-=======
-        ChatResponse modelResponse,
         EvaluationResult evaluationResult,
         ChatDetails? chatDetails = null,
         IEnumerable<string>? tags = null)
->>>>>>> 3aead83c
             : this(
                 scenarioName,
                 iterationName,
                 executionName,
                 creationTime,
-                [.. messages],
+                messages is null ? null : [.. messages],
                 modelResponse,
                 evaluationResult,
                 chatDetails,
