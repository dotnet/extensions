--- conflicted
+++ resolved
@@ -41,8 +41,6 @@
         {
             ReadHeaders(request.Content.Headers, _requestHeadersToLog, destination);
         }
-<<<<<<< HEAD
-=======
     }
 
     public void ReadRequestHeadersNew(HttpRequestMessage request, List<KeyValuePair<string, string>>? destination)
@@ -57,7 +55,6 @@
         {
             ReadHeadersNew(request.Content.Headers, _requestHeadersToLog, destination);
         }
->>>>>>> d542bbd0
     }
 
     public void ReadResponseHeaders(HttpResponseMessage response, List<KeyValuePair<string, string>>? destination)
@@ -72,11 +69,6 @@
         {
             ReadHeaders(response.Content.Headers, _responseHeadersToLog, destination);
         }
-<<<<<<< HEAD
-    }
-
-    // TODO: test whether this implementation is generally more optimal than the previous one
-=======
     }
 
     private void ReadHeadersNew(HttpHeaders headers, FrozenDictionary<string, DataClassification> headersToLog, List<KeyValuePair<string, string>> destination)
@@ -90,21 +82,16 @@
         }
     }
 
->>>>>>> d542bbd0
     private void ReadHeaders(HttpHeaders headers, FrozenDictionary<string, DataClassification> headersToLog, List<KeyValuePair<string, string>> destination)
     {
-        foreach (var header in headers)
+        foreach (var kvp in headersToLog)
         {
-<<<<<<< HEAD
-            if (headersToLog.TryGetValue(header.Key, out var classification))
-=======
             var classification = kvp.Value;
             var header = kvp.Key;
 
             if (headers.TryGetValues(header, out var values))
->>>>>>> d542bbd0
             {
-                destination.Add(new(header.Key, _redactor.Redact(header.Value, classification)));
+                destination.Add(new(header, _redactor.Redact(values, classification)));
             }
         }
     }
