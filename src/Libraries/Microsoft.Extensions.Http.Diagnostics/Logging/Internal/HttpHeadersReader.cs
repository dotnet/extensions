--- conflicted
+++ resolved
@@ -17,13 +17,10 @@
 {
     private readonly FrozenDictionary<string, DataClassification> _requestHeadersToLog;
     private readonly FrozenDictionary<string, DataClassification> _responseHeadersToLog;
-<<<<<<< HEAD
     private readonly bool _logContentHeaders;
-=======
 #if NET6_0_OR_GREATER
     private readonly int _headersCountThreshold;
 #endif
->>>>>>> 2f090c20
     private readonly IHttpHeadersRedactor _redactor;
 
     public HttpHeadersReader(IOptionsMonitor<LoggingOptions> optionsMonitor, IHttpHeadersRedactor redactor, [ServiceKey] string? serviceKey = null)
@@ -34,14 +31,11 @@
 
         _requestHeadersToLog = options.RequestHeadersDataClasses.ToFrozenDictionary(StringComparer.OrdinalIgnoreCase);
         _responseHeadersToLog = options.ResponseHeadersDataClasses.ToFrozenDictionary(StringComparer.OrdinalIgnoreCase);
-<<<<<<< HEAD
         _logContentHeaders = options.LogContentHeaders;
-=======
 
 #if NET6_0_OR_GREATER
         _headersCountThreshold = _requestHeadersToLog.Count;
 #endif
->>>>>>> 2f090c20
     }
 
     public void ReadRequestHeaders(HttpRequestMessage request, List<KeyValuePair<string, string>>? destination)
