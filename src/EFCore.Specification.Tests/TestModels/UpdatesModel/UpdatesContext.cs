--- conflicted
+++ resolved
@@ -22,7 +22,6 @@
             var productId1 = new Guid("984ade3c-2f7b-4651-a351-642e92ab7146");
             var productId2 = new Guid("0edc9136-7eed-463b-9b97-bdb9648ab877");
 
-<<<<<<< HEAD
             context.Add(
                 new Category
                 {
@@ -45,12 +44,14 @@
                     Price = 2.49M,
                     DependentId = 778
                 });
-=======
-            context.Add(new Category { Id = 78, PrincipalId = 778 });
-            context.Add(new Product { Id = productId1, Name = "Apple Cider", Price = 1.49M, DependentId = 778 });
-            context.Add(new Product { Id = productId2, Name = "Apple Cobler", Price = 2.49M, DependentId = 778 });
-            context.Add(new ProductWithBytes { Id = productId1, Name = "MegaChips", Bytes = new byte[] { 1, 2, 3, 4, 5, 6, 7, 8 } });
->>>>>>> cb4191dc
+
+            context.Add(
+                new ProductWithBytes 
+                { 
+                    Id = productId1, 
+                    Name = "MegaChips", 
+                    Bytes = new byte[] { 1, 2, 3, 4, 5, 6, 7, 8 } 
+                });
 
             context.SaveChanges();
         }
