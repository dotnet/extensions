--- conflicted
+++ resolved
@@ -163,13 +163,8 @@
                         {
                             var descriptor = _descriptors[i];
                             var callSite = TryCreateExact(descriptor, itemType, callSiteChain, slot) ??
-<<<<<<< HEAD
                                            TryCreateOpenGeneric(descriptor, itemType, callSiteChain, slot, false);
-                            slot++;
-=======
-                                           TryCreateOpenGeneric(descriptor, itemType, callSiteChain, slot);
-
->>>>>>> f10b192b
+
                             if (callSite != null)
                             {
                                 slot++;
