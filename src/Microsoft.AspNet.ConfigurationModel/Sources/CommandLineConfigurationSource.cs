--- conflicted
+++ resolved
@@ -30,25 +30,8 @@
                 int split = pair.IndexOf('=');
                 if (split <= 0)
                 {
-<<<<<<< HEAD
-                    string key = pair.Substring(0, split);
-                    string value = pair.Substring(split + 1);
-                    if (value.Length > 1 && value[0] == '"' && value[value.Length - 1] == '"')
-                    {
-                        // Remove quotes
-                        value = value.Substring(1, value.Length - 2);
-                    }
-
-                    if (data.ContainsKey(key))
-                    {
-                        throw new FormatException(Resources.FormatError_KeyIsDuplicated(key));
-                    }
-
-                    data[key] = value;
-=======
                     // TODO: exception message localization
                     throw new FormatException(string.Format("Unrecognized argument '{0}'.", pair));
->>>>>>> ed45c9f0
                 }
 
                 string key = pair.Substring(0, split);
