--- conflicted
+++ resolved
@@ -17,12 +17,7 @@
   <ItemGroup>
     <Reference Include="Microsoft.Extensions.Configuration" />
     <Reference Include="Microsoft.Extensions.Configuration.FileExtensions" />
-<<<<<<< HEAD
-
-=======
-    <Reference Include="Newtonsoft.Json" />
     <Reference Include="System.Threading.Tasks.Extensions" Condition="'$(TargetFramework)' == 'netstandard2.0'" />
->>>>>>> 11727dbc
     <Reference Include="Microsoft.Bcl.Json.Sources" Condition="'$(TargetFramework)' == 'netstandard2.0'">
       <PrivateAssets>All</PrivateAssets>
     </Reference>
