// Copyright (c) .NET Foundation. All rights reserved.
// Licensed under the Apache License, Version 2.0. See License.txt in the project root for license information.

using System;
using System.Collections.Generic;
using System.Net.Http;
using System.Runtime.CompilerServices;
using System.Threading;
using System.Threading.Tasks;
using Microsoft.Extensions.DependencyInjection;
using Microsoft.Extensions.Logging;
using Microsoft.Extensions.Logging.Abstractions;
using Microsoft.Extensions.Options;
using Moq;
using Moq.Protected;
using Xunit;

namespace Microsoft.Extensions.Http
{
    public class DefaultHttpClientFactoryTest
    {
        public DefaultHttpClientFactoryTest()
        {
            Services = new ServiceCollection().AddHttpClient().BuildServiceProvider();
            ScopeFactory = Services.GetRequiredService<IServiceScopeFactory>();
            Options = Services.GetRequiredService<IOptionsMonitor<HttpClientFactoryOptions>>();
        }

        public IServiceProvider Services { get; }

        public IServiceScopeFactory ScopeFactory { get; }

        public ILoggerFactory LoggerFactory { get; } = NullLoggerFactory.Instance;

        public IOptionsMonitor<HttpClientFactoryOptions> Options { get; }

        public IEnumerable<IHttpMessageHandlerBuilderFilter> EmptyFilters = Array.Empty<IHttpMessageHandlerBuilderFilter>();

        [Fact]
        public void Factory_MultipleCalls_DoesNotCacheHttpClient()
        {
            // Arrange
            var count = 0;
            Options.CurrentValue.HttpClientActions.Add(c =>
            {
                count++;
            });

            var factory = new TestHttpClientFactory(Services, ScopeFactory, LoggerFactory, Options, EmptyFilters);

            // Act 1
            var client1 = factory.CreateClient();

            // Act 2
            var client2 = factory.CreateClient();

            // Assert
            Assert.Equal(2, count);
            Assert.NotSame(client1, client2);
        }

        [Fact]
        public void Factory_MultipleCalls_CachesHandler()
        {
            // Arrange
            var count = 0;
            Options.CurrentValue.HttpMessageHandlerBuilderActions.Add(b =>
            {
                count++;
            });

            var factory = new TestHttpClientFactory(Services, ScopeFactory, LoggerFactory, Options, EmptyFilters);

            // Act 1
            var client1 = factory.CreateClient();

            // Act 2
            var client2 = factory.CreateClient();

            // Assert
            Assert.Equal(1, count);
            Assert.NotSame(client1, client2);
        }

        [Fact]
        public void Factory_DisposeClient_DoesNotDisposeHandler()
        {
            // Arrange
            Options.CurrentValue.HttpMessageHandlerBuilderActions.Add(b =>
            {
                var mockHandler = new Mock<HttpMessageHandler>();
                mockHandler
                    .Protected()
                    .Setup("Dispose", true)
                    .Throws(new Exception("Dispose should not be called"));

                b.PrimaryHandler = mockHandler.Object;
            });

            var factory = new TestHttpClientFactory(Services, ScopeFactory, LoggerFactory, Options, EmptyFilters);

            // Act 
            using (factory.CreateClient())
            {
            }

            // Assert (does not throw)
        }

        [Fact]
        public void Factory_DisposeHandler_DoesNotDisposeInnerHandler()
        {
            // Arrange
            Options.CurrentValue.HttpMessageHandlerBuilderActions.Add(b =>
            {
                var mockHandler = new Mock<HttpMessageHandler>();
                mockHandler
                    .Protected()
                    .Setup("Dispose", true)
                    .Throws(new Exception("Dispose should not be called"));

                b.PrimaryHandler = mockHandler.Object;
            });

            var factory = new TestHttpClientFactory(Services, ScopeFactory, LoggerFactory, Options, EmptyFilters);

            // Act 
            using (factory.CreateHandler())
            {
            }

            // Assert (does not throw)
        }

        [Fact]
        public void Factory_CreateClient_WithoutName_UsesDefaultOptions()
        {
            // Arrange
            var count = 0;
            Options.CurrentValue.HttpClientActions.Add(b =>
            {
                count++;
            });

            var factory = new TestHttpClientFactory(Services, ScopeFactory, LoggerFactory, Options, EmptyFilters);

            // Act
            var client = factory.CreateClient();

            // Assert
            Assert.Equal(1, count);
        }

        [Fact]
        public void Factory_CreateClient_WithName_UsesNamedOptions()
        {
            // Arrange
            var count = 0;
            Options.Get("github").HttpClientActions.Add(b =>
            {
                count++;
            });

            var factory = new TestHttpClientFactory(Services, ScopeFactory, LoggerFactory, Options, EmptyFilters);

            // Act
            var client = factory.CreateClient("github");

            // Assert
            Assert.Equal(1, count);
        }

        [Fact]
        public void Factory_CreateClient_FiltersCanDecorateBuilder()
        {
            // Arrange
            var expected = new HttpMessageHandler[]
            {
                Mock.Of<DelegatingHandler>(), // Added by filter1
                Mock.Of<DelegatingHandler>(), // Added by filter2
                Mock.Of<DelegatingHandler>(), // Added by filter3
                Mock.Of<DelegatingHandler>(), // Added in options
                Mock.Of<DelegatingHandler>(), // Added by filter3
                Mock.Of<DelegatingHandler>(), // Added by filter2
                Mock.Of<DelegatingHandler>(), // Added by filter1

                Mock.Of<HttpMessageHandler>(), // Set as primary handler by options
            };

            Options.Get("github").HttpMessageHandlerBuilderActions.Add(b =>
            {
                b.PrimaryHandler = expected[7];

                b.AdditionalHandlers.Add((DelegatingHandler)expected[3]);
            });

            var filter1 = new Mock<IHttpMessageHandlerBuilderFilter>();
            filter1
                .Setup(f => f.Configure(It.IsAny<Action<HttpMessageHandlerBuilder>>()))
                .Returns<Action<HttpMessageHandlerBuilder>>(next => (b) =>
                {
                    next(b); // Calls filter2
                    b.AdditionalHandlers.Insert(0, (DelegatingHandler)expected[0]);
                    b.AdditionalHandlers.Add((DelegatingHandler)expected[6]);
                });

            var filter2 = new Mock<IHttpMessageHandlerBuilderFilter>();
            filter2
                .Setup(f => f.Configure(It.IsAny<Action<HttpMessageHandlerBuilder>>()))
                .Returns<Action<HttpMessageHandlerBuilder>>(next => (b) =>
                {
                    next(b); // Calls filter3
                    b.AdditionalHandlers.Insert(0, (DelegatingHandler)expected[1]);
                    b.AdditionalHandlers.Add((DelegatingHandler)expected[5]);
                });

            var filter3 = new Mock<IHttpMessageHandlerBuilderFilter>();
            filter3
                .Setup(f => f.Configure(It.IsAny<Action<HttpMessageHandlerBuilder>>()))
                .Returns<Action<HttpMessageHandlerBuilder>>(next => (b) =>
                {
                    b.AdditionalHandlers.Add((DelegatingHandler)expected[2]);
                    next(b); // Calls options
                    b.AdditionalHandlers.Add((DelegatingHandler)expected[4]);
                });

            var factory = new TestHttpClientFactory(Services, ScopeFactory, LoggerFactory, Options, new[]
            {
                filter1.Object,
                filter2.Object,
                filter3.Object,
            });

            // Act
            var handler = (HttpMessageHandler)factory.CreateHandlerEntry("github").Handler;

            // Assert
            //
            // The outer-most handler is always a lifetime tracking handler.
            Assert.IsType<LifetimeTrackingHttpMessageHandler>(handler);
            handler = Assert.IsAssignableFrom<DelegatingHandler>(handler).InnerHandler;

            for (var i = 0; i < expected.Length - 1; i++)
            {
                Assert.Same(expected[i], handler);
                handler = Assert.IsAssignableFrom<DelegatingHandler>(handler).InnerHandler;
            }

            Assert.Same(expected[7], handler);
        }

        [Fact]
        public async Task Factory_CreateClient_WithExpiry_CanExpire()
        {
            // Arrange
            var factory = new TestHttpClientFactory(Services, ScopeFactory, LoggerFactory, Options, EmptyFilters)
            {
                EnableExpiryTimer = true,
                EnableCleanupTimer = true,
            };

            // Act - 1 - Creating a client should add an entry to active handlers
            var client1 = factory.CreateClient("github");

            // Assert - 1
            var activeEntry1 = Assert.Single(factory._activeHandlers).Value.Value;
            Assert.Equal("github", activeEntry1.Name);
            Assert.Equal(TimeSpan.FromMinutes(2), activeEntry1.Lifetime);
            Assert.NotNull(activeEntry1.Handler);

            // Act - 2 - Now simulate the timer triggering to complete the expiry.
            var (completionSource, expiryTask) = factory.ActiveEntryState[activeEntry1];
            completionSource.SetResult(activeEntry1);
            await expiryTask;

            // Assert - 2
            Assert.Empty(factory._activeHandlers);
            Assert.True(factory.CleanupTimerStarted.IsSet, "Cleanup timer started");

            var expiredEntry1 = Assert.Single(factory._expiredHandlers);
            Assert.NotSame(expiredEntry1.InnerHandler, activeEntry1.Handler);

            // Act - 3 - Creating a client should add another entry
            var client2 = factory.CreateClient("github");

            // Assert - 3
            var activeEntry2 = Assert.Single(factory._activeHandlers).Value.Value;
            Assert.Equal("github", activeEntry1.Name);
            Assert.Equal(TimeSpan.FromMinutes(2), activeEntry1.Lifetime);
            Assert.NotNull(activeEntry1.Handler);
            Assert.NotSame(activeEntry1, activeEntry2);
            Assert.NotSame(activeEntry1.Handler, activeEntry2.Handler);
        }

        [Fact]
        public async Task Factory_CreateClient_WithExpiry_HandlerCanBeReusedBeforeExpiry()
        {
            // Arrange
            var factory = new TestHttpClientFactory(Services, ScopeFactory, LoggerFactory, Options, EmptyFilters)
            {
                EnableExpiryTimer = true,
                EnableCleanupTimer = true,
            };

            // Act - 1 - Creating a client should add an entry to active handlers
            var client1 = factory.CreateClient("github");

            // Assert - 1
            var activeEntry1 = Assert.Single(factory._activeHandlers).Value.Value;
            Assert.Equal("github", activeEntry1.Name);
            Assert.Equal(TimeSpan.FromMinutes(2), activeEntry1.Lifetime);
            Assert.NotNull(activeEntry1.Handler);

            // Act - 2 - Now create another client, it shouldn't replace the entry.
            var client2 = factory.CreateClient("github");

            // Assert - 2
            Assert.Same(activeEntry1, Assert.Single(factory._activeHandlers).Value.Value);

            // Act - 3 - Now simulate the timer triggering to complete the expiry.
            var (completionSource, expiryTask) = factory.ActiveEntryState[activeEntry1];
            completionSource.SetResult(activeEntry1);
            await expiryTask;

            // Assert - 3
            Assert.Empty(factory._activeHandlers);
            Assert.True(factory.CleanupTimerStarted.IsSet, "Cleanup timer started");

            var expiredEntry1 = Assert.Single(factory._expiredHandlers);
            Assert.NotSame(expiredEntry1.InnerHandler, activeEntry1.Handler);

            // Act - 4 - Creating a client should add another entry
            var client3 = factory.CreateClient("github");

            // Assert - 4
            var activeEntry2 = Assert.Single(factory._activeHandlers).Value.Value;
            Assert.Equal("github", activeEntry1.Name);
            Assert.Equal(TimeSpan.FromMinutes(2), activeEntry1.Lifetime);
            Assert.NotNull(activeEntry1.Handler);
            Assert.NotSame(activeEntry1, activeEntry2);
            Assert.NotSame(activeEntry1.Handler, activeEntry2.Handler);
        }

        [Fact]
        public async Task Factory_CleanupCycle_DisposesEligibleHandler()
        {
            // Arrange
            var disposeHandler = new DisposeTrackingHandler();
            Options.Get("github").HttpMessageHandlerBuilderActions.Add(b =>
            {
                b.AdditionalHandlers.Add(disposeHandler);
            });

            var factory = new TestHttpClientFactory(Services, ScopeFactory, LoggerFactory, Options, EmptyFilters)
            {
                EnableExpiryTimer = true,
                EnableCleanupTimer = true,
            };

            var cleanupEntry = await SimulateClientUse_Factory_CleanupCycle_DisposesEligibleHandler(factory);

            // Being pretty conservative here because we want this test to be reliable,
            // and it depends on the GC and timing.
            for (var i = 0; i < 3; i++)
            {
                GC.Collect();
                GC.WaitForPendingFinalizers();
                GC.Collect();

                if (cleanupEntry.CanDispose)
                {
                    break;
                }

                await Task.Delay(TimeSpan.FromSeconds(1));
            }

            Assert.True(cleanupEntry.CanDispose, "Cleanup entry disposable");

            // Act
<<<<<<< HEAD
            factory.CleanupTimer_Tick(state: null);
=======
            factory.CleanupTimer_Tick();
>>>>>>> df6cb6e8

            // Assert
            Assert.Empty(factory._expiredHandlers);
            Assert.Equal(1, disposeHandler.DisposeCount);
            Assert.False(factory.CleanupTimerStarted.IsSet, "Cleanup timer not started");
        }

        // Seprate to avoid the HttpClient getting its lifetime extended by
        // the state machine of the test.
        [MethodImpl(MethodImplOptions.NoInlining)]
        private async Task<ExpiredHandlerTrackingEntry> SimulateClientUse_Factory_CleanupCycle_DisposesEligibleHandler(TestHttpClientFactory factory)
        {
            // Create a handler and move it to the expired state
            var client1 = factory.CreateClient("github");

            var kvp = Assert.Single(factory.ActiveEntryState);
            kvp.Value.Item1.SetResult(kvp.Key);
            await kvp.Value.Item2;

            // Our handler is now in the cleanup state.
            var cleanupEntry = Assert.Single(factory._expiredHandlers);
            Assert.True(factory.CleanupTimerStarted.IsSet, "Cleanup timer started");

            // We need to make sure that the outer handler actually gets GCed, so drop our references to it.
            // This is important because the factory relies on this possibility for correctness. We need to ensure that 
            // the factory isn't keeping any references.
            kvp = default;
            client1 = null;

            return cleanupEntry;
        }

        [Fact]
        public async Task Factory_CleanupCycle_DisposesLiveHandler()
        {
            // Arrange
            var disposeHandler = new DisposeTrackingHandler();
            Options.Get("github").HttpMessageHandlerBuilderActions.Add(b =>
            {
                b.AdditionalHandlers.Add(disposeHandler);
            });

            var factory = new TestHttpClientFactory(Services, ScopeFactory, LoggerFactory, Options, EmptyFilters)
            {
                EnableExpiryTimer = true,
                EnableCleanupTimer = true,
            };

            var cleanupEntry = await SimulateClientUse_Factory_CleanupCycle_DisposesLiveHandler(factory, disposeHandler);

            // Being pretty conservative here because we want this test to be reliable,
            // and it depends on the GC and timing.
            for (var i = 0; i < 3; i++)
            {
                GC.Collect();
                GC.WaitForPendingFinalizers();
                GC.Collect();

                if (cleanupEntry.CanDispose)
                {
                    break;
                }

                await Task.Delay(TimeSpan.FromSeconds(1));
            }

            Assert.True(cleanupEntry.CanDispose, "Cleanup entry disposable");

            // Act - 2
<<<<<<< HEAD
            factory.CleanupTimer_Tick(state: null);
=======
            factory.CleanupTimer_Tick();
>>>>>>> df6cb6e8

            // Assert
            Assert.Empty(factory._expiredHandlers);
            Assert.Equal(1, disposeHandler.DisposeCount);
            Assert.False(factory.CleanupTimerStarted.IsSet, "Cleanup timer not started");
        }

        // Seprate to avoid the HttpClient getting its lifetime extended by
        // the state machine of the test.
        [MethodImpl(MethodImplOptions.NoInlining)]
        private async Task<ExpiredHandlerTrackingEntry> SimulateClientUse_Factory_CleanupCycle_DisposesLiveHandler(
            TestHttpClientFactory factory,
            DisposeTrackingHandler disposeHandler)
        {
            // Create a handler and move it to the expired state
            var client1 = factory.CreateClient("github");

            var kvp = Assert.Single(factory.ActiveEntryState);
            kvp.Value.Item1.SetResult(kvp.Key);
            await kvp.Value.Item2;

            // Our handler is now in the cleanup state.
            var cleanupEntry = Assert.Single(factory._expiredHandlers);
            Assert.True(factory.CleanupTimerStarted.IsSet, "Cleanup timer started");

            // Nulling out the references to the internal state of the factory since they wouldn't exist in the non-test
            // scenario. We're holding on the client to prevent disposal - like a real use case.
            lock (this)
            {
                // Prevent reordering
                kvp = default;
            }

            // Act - 1
<<<<<<< HEAD
            factory.CleanupTimer_Tick(state: null);
=======
            factory.CleanupTimer_Tick();
>>>>>>> df6cb6e8

            // Assert
            Assert.Same(cleanupEntry, Assert.Single(factory._expiredHandlers));
            Assert.Equal(0, disposeHandler.DisposeCount);
            Assert.True(factory.CleanupTimerStarted.IsSet, "Cleanup timer started");

            // We need to make sure that the outer handler actually gets GCed, so drop our references to it.
            // This is important because the factory relies on this possibility for correctness. We need to ensure that 
            // the factory isn't keeping any references.
            lock (this)
            {
                // Prevent reordering
                client1 = null;
            }

            return cleanupEntry;
        }

        private class TestHttpClientFactory : DefaultHttpClientFactory
        {
            public TestHttpClientFactory(
                IServiceProvider services,
                IServiceScopeFactory scopeFactory,
                ILoggerFactory loggerFactory,
                IOptionsMonitor<HttpClientFactoryOptions> optionsMonitor,
                IEnumerable<IHttpMessageHandlerBuilderFilter> filters)
                : base(services, scopeFactory, loggerFactory, optionsMonitor, filters)
            {
                ActiveEntryState = new Dictionary<ActiveHandlerTrackingEntry, (TaskCompletionSource<ActiveHandlerTrackingEntry>, Task)>();
                CleanupTimerStarted = new ManualResetEventSlim(initialState: false);
            }

            public bool EnableExpiryTimer { get; set; }

            public bool EnableCleanupTimer { get; set; }

            public ManualResetEventSlim CleanupTimerStarted { get; }

            public Dictionary<ActiveHandlerTrackingEntry, (TaskCompletionSource<ActiveHandlerTrackingEntry>, Task)> ActiveEntryState { get; }

            internal override void StartHandlerEntryTimer(ActiveHandlerTrackingEntry entry)
            {
                if (EnableExpiryTimer)
                {
                    lock (ActiveEntryState)
                    {
                        if (ActiveEntryState.ContainsKey(entry))
                        {
                            // Timer already started.
                            return;
                        }

                        // Rather than using the actual timer on the actual entry, let's fake it with async.
                        var completionSource = new TaskCompletionSource<ActiveHandlerTrackingEntry>();
                        var expiryTask = completionSource.Task.ContinueWith(t =>
                        {
                            var e = t.Result;
                            ExpiryTimer_Tick(e);

                            lock (ActiveEntryState)
                            {
                                ActiveEntryState.Remove(e);
                            }
                        });

                        ActiveEntryState.Add(entry, (completionSource, expiryTask));
                    }
                }
            }

            internal override void StartCleanupTimer()
            {
                if (EnableCleanupTimer)
                {
                    CleanupTimerStarted.Set();
                }
            }

            internal override void StopCleanupTimer()
            {
                if (EnableCleanupTimer)
                {
                    Assert.True(CleanupTimerStarted.IsSet, "Cleanup timer started");
                    CleanupTimerStarted.Reset();
                }
            }
        }

        private class DisposeTrackingHandler : DelegatingHandler
        {
            public int DisposeCount { get; set; }

            protected override void Dispose(bool disposing)
            {
                DisposeCount++;
            }
        }
    }
}<|MERGE_RESOLUTION|>--- conflicted
+++ resolved
@@ -378,11 +378,7 @@
             Assert.True(cleanupEntry.CanDispose, "Cleanup entry disposable");
 
             // Act
-<<<<<<< HEAD
-            factory.CleanupTimer_Tick(state: null);
-=======
             factory.CleanupTimer_Tick();
->>>>>>> df6cb6e8
 
             // Assert
             Assert.Empty(factory._expiredHandlers);
@@ -452,11 +448,7 @@
             Assert.True(cleanupEntry.CanDispose, "Cleanup entry disposable");
 
             // Act - 2
-<<<<<<< HEAD
-            factory.CleanupTimer_Tick(state: null);
-=======
             factory.CleanupTimer_Tick();
->>>>>>> df6cb6e8
 
             // Assert
             Assert.Empty(factory._expiredHandlers);
@@ -491,11 +483,7 @@
             }
 
             // Act - 1
-<<<<<<< HEAD
-            factory.CleanupTimer_Tick(state: null);
-=======
             factory.CleanupTimer_Tick();
->>>>>>> df6cb6e8
 
             // Assert
             Assert.Same(cleanupEntry, Assert.Single(factory._expiredHandlers));
