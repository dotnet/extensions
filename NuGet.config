<?xml version="1.0" encoding="utf-8"?>
<configuration>
  <packageSources>
    <clear />
<<<<<<< HEAD
=======
    <!--Begin: Package sources managed by Dependency Flow automation. Do not edit the sources below.-->
    <!--  Begin: Package sources from dotnet-corefx -->
    <add key="darc-int-dotnet-corefx-59d2f36" value="https://pkgs.dev.azure.com/dnceng/_packaging/darc-int-dotnet-corefx-59d2f36e/nuget/v3/index.json" />
    <!--  End: Package sources from dotnet-corefx -->
    <!--  Begin: Package sources from dotnet-core-setup -->
    <add key="darc-int-dotnet-core-setup-f5eceb8" value="https://pkgs.dev.azure.com/dnceng/_packaging/darc-int-dotnet-core-setup-f5eceb81/nuget/v3/index.json" />
    <!--  End: Package sources from dotnet-core-setup -->
    <!--End: Package sources managed by Dependency Flow automation. Do not edit the sources above.-->
>>>>>>> 590b0888
    <add key="dotnet3.1" value="https://pkgs.dev.azure.com/dnceng/public/_packaging/dotnet3.1/nuget/v3/index.json" />
    <add key="dotnet3.1-transport" value="https://pkgs.dev.azure.com/dnceng/public/_packaging/dotnet3.1-transport/nuget/v3/index.json" />
    <add key="dotnet-core" value="https://dotnetfeed.blob.core.windows.net/dotnet-core/index.json" />
    <add key="dotnet-eng" value="https://pkgs.dev.azure.com/dnceng/public/_packaging/dotnet-eng/nuget/v3/index.json" />
    <add key="nuget.org" value="https://api.nuget.org/v3/index.json" />
  </packageSources>
  <disabledPackageSources>
    <add key="darc-int-dotnet-core-setup-e87b801" value="true" />
    <add key="darc-int-dotnet-core-setup-77f20fa" value="true" />
    <add key="darc-int-dotnet-core-setup-20aabc5" value="true" />
    <add key="darc-int-dotnet-core-setup-f5eceb8" value="true" />
    <!--  Begin: Package sources from dotnet-corefx -->
    <add key="darc-int-dotnet-corefx-59d2f36" value="true" />
    <!--  End: Package sources from dotnet-corefx -->
  </disabledPackageSources>
</configuration><|MERGE_RESOLUTION|>--- conflicted
+++ resolved
@@ -2,8 +2,6 @@
 <configuration>
   <packageSources>
     <clear />
-<<<<<<< HEAD
-=======
     <!--Begin: Package sources managed by Dependency Flow automation. Do not edit the sources below.-->
     <!--  Begin: Package sources from dotnet-corefx -->
     <add key="darc-int-dotnet-corefx-59d2f36" value="https://pkgs.dev.azure.com/dnceng/_packaging/darc-int-dotnet-corefx-59d2f36e/nuget/v3/index.json" />
@@ -12,7 +10,6 @@
     <add key="darc-int-dotnet-core-setup-f5eceb8" value="https://pkgs.dev.azure.com/dnceng/_packaging/darc-int-dotnet-core-setup-f5eceb81/nuget/v3/index.json" />
     <!--  End: Package sources from dotnet-core-setup -->
     <!--End: Package sources managed by Dependency Flow automation. Do not edit the sources above.-->
->>>>>>> 590b0888
     <add key="dotnet3.1" value="https://pkgs.dev.azure.com/dnceng/public/_packaging/dotnet3.1/nuget/v3/index.json" />
     <add key="dotnet3.1-transport" value="https://pkgs.dev.azure.com/dnceng/public/_packaging/dotnet3.1-transport/nuget/v3/index.json" />
     <add key="dotnet-core" value="https://dotnetfeed.blob.core.windows.net/dotnet-core/index.json" />
