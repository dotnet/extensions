<?xml version="1.0" encoding="utf-8"?>
<configuration>
  <packageSources>
    <clear />
<<<<<<< HEAD
    <!--Begin: Package sources managed by Dependency Flow automation. Do not edit the sources below.-->
    <!--  Begin: Package sources from dotnet-runtime -->
    <add key="darc-pub-dotnet-runtime-bed28f3" value="https://pkgs.dev.azure.com/dnceng/public/_packaging/darc-pub-dotnet-runtime-bed28f34/nuget/v3/index.json" />
    <!--  End: Package sources from dotnet-runtime -->
    <!--End: Package sources managed by Dependency Flow automation. Do not edit the sources above.-->
=======
>>>>>>> e919cf63
    <add key="dotnet5" value="https://pkgs.dev.azure.com/dnceng/public/_packaging/dotnet5/nuget/v3/index.json" />
    <add key="dotnet5-transport" value="https://pkgs.dev.azure.com/dnceng/public/_packaging/dotnet5-transport/nuget/v3/index.json" />
    <add key="dotnet6" value="https://pkgs.dev.azure.com/dnceng/public/_packaging/dotnet6/nuget/v3/index.json" />
    <add key="dotnet6-transport" value="https://pkgs.dev.azure.com/dnceng/public/_packaging/dotnet6-transport/nuget/v3/index.json" />
    <add key="dotnet-eng" value="https://pkgs.dev.azure.com/dnceng/public/_packaging/dotnet-eng/nuget/v3/index.json" />
    <add key="dotnet-tools" value="https://pkgs.dev.azure.com/dnceng/public/_packaging/dotnet-tools/nuget/v3/index.json" />
    <add key="nuget.org" value="https://api.nuget.org/v3/index.json" />
  </packageSources>
  <disabledPackageSources />
</configuration><|MERGE_RESOLUTION|>--- conflicted
+++ resolved
@@ -2,14 +2,6 @@
 <configuration>
   <packageSources>
     <clear />
-<<<<<<< HEAD
-    <!--Begin: Package sources managed by Dependency Flow automation. Do not edit the sources below.-->
-    <!--  Begin: Package sources from dotnet-runtime -->
-    <add key="darc-pub-dotnet-runtime-bed28f3" value="https://pkgs.dev.azure.com/dnceng/public/_packaging/darc-pub-dotnet-runtime-bed28f34/nuget/v3/index.json" />
-    <!--  End: Package sources from dotnet-runtime -->
-    <!--End: Package sources managed by Dependency Flow automation. Do not edit the sources above.-->
-=======
->>>>>>> e919cf63
     <add key="dotnet5" value="https://pkgs.dev.azure.com/dnceng/public/_packaging/dotnet5/nuget/v3/index.json" />
     <add key="dotnet5-transport" value="https://pkgs.dev.azure.com/dnceng/public/_packaging/dotnet5-transport/nuget/v3/index.json" />
     <add key="dotnet6" value="https://pkgs.dev.azure.com/dnceng/public/_packaging/dotnet6/nuget/v3/index.json" />
