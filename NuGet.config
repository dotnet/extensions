<?xml version="1.0" encoding="utf-8"?>
<configuration>
  <packageSources>
    <clear />
<<<<<<< HEAD
    <!--Begin: Package sources managed by Dependency Flow automation. Do not edit the sources below.-->
    <add key="darc-pub-dotnet-runtime-78740be" value="https://pkgs.dev.azure.com/dnceng/public/_packaging/darc-pub-dotnet-runtime-78740beb/nuget/v3/index.json" />
    <!--End: Package sources managed by Dependency Flow automation. Do not edit the sources above.-->
=======
>>>>>>> 64edd502
    <add key="dotnet5" value="https://pkgs.dev.azure.com/dnceng/public/_packaging/dotnet5/nuget/v3/index.json" />
    <add key="dotnet5-transport" value="https://pkgs.dev.azure.com/dnceng/public/_packaging/dotnet5-transport/nuget/v3/index.json" />
    <add key="dotnet6" value="https://pkgs.dev.azure.com/dnceng/public/_packaging/dotnet6/nuget/v3/index.json" />
    <add key="dotnet6-transport" value="https://pkgs.dev.azure.com/dnceng/public/_packaging/dotnet6-transport/nuget/v3/index.json" />
    <add key="dotnet-eng" value="https://pkgs.dev.azure.com/dnceng/public/_packaging/dotnet-eng/nuget/v3/index.json" />
    <add key="dotnet-tools" value="https://pkgs.dev.azure.com/dnceng/public/_packaging/dotnet-tools/nuget/v3/index.json" />
    <add key="nuget.org" value="https://api.nuget.org/v3/index.json" />
  </packageSources>
  <disabledPackageSources />
</configuration><|MERGE_RESOLUTION|>--- conflicted
+++ resolved
@@ -2,12 +2,6 @@
 <configuration>
   <packageSources>
     <clear />
-<<<<<<< HEAD
-    <!--Begin: Package sources managed by Dependency Flow automation. Do not edit the sources below.-->
-    <add key="darc-pub-dotnet-runtime-78740be" value="https://pkgs.dev.azure.com/dnceng/public/_packaging/darc-pub-dotnet-runtime-78740beb/nuget/v3/index.json" />
-    <!--End: Package sources managed by Dependency Flow automation. Do not edit the sources above.-->
-=======
->>>>>>> 64edd502
     <add key="dotnet5" value="https://pkgs.dev.azure.com/dnceng/public/_packaging/dotnet5/nuget/v3/index.json" />
     <add key="dotnet5-transport" value="https://pkgs.dev.azure.com/dnceng/public/_packaging/dotnet5-transport/nuget/v3/index.json" />
     <add key="dotnet6" value="https://pkgs.dev.azure.com/dnceng/public/_packaging/dotnet6/nuget/v3/index.json" />
