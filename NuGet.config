<?xml version="1.0" encoding="utf-8"?>
<configuration>
  <packageSources>
    <clear />
<<<<<<< HEAD
    <!--Begin: Package sources managed by Dependency Flow automation. Do not edit the sources below.-->
    <!--  Begin: Package sources from dotnet-corefx -->
    <!--  End: Package sources from dotnet-corefx -->
    <!--  Begin: Package sources from dotnet-core-setup -->
    <!--  End: Package sources from dotnet-core-setup -->
    <!--  Begin: Package sources from dotnet-extensions -->
    <!--  End: Package sources from dotnet-extensions -->
    <!--End: Package sources managed by Dependency Flow automation. Do not edit the sources above.-->
=======
>>>>>>> a19deb16
    <add key="dotnet-eng" value="https://pkgs.dev.azure.com/dnceng/public/_packaging/dotnet-eng/nuget/v3/index.json" />
    <add key="dotnet-tools" value="https://pkgs.dev.azure.com/dnceng/public/_packaging/dotnet-tools/nuget/v3/index.json" />
    <add key="dotnet6" value="https://pkgs.dev.azure.com/dnceng/public/_packaging/dotnet6/nuget/v3/index.json" />
    <add key="dotnet6-transport" value="https://pkgs.dev.azure.com/dnceng/public/_packaging/dotnet6-transport/nuget/v3/index.json" />
    <add key="dotnet-public" value="https://pkgs.dev.azure.com/dnceng/public/_packaging/dotnet-public/nuget/v3/index.json" />
    <add key="vssdk" value="https://pkgs.dev.azure.com/azure-public/vside/_packaging/vssdk/nuget/v3/index.json" />
    <add key="vs-impl" value="https://pkgs.dev.azure.com/azure-public/vside/_packaging/vs-impl/nuget/v3/index.json" />
    <add key="myget-legacy" value="https://pkgs.dev.azure.com/dnceng/public/_packaging/myget-legacy/nuget/v3/index.json" />
    <!-- Used for the Rich Navigation indexing task -->
    <add key="richnav" value="https://pkgs.dev.azure.com/azure-public/vside/_packaging/vs-buildservices/nuget/v3/index.json" />
  </packageSources>
  <disabledPackageSources>
<<<<<<< HEAD
    <!--Begin: Package sources managed by Dependency Flow automation. Do not edit the sources below.-->
    <!--  Begin: Package sources from dotnet-extensions -->
    <!--End: Package sources managed by Dependency Flow automation. Do not edit the sources above.-->
    <add key="darc-int-dotnet-extensions-4210e7d" value="true" />
    <add key="darc-int-dotnet-extensions-4210e7d" value="true" />
    <!--  End: Package sources from dotnet-extensions -->
    <!--  Begin: Package sources from dotnet-core-setup -->
    <add key="darc-int-dotnet-core-setup-0267ad0" value="true" />
    <add key="darc-int-dotnet-core-setup-0267ad0" value="true" />
    <!--  End: Package sources from dotnet-core-setup -->
    <!--  Begin: Package sources from dotnet-corefx -->
    <add key="darc-int-dotnet-corefx-50a99d5" value="true" />
    <add key="darc-int-dotnet-corefx-50a99d5" value="true" />
    <!--  End: Package sources from dotnet-corefx -->
=======
    <clear />
>>>>>>> a19deb16
  </disabledPackageSources>
</configuration><|MERGE_RESOLUTION|>--- conflicted
+++ resolved
@@ -2,17 +2,6 @@
 <configuration>
   <packageSources>
     <clear />
-<<<<<<< HEAD
-    <!--Begin: Package sources managed by Dependency Flow automation. Do not edit the sources below.-->
-    <!--  Begin: Package sources from dotnet-corefx -->
-    <!--  End: Package sources from dotnet-corefx -->
-    <!--  Begin: Package sources from dotnet-core-setup -->
-    <!--  End: Package sources from dotnet-core-setup -->
-    <!--  Begin: Package sources from dotnet-extensions -->
-    <!--  End: Package sources from dotnet-extensions -->
-    <!--End: Package sources managed by Dependency Flow automation. Do not edit the sources above.-->
-=======
->>>>>>> a19deb16
     <add key="dotnet-eng" value="https://pkgs.dev.azure.com/dnceng/public/_packaging/dotnet-eng/nuget/v3/index.json" />
     <add key="dotnet-tools" value="https://pkgs.dev.azure.com/dnceng/public/_packaging/dotnet-tools/nuget/v3/index.json" />
     <add key="dotnet6" value="https://pkgs.dev.azure.com/dnceng/public/_packaging/dotnet6/nuget/v3/index.json" />
@@ -25,23 +14,6 @@
     <add key="richnav" value="https://pkgs.dev.azure.com/azure-public/vside/_packaging/vs-buildservices/nuget/v3/index.json" />
   </packageSources>
   <disabledPackageSources>
-<<<<<<< HEAD
-    <!--Begin: Package sources managed by Dependency Flow automation. Do not edit the sources below.-->
-    <!--  Begin: Package sources from dotnet-extensions -->
-    <!--End: Package sources managed by Dependency Flow automation. Do not edit the sources above.-->
-    <add key="darc-int-dotnet-extensions-4210e7d" value="true" />
-    <add key="darc-int-dotnet-extensions-4210e7d" value="true" />
-    <!--  End: Package sources from dotnet-extensions -->
-    <!--  Begin: Package sources from dotnet-core-setup -->
-    <add key="darc-int-dotnet-core-setup-0267ad0" value="true" />
-    <add key="darc-int-dotnet-core-setup-0267ad0" value="true" />
-    <!--  End: Package sources from dotnet-core-setup -->
-    <!--  Begin: Package sources from dotnet-corefx -->
-    <add key="darc-int-dotnet-corefx-50a99d5" value="true" />
-    <add key="darc-int-dotnet-corefx-50a99d5" value="true" />
-    <!--  End: Package sources from dotnet-corefx -->
-=======
     <clear />
->>>>>>> a19deb16
   </disabledPackageSources>
 </configuration>