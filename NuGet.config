<?xml version="1.0" encoding="utf-8"?>
<configuration>
  <packageSources>
    <clear />
<<<<<<< HEAD
    <!--Begin: Package sources managed by Dependency Flow automation. Do not edit the sources below.-->
    <!--  Begin: Package sources from dotnet-corefx -->
    <add key="darc-int-dotnet-corefx-50a99d5" value="https://pkgs.dev.azure.com/dnceng/_packaging/darc-int-dotnet-corefx-50a99d5d/nuget/v3/index.json" />
    <!--  End: Package sources from dotnet-corefx -->
    <!--  Begin: Package sources from dotnet-core-setup -->
    <add key="darc-int-dotnet-core-setup-0267ad0" value="https://pkgs.dev.azure.com/dnceng/_packaging/darc-int-dotnet-core-setup-0267ad09/nuget/v3/index.json" />
    <!--  End: Package sources from dotnet-core-setup -->
    <!--  Begin: Package sources from dotnet-extensions -->
    <add key="darc-int-dotnet-extensions-4210e7d" value="https://pkgs.dev.azure.com/dnceng/_packaging/darc-int-dotnet-extensions-4210e7d1/nuget/v3/index.json" />
    <!--  End: Package sources from dotnet-extensions -->
    <!--End: Package sources managed by Dependency Flow automation. Do not edit the sources above.-->
=======
>>>>>>> 40266d56
    <add key="dotnet-eng" value="https://pkgs.dev.azure.com/dnceng/public/_packaging/dotnet-eng/nuget/v3/index.json" />
    <add key="dotnet-tools" value="https://pkgs.dev.azure.com/dnceng/public/_packaging/dotnet-tools/nuget/v3/index.json" />
    <add key="dotnet6" value="https://pkgs.dev.azure.com/dnceng/public/_packaging/dotnet6/nuget/v3/index.json" />
    <add key="dotnet6-transport" value="https://pkgs.dev.azure.com/dnceng/public/_packaging/dotnet6-transport/nuget/v3/index.json" />
    <add key="dotnet-public" value="https://pkgs.dev.azure.com/dnceng/public/_packaging/dotnet-public/nuget/v3/index.json" />
    <add key="vssdk" value="https://pkgs.dev.azure.com/azure-public/vside/_packaging/vssdk/nuget/v3/index.json" />
    <add key="vs-impl" value="https://pkgs.dev.azure.com/azure-public/vside/_packaging/vs-impl/nuget/v3/index.json" />
    <add key="myget-legacy" value="https://pkgs.dev.azure.com/dnceng/public/_packaging/myget-legacy/nuget/v3/index.json" />
<<<<<<< HEAD
    <add key="dotnet-public" value="https://pkgs.dev.azure.com/dnceng/public/_packaging/dotnet-public/nuget/v3/index.json" />
  </packageSources>
  <disabledPackageSources>
    <!--Begin: Package sources managed by Dependency Flow automation. Do not edit the sources below.-->
    <add key="darc-int-dotnet-extensions-bfff66d" value="true" />
    <add key="darc-int-dotnet-extensions-57f40d5" value="true" />
    <add key="darc-int-dotnet-extensions-8bac2ca" value="true" />
    <add key="darc-int-dotnet-extensions-64d0e8d" value="true" />
    <add key="darc-int-dotnet-extensions-1ec82f9" value="true" />
    <add key="darc-int-dotnet-core-setup-5faea65" value="true" />
    <add key="darc-int-dotnet-extensions-8e142d5" value="true" />
    <add key="darc-int-dotnet-core-setup-d292495" value="true" />
    <add key="darc-int-dotnet-extensions-77f5aa6" value="true" />
    <add key="darc-int-dotnet-core-setup-08d8c2a" value="true" />
    <add key="darc-int-dotnet-corefx-f571fb3" value="true" />
    <add key="darc-int-dotnet-extensions-6022c35" value="true" />
    <add key="darc-int-dotnet-core-setup-89c50a2" value="true" />
    <add key="darc-int-dotnet-corefx-14aba64" value="true" />
    <!--  Begin: Package sources from dotnet-extensions -->
    <!--End: Package sources managed by Dependency Flow automation. Do not edit the sources above.-->
    <add key="darc-int-dotnet-extensions-4210e7d" value="true" />
    <add key="darc-int-dotnet-extensions-4210e7d" value="true" />
    <!--  End: Package sources from dotnet-extensions -->
    <!--  Begin: Package sources from dotnet-core-setup -->
    <add key="darc-int-dotnet-core-setup-0267ad0" value="true" />
    <add key="darc-int-dotnet-core-setup-0267ad0" value="true" />
    <!--  End: Package sources from dotnet-core-setup -->
    <!--  Begin: Package sources from dotnet-corefx -->
    <add key="darc-int-dotnet-corefx-50a99d5" value="true" />
    <add key="darc-int-dotnet-corefx-50a99d5" value="true" />
    <!--  End: Package sources from dotnet-corefx -->
  </disabledPackageSources>
=======
    <!-- Used for the Rich Navigation indexing task -->
    <add key="richnav" value="https://pkgs.dev.azure.com/azure-public/vside/_packaging/vs-buildservices/nuget/v3/index.json" />
  </packageSources>
  <disabledPackageSources />
>>>>>>> 40266d56
</configuration><|MERGE_RESOLUTION|>--- conflicted
+++ resolved
@@ -2,20 +2,6 @@
 <configuration>
   <packageSources>
     <clear />
-<<<<<<< HEAD
-    <!--Begin: Package sources managed by Dependency Flow automation. Do not edit the sources below.-->
-    <!--  Begin: Package sources from dotnet-corefx -->
-    <add key="darc-int-dotnet-corefx-50a99d5" value="https://pkgs.dev.azure.com/dnceng/_packaging/darc-int-dotnet-corefx-50a99d5d/nuget/v3/index.json" />
-    <!--  End: Package sources from dotnet-corefx -->
-    <!--  Begin: Package sources from dotnet-core-setup -->
-    <add key="darc-int-dotnet-core-setup-0267ad0" value="https://pkgs.dev.azure.com/dnceng/_packaging/darc-int-dotnet-core-setup-0267ad09/nuget/v3/index.json" />
-    <!--  End: Package sources from dotnet-core-setup -->
-    <!--  Begin: Package sources from dotnet-extensions -->
-    <add key="darc-int-dotnet-extensions-4210e7d" value="https://pkgs.dev.azure.com/dnceng/_packaging/darc-int-dotnet-extensions-4210e7d1/nuget/v3/index.json" />
-    <!--  End: Package sources from dotnet-extensions -->
-    <!--End: Package sources managed by Dependency Flow automation. Do not edit the sources above.-->
-=======
->>>>>>> 40266d56
     <add key="dotnet-eng" value="https://pkgs.dev.azure.com/dnceng/public/_packaging/dotnet-eng/nuget/v3/index.json" />
     <add key="dotnet-tools" value="https://pkgs.dev.azure.com/dnceng/public/_packaging/dotnet-tools/nuget/v3/index.json" />
     <add key="dotnet6" value="https://pkgs.dev.azure.com/dnceng/public/_packaging/dotnet6/nuget/v3/index.json" />
@@ -24,43 +10,8 @@
     <add key="vssdk" value="https://pkgs.dev.azure.com/azure-public/vside/_packaging/vssdk/nuget/v3/index.json" />
     <add key="vs-impl" value="https://pkgs.dev.azure.com/azure-public/vside/_packaging/vs-impl/nuget/v3/index.json" />
     <add key="myget-legacy" value="https://pkgs.dev.azure.com/dnceng/public/_packaging/myget-legacy/nuget/v3/index.json" />
-<<<<<<< HEAD
-    <add key="dotnet-public" value="https://pkgs.dev.azure.com/dnceng/public/_packaging/dotnet-public/nuget/v3/index.json" />
-  </packageSources>
-  <disabledPackageSources>
-    <!--Begin: Package sources managed by Dependency Flow automation. Do not edit the sources below.-->
-    <add key="darc-int-dotnet-extensions-bfff66d" value="true" />
-    <add key="darc-int-dotnet-extensions-57f40d5" value="true" />
-    <add key="darc-int-dotnet-extensions-8bac2ca" value="true" />
-    <add key="darc-int-dotnet-extensions-64d0e8d" value="true" />
-    <add key="darc-int-dotnet-extensions-1ec82f9" value="true" />
-    <add key="darc-int-dotnet-core-setup-5faea65" value="true" />
-    <add key="darc-int-dotnet-extensions-8e142d5" value="true" />
-    <add key="darc-int-dotnet-core-setup-d292495" value="true" />
-    <add key="darc-int-dotnet-extensions-77f5aa6" value="true" />
-    <add key="darc-int-dotnet-core-setup-08d8c2a" value="true" />
-    <add key="darc-int-dotnet-corefx-f571fb3" value="true" />
-    <add key="darc-int-dotnet-extensions-6022c35" value="true" />
-    <add key="darc-int-dotnet-core-setup-89c50a2" value="true" />
-    <add key="darc-int-dotnet-corefx-14aba64" value="true" />
-    <!--  Begin: Package sources from dotnet-extensions -->
-    <!--End: Package sources managed by Dependency Flow automation. Do not edit the sources above.-->
-    <add key="darc-int-dotnet-extensions-4210e7d" value="true" />
-    <add key="darc-int-dotnet-extensions-4210e7d" value="true" />
-    <!--  End: Package sources from dotnet-extensions -->
-    <!--  Begin: Package sources from dotnet-core-setup -->
-    <add key="darc-int-dotnet-core-setup-0267ad0" value="true" />
-    <add key="darc-int-dotnet-core-setup-0267ad0" value="true" />
-    <!--  End: Package sources from dotnet-core-setup -->
-    <!--  Begin: Package sources from dotnet-corefx -->
-    <add key="darc-int-dotnet-corefx-50a99d5" value="true" />
-    <add key="darc-int-dotnet-corefx-50a99d5" value="true" />
-    <!--  End: Package sources from dotnet-corefx -->
-  </disabledPackageSources>
-=======
     <!-- Used for the Rich Navigation indexing task -->
     <add key="richnav" value="https://pkgs.dev.azure.com/azure-public/vside/_packaging/vs-buildservices/nuget/v3/index.json" />
   </packageSources>
   <disabledPackageSources />
->>>>>>> 40266d56
 </configuration>