﻿<?xml version="1.0" encoding="utf-8"?>
<configuration>
  <packageSources>
    <clear />
<<<<<<< HEAD
    <!--Begin: Package sources managed by Dependency Flow automation. Do not edit the sources below.-->
    <!--  Begin: Package sources from dotnet-aspnetcore -->
    <add key="darc-int-dotnet-aspnetcore-b96167f-2" value="https://pkgs.dev.azure.com/dnceng/internal/_packaging/darc-int-dotnet-aspnetcore-b96167fb-2/nuget/v3/index.json" />
    <add key="darc-int-dotnet-aspnetcore-25ef4aa" value="https://pkgs.dev.azure.com/dnceng/internal/_packaging/darc-int-dotnet-aspnetcore-25ef4aa3/nuget/v3/index.json" />
    <add key="darc-int-dotnet-aspnetcore-25ef4aa-2" value="https://pkgs.dev.azure.com/dnceng/internal/_packaging/darc-int-dotnet-aspnetcore-25ef4aa3-2/nuget/v3/index.json" />
    <add key="darc-int-dotnet-aspnetcore-25ef4aa-1" value="https://pkgs.dev.azure.com/dnceng/internal/_packaging/darc-int-dotnet-aspnetcore-25ef4aa3-1/nuget/v3/index.json" />
    <!--  End: Package sources from dotnet-aspnetcore -->
    <!--  Begin: Package sources from dotnet-efcore -->
    <add key="darc-int-dotnet-efcore-68c7e19" value="https://pkgs.dev.azure.com/dnceng/internal/_packaging/darc-int-dotnet-efcore-68c7e194/nuget/v3/index.json" />
    <add key="darc-int-dotnet-efcore-68c7e19-2" value="https://pkgs.dev.azure.com/dnceng/internal/_packaging/darc-int-dotnet-efcore-68c7e194-2/nuget/v3/index.json" />
    <add key="darc-int-dotnet-efcore-68c7e19-1" value="https://pkgs.dev.azure.com/dnceng/internal/_packaging/darc-int-dotnet-efcore-68c7e194-1/nuget/v3/index.json" />
    <add key="darc-int-dotnet-efcore-d009555" value="https://pkgs.dev.azure.com/dnceng/internal/_packaging/darc-int-dotnet-efcore-d0095554/nuget/v3/index.json" />
    <add key="darc-int-dotnet-efcore-d009555-2" value="https://pkgs.dev.azure.com/dnceng/internal/_packaging/darc-int-dotnet-efcore-d0095554-2/nuget/v3/index.json" />
    <add key="darc-int-dotnet-efcore-d009555-1" value="https://pkgs.dev.azure.com/dnceng/internal/_packaging/darc-int-dotnet-efcore-d0095554-1/nuget/v3/index.json" />
    <!--  End: Package sources from dotnet-efcore -->
    <!--  Begin: Package sources from dotnet-runtime -->
    <add key="darc-int-dotnet-runtime-831d23e" value="https://pkgs.dev.azure.com/dnceng/internal/_packaging/darc-int-dotnet-runtime-831d23e5/nuget/v3/index.json" />
    <add key="darc-int-dotnet-runtime-831d23e-2" value="https://pkgs.dev.azure.com/dnceng/internal/_packaging/darc-int-dotnet-runtime-831d23e5-2/nuget/v3/index.json" />
    <add key="darc-int-dotnet-runtime-831d23e-1" value="https://pkgs.dev.azure.com/dnceng/internal/_packaging/darc-int-dotnet-runtime-831d23e5-1/nuget/v3/index.json" />
    <add key="darc-int-dotnet-runtime-1584e49" value="https://pkgs.dev.azure.com/dnceng/internal/_packaging/darc-int-dotnet-runtime-1584e493/nuget/v3/index.json" />
    <add key="darc-int-dotnet-runtime-1584e49-2" value="https://pkgs.dev.azure.com/dnceng/internal/_packaging/darc-int-dotnet-runtime-1584e493-2/nuget/v3/index.json" />
    <add key="darc-int-dotnet-runtime-1584e49-1" value="https://pkgs.dev.azure.com/dnceng/internal/_packaging/darc-int-dotnet-runtime-1584e493-1/nuget/v3/index.json" />
    <!--  End: Package sources from dotnet-runtime -->
    <!--End: Package sources managed by Dependency Flow automation. Do not edit the sources above.-->
=======
    <!-- Arcade -->
>>>>>>> 0445de16
    <add key="dotnet-public" value="https://pkgs.dev.azure.com/dnceng/public/_packaging/dotnet-public/nuget/v3/index.json" />
    <add key="dotnet-eng" value="https://pkgs.dev.azure.com/dnceng/public/_packaging/dotnet-eng/nuget/v3/index.json" />
    <add key="dotnet-tools" value="https://pkgs.dev.azure.com/dnceng/public/_packaging/dotnet-tools/nuget/v3/index.json" />
    <add key="dotnet8" value="https://pkgs.dev.azure.com/dnceng/public/_packaging/dotnet8/nuget/v3/index.json" />
    <add key="dotnet8-transport" value="https://pkgs.dev.azure.com/dnceng/public/_packaging/dotnet8-transport/nuget/v3/index.json" />
    <add key="dotnet9" value="https://pkgs.dev.azure.com/dnceng/public/_packaging/dotnet9/nuget/v3/index.json" />
    <add key="dotnet9-transport" value="https://pkgs.dev.azure.com/dnceng/public/_packaging/dotnet9-transport/nuget/v3/index.json" />
    <add key="dotnet10" value="https://pkgs.dev.azure.com/dnceng/public/_packaging/dotnet10/nuget/v3/index.json" />
    <add key="dotnet10-transport" value="https://pkgs.dev.azure.com/dnceng/public/_packaging/dotnet10-transport/nuget/v3/index.json" />
    <!-- Used for the Rich Navigation indexing task -->
    <add key="richnav" value="https://pkgs.dev.azure.com/azure-public/vside/_packaging/vs-buildservices/nuget/v3/index.json" />
  </packageSources>
  <!-- Define mappings by adding package patterns beneath the target source.
       https://aka.ms/nuget-package-source-mapping  -->
  <packageSourceMapping>
    <packageSource key="dotnet-public">
      <package pattern="*" />
    </packageSource>
    <packageSource key="dotnet-eng">
      <package pattern="*" />
    </packageSource>
    <packageSource key="dotnet-tools">
      <package pattern="*" />
    </packageSource>
    <packageSource key="dotnet8">
      <package pattern="*" />
    </packageSource>
    <packageSource key="dotnet8-transport">
      <package pattern="*" />
    </packageSource>
    <packageSource key="dotnet9">
      <package pattern="*" />
    </packageSource>
    <packageSource key="dotnet9-transport">
      <package pattern="*" />
    </packageSource>
    <packageSource key="dotnet10">
      <package pattern="*" />
    </packageSource>
    <packageSource key="dotnet10-transport">
      <package pattern="*" />
    </packageSource>
    <packageSource key="richnav">
      <package pattern="*" />
    </packageSource>
  </packageSourceMapping>
  <disabledPackageSources>
    <!--Begin: Package sources managed by Dependency Flow automation. Do not edit the sources below.-->
    <!--  Begin: Package sources from dotnet-aspnetcore -->
<<<<<<< HEAD
    <add key="darc-int-dotnet-aspnetcore-b96167f-2" value="true" />
    <add key="darc-int-dotnet-aspnetcore-25ef4aa-1" value="true" />
    <add key="darc-int-dotnet-aspnetcore-25ef4aa-2" value="true" />
    <add key="darc-int-dotnet-aspnetcore-25ef4aa" value="true" />
    <!--  Begin: Package sources from dotnet-efcore -->
    <add key="darc-int-dotnet-efcore-68c7e19-1" value="true" />
    <add key="darc-int-dotnet-efcore-68c7e19-2" value="true" />
    <add key="darc-int-dotnet-efcore-68c7e19" value="true" />
    <add key="darc-int-dotnet-efcore-d009555-1" value="true" />
    <add key="darc-int-dotnet-efcore-d009555-2" value="true" />
    <add key="darc-int-dotnet-efcore-d009555" value="true" />
    <!--  End: Package sources from dotnet-efcore -->
    <!--  End: Package sources from dotnet-aspnetcore -->
    <!--  Begin: Package sources from dotnet-runtime -->
    <add key="darc-int-dotnet-runtime-831d23e-1" value="true" />
    <add key="darc-int-dotnet-runtime-831d23e-2" value="true" />
    <add key="darc-int-dotnet-runtime-831d23e" value="true" />
    <add key="darc-int-dotnet-runtime-1584e49-1" value="true" />
    <add key="darc-int-dotnet-runtime-1584e49-2" value="true" />
    <add key="darc-int-dotnet-runtime-1584e49" value="true" />
=======
    <!--  End: Package sources from dotnet-aspnetcore -->
    <!--  Begin: Package sources from dotnet-runtime -->
>>>>>>> 0445de16
    <!--  End: Package sources from dotnet-runtime -->
    <!--End: Package sources managed by Dependency Flow automation. Do not edit the sources above.-->
  </disabledPackageSources>
</configuration><|MERGE_RESOLUTION|>--- conflicted
+++ resolved
@@ -2,34 +2,7 @@
 <configuration>
   <packageSources>
     <clear />
-<<<<<<< HEAD
-    <!--Begin: Package sources managed by Dependency Flow automation. Do not edit the sources below.-->
-    <!--  Begin: Package sources from dotnet-aspnetcore -->
-    <add key="darc-int-dotnet-aspnetcore-b96167f-2" value="https://pkgs.dev.azure.com/dnceng/internal/_packaging/darc-int-dotnet-aspnetcore-b96167fb-2/nuget/v3/index.json" />
-    <add key="darc-int-dotnet-aspnetcore-25ef4aa" value="https://pkgs.dev.azure.com/dnceng/internal/_packaging/darc-int-dotnet-aspnetcore-25ef4aa3/nuget/v3/index.json" />
-    <add key="darc-int-dotnet-aspnetcore-25ef4aa-2" value="https://pkgs.dev.azure.com/dnceng/internal/_packaging/darc-int-dotnet-aspnetcore-25ef4aa3-2/nuget/v3/index.json" />
-    <add key="darc-int-dotnet-aspnetcore-25ef4aa-1" value="https://pkgs.dev.azure.com/dnceng/internal/_packaging/darc-int-dotnet-aspnetcore-25ef4aa3-1/nuget/v3/index.json" />
-    <!--  End: Package sources from dotnet-aspnetcore -->
-    <!--  Begin: Package sources from dotnet-efcore -->
-    <add key="darc-int-dotnet-efcore-68c7e19" value="https://pkgs.dev.azure.com/dnceng/internal/_packaging/darc-int-dotnet-efcore-68c7e194/nuget/v3/index.json" />
-    <add key="darc-int-dotnet-efcore-68c7e19-2" value="https://pkgs.dev.azure.com/dnceng/internal/_packaging/darc-int-dotnet-efcore-68c7e194-2/nuget/v3/index.json" />
-    <add key="darc-int-dotnet-efcore-68c7e19-1" value="https://pkgs.dev.azure.com/dnceng/internal/_packaging/darc-int-dotnet-efcore-68c7e194-1/nuget/v3/index.json" />
-    <add key="darc-int-dotnet-efcore-d009555" value="https://pkgs.dev.azure.com/dnceng/internal/_packaging/darc-int-dotnet-efcore-d0095554/nuget/v3/index.json" />
-    <add key="darc-int-dotnet-efcore-d009555-2" value="https://pkgs.dev.azure.com/dnceng/internal/_packaging/darc-int-dotnet-efcore-d0095554-2/nuget/v3/index.json" />
-    <add key="darc-int-dotnet-efcore-d009555-1" value="https://pkgs.dev.azure.com/dnceng/internal/_packaging/darc-int-dotnet-efcore-d0095554-1/nuget/v3/index.json" />
-    <!--  End: Package sources from dotnet-efcore -->
-    <!--  Begin: Package sources from dotnet-runtime -->
-    <add key="darc-int-dotnet-runtime-831d23e" value="https://pkgs.dev.azure.com/dnceng/internal/_packaging/darc-int-dotnet-runtime-831d23e5/nuget/v3/index.json" />
-    <add key="darc-int-dotnet-runtime-831d23e-2" value="https://pkgs.dev.azure.com/dnceng/internal/_packaging/darc-int-dotnet-runtime-831d23e5-2/nuget/v3/index.json" />
-    <add key="darc-int-dotnet-runtime-831d23e-1" value="https://pkgs.dev.azure.com/dnceng/internal/_packaging/darc-int-dotnet-runtime-831d23e5-1/nuget/v3/index.json" />
-    <add key="darc-int-dotnet-runtime-1584e49" value="https://pkgs.dev.azure.com/dnceng/internal/_packaging/darc-int-dotnet-runtime-1584e493/nuget/v3/index.json" />
-    <add key="darc-int-dotnet-runtime-1584e49-2" value="https://pkgs.dev.azure.com/dnceng/internal/_packaging/darc-int-dotnet-runtime-1584e493-2/nuget/v3/index.json" />
-    <add key="darc-int-dotnet-runtime-1584e49-1" value="https://pkgs.dev.azure.com/dnceng/internal/_packaging/darc-int-dotnet-runtime-1584e493-1/nuget/v3/index.json" />
-    <!--  End: Package sources from dotnet-runtime -->
-    <!--End: Package sources managed by Dependency Flow automation. Do not edit the sources above.-->
-=======
     <!-- Arcade -->
->>>>>>> 0445de16
     <add key="dotnet-public" value="https://pkgs.dev.azure.com/dnceng/public/_packaging/dotnet-public/nuget/v3/index.json" />
     <add key="dotnet-eng" value="https://pkgs.dev.azure.com/dnceng/public/_packaging/dotnet-eng/nuget/v3/index.json" />
     <add key="dotnet-tools" value="https://pkgs.dev.azure.com/dnceng/public/_packaging/dotnet-tools/nuget/v3/index.json" />
@@ -79,31 +52,8 @@
   <disabledPackageSources>
     <!--Begin: Package sources managed by Dependency Flow automation. Do not edit the sources below.-->
     <!--  Begin: Package sources from dotnet-aspnetcore -->
-<<<<<<< HEAD
-    <add key="darc-int-dotnet-aspnetcore-b96167f-2" value="true" />
-    <add key="darc-int-dotnet-aspnetcore-25ef4aa-1" value="true" />
-    <add key="darc-int-dotnet-aspnetcore-25ef4aa-2" value="true" />
-    <add key="darc-int-dotnet-aspnetcore-25ef4aa" value="true" />
-    <!--  Begin: Package sources from dotnet-efcore -->
-    <add key="darc-int-dotnet-efcore-68c7e19-1" value="true" />
-    <add key="darc-int-dotnet-efcore-68c7e19-2" value="true" />
-    <add key="darc-int-dotnet-efcore-68c7e19" value="true" />
-    <add key="darc-int-dotnet-efcore-d009555-1" value="true" />
-    <add key="darc-int-dotnet-efcore-d009555-2" value="true" />
-    <add key="darc-int-dotnet-efcore-d009555" value="true" />
-    <!--  End: Package sources from dotnet-efcore -->
     <!--  End: Package sources from dotnet-aspnetcore -->
     <!--  Begin: Package sources from dotnet-runtime -->
-    <add key="darc-int-dotnet-runtime-831d23e-1" value="true" />
-    <add key="darc-int-dotnet-runtime-831d23e-2" value="true" />
-    <add key="darc-int-dotnet-runtime-831d23e" value="true" />
-    <add key="darc-int-dotnet-runtime-1584e49-1" value="true" />
-    <add key="darc-int-dotnet-runtime-1584e49-2" value="true" />
-    <add key="darc-int-dotnet-runtime-1584e49" value="true" />
-=======
-    <!--  End: Package sources from dotnet-aspnetcore -->
-    <!--  Begin: Package sources from dotnet-runtime -->
->>>>>>> 0445de16
     <!--  End: Package sources from dotnet-runtime -->
     <!--End: Package sources managed by Dependency Flow automation. Do not edit the sources above.-->
   </disabledPackageSources>
